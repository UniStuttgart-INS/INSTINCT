// This file is part of INSTINCT, the INS Toolkit for Integrated
// Navigation Concepts and Training by the Institute of Navigation of
// the University of Stuttgart, Germany.
//
// This Source Code Form is subject to the terms of the Mozilla Public
// License, v. 2.0. If a copy of the MPL was not distributed with this
// file, You can obtain one at https://mozilla.org/MPL/2.0/.

namespace Instinct {

/** \defgroup ImuSimulator IMU Simulator

<!-- --------------------------------------------------------------------------------------------------------------------------------------------- -->
\section ImuSimulator-Acceleration-Measurements Acceleration Measurements

The navigation equation for a local-navigation frame is (see \cite Titterton2004 Titterton, ch. 3.7.1, eq. 3.69, p. 47f)
\fl{equation,eq-ImuSimulator-VelocityNav-equation-pre}
  \boldsymbol{\dot{v}}^n = \boldsymbol{f}^n - \underbrace{(2 \boldsymbol{\omega}_{ie}^n + \boldsymbol{\omega}_{en}^n) \times \boldsymbol{v}^n}_{\text{coriolis acceleration}} +\ \mathbf{g}_l^n
\f}
where
- \f$ \boldsymbol{v}^n = \begin{pmatrix} v_N & v_E & v_D \end{pmatrix}^T \f$ is the velocity with respect to the Earth in local-navigation frame coordinates,
- \f$ \boldsymbol{f}^n = \begin{pmatrix} f_N & f_E & f_D \end{pmatrix}^T \f$ is the specific force vector as measured by a triad of accelerometers and resolved into local-navigation frame coordinates
- \f$ \boldsymbol{\omega}_{ie}^n \f$ is the turn rate of the Earth expressed in local-navigation frame coordinates
- \f$ \boldsymbol{\omega}_{en}^n \f$ is the turn rate of the local frame with respect to the Earth-fixed frame, called the transport rate, expressed in local-navigation frame coordinates
- \f$ \mathbf{g}_l^n \f$ is the local gravity vector which is a combination of (see \cite Titterton2004 Titterton, ch. 3.71, eq. 3.75, p. 48)
    - \f$ \mathbf{g}^n \f$ the local gravitation vector (caused by effects of mass attraction)
    - \f$ \boldsymbol{\omega}_{ie}^e \times [ \boldsymbol{\omega}_{ie}^e \times \mathbf{x}^e ] \f$ the centrifugal acceleration caused by the Earth's rotation

Therefore equation \eqref{eq-ImuSimulator-VelocityNav-equation-pre} becomes
\fl{equation,eq-ImuSimulator-VelocityNav-equation}
  \underbrace{\boldsymbol{\dot{v}}^n}_{\hidewidth\text{trajectory}\hidewidth}
      = \overbrace{\boldsymbol{f}^n}^{\hidewidth\text{measured}\hidewidth}
        -\ \underbrace{(2 \boldsymbol{\omega}_{ie}^n + \boldsymbol{\omega}_{en}^n) \times \boldsymbol{v}^n}_{\text{coriolis acceleration}}
        +\ \overbrace{\mathbf{g}^n}^{\hidewidth\text{gravitation}\hidewidth}
        -\ \mathbf{C}_e^n \cdot \underbrace{\left(\boldsymbol{\omega}_{ie}^e \times [ \boldsymbol{\omega}_{ie}^e \times \mathbf{x}^e ] \right)}_{\text{centrifugal acceleration}}
\f}

which can be reordered to calculate the measured accelerations with
\fl{equation,eq-ImuSimulator-acceleration-measured}
  \underbrace{\boldsymbol{f}^n}_{\hidewidth\text{measured}\hidewidth}
      = \overbrace{\boldsymbol{\dot{v}}^n}^{\hidewidth\text{trajectory}\hidewidth}
        + \underbrace{(2 \boldsymbol{\omega}_{ie}^n + \boldsymbol{\omega}_{en}^n) \times \boldsymbol{v}^n}_{\text{coriolis acceleration}}
        -\ \overbrace{\mathbf{g}^n}^{\hidewidth\text{gravitation}\hidewidth}
        +\ \mathbf{C}_e^n \cdot \underbrace{\left(\boldsymbol{\omega}_{ie}^e \times [ \boldsymbol{\omega}_{ie}^e \times \mathbf{x}^e ] \right)}_{\text{centrifugal acceleration}}
\f}

The acceleration from the trajectory is derived as

\fl{equation,eq-ImuSimulator-acceleration-navigation}
  \boldsymbol{\dot{v}}^n = \frac{\partial}{\partial t} \left( \boldsymbol{\dot{x}}^n \right) = \frac{\partial}{\partial t} \left( \boldsymbol{C}_e^n \cdot \boldsymbol{\dot{x}}^e \right) = \boldsymbol{\dot{C}}_e^n \cdot \boldsymbol{\dot{x}}^e + \boldsymbol{C}_e^n \cdot \boldsymbol{\ddot{x}}^e
\f}
with
\fl{equation,eq-ImuSimulator-acceleration-C_ne_dot}
  \boldsymbol{\dot{C}}_e^n = (\boldsymbol{\dot{C}}_n^e)^T = (\boldsymbol{C}_n^e \cdot \boldsymbol{\Omega}_{en}^n)^T
\f}

<!-- --------------------------------------------------------------------------------------------------------------------------------------------- -->
\section ImuSimulator-AngularRate-Measurements Angular Rate Measurements

Gyroscopes measure the turn rate of the platform frame with respect to an inertial frame expressed in platform coordinates
\fl{equation,eq-ImuSimulator-GyroMeas}
\begin{aligned}
  \boldsymbol{\omega}_{ip}^p &= \boldsymbol{\omega}_{in}^p + \boldsymbol{\omega}_{np}^p \\
                             &= \mathbf{C}_n^p \cdot [ \boldsymbol{\omega}_{in}^n + \boldsymbol{\omega}_{np}^n ] \\
                             &= \mathbf{C}_n^p \cdot [ ( \boldsymbol{\omega}_{ie}^n + \boldsymbol{\omega}_{en}^n ) + ( \boldsymbol{\omega}_{nb}^n + \overbrace{\boldsymbol{\omega}_{bp}^n}^{= 0} ) ] \\
                             &= \mathbf{C}_n^p \cdot [ \boldsymbol{\omega}_{ie}^n + \boldsymbol{\omega}_{en}^n + \boldsymbol{\omega}_{nb}^n ] \\
                             &= \mathbf{C}_n^p \cdot [ \boldsymbol{\omega}_{ie}^n + \boldsymbol{\omega}_{en}^n + \mathbf{C}_b^n \boldsymbol{\omega}_{nb}^b ]
\end{aligned}
\f}

The turn rate of the body frame with respect to the local-navigation frame expressed in body coordinates depends on the time derivation of the gimbal angles \f$ \phi \f$ (roll), \f$ \theta \f$ (pitch), \f$ \psi \f$ (yaw):
\fl{equation,eq-ImuSimulator-omega_nb_b}
  \boldsymbol{\omega}_{nb}^b
      = \begin{bmatrix} \dotup{R} \\ 0 \\ 0 \end{bmatrix}
        + \mathbf{C_3} \begin{bmatrix} 0 \\ \dotup{P} \\ 0 \end{bmatrix}
        + \mathbf{C_3} \mathbf{C_2} \begin{bmatrix} 0 \\ 0 \\ \dotup{Y} \end{bmatrix}
\f}
where
- \f$ \mathbf{C_3} = \begin{bmatrix} 1 &     0    &    0    \\
                                     0 &  \cos{R} & \sin{R} \\
                                     0 & -\sin{R} & \cos{R} \end{bmatrix} \f$
  is the rotation \f$ R \f$ about the x-axis (see \cite Titterton2004 Titterton, ch. 3.6.3.2, eq. 3.46, p. 41)
- \f$ \mathbf{C_2} = \begin{bmatrix} \cos{P} & 0 & -\sin{P} \\
                                        0    & 1 &     0    \\
                                     \sin{P} & 0 &  \cos{P} \end{bmatrix} \f$
  is the rotation \f$ P \f$ about the y-axis (see \cite Titterton2004 Titterton, ch. 3.6.3.2, eq. 3.45, p. 41)

see
- \cite Titterton2004 Titterton, ch. 3.6.3.3, eq. 3.52, p. 42
- \cite Gleason2009 Gleason, ch. 6.2.3.1, eq. 6.7, p. 153 (top left term in eq. 6.8 should be \f$ \cos{\theta} \f$ instead of \f$ 1 \f$)

The time derivative of the gimbal angles are calculated via spline derivatives.

<!-- --------------------------------------------------------------------------------------------------------------------------------------------- -->
\section ImuSimulator-Trajectory Trajectory calculation

All trajectories are calculated with a cubic spline. The spline points are calculated by the position formulas below with a certain spacing and then the velocity and acceleration is derived from it.

<!-- --------------------------------------------------------------------------------------------------------------------------------------------- -->
\subsection ImuSimulator-Trajectory-Fixed Fixed

The fixed trajectory describes a geostationary position on Earth.

<<<<<<< HEAD
\b Position <br>
=======
\b Position<br>
>>>>>>> c2d65976
\fl{equation,eq-ImuSimulator-Trajectory-Fixed-position}
  \mathbf{x}^n = \begin{pmatrix} \phi & \lambda & h \end{pmatrix}^T = \text{const}
\f}

<<<<<<< HEAD
\b Velocity <br>
=======
\b Velocity<br>
>>>>>>> c2d65976
\fl{equation,eq-ImuSimulator-Trajectory-Fixed-velocity}
  \boldsymbol{v}^n = \mathbf{\dot{x}}^n = 0
\f}

<<<<<<< HEAD
\b Acceleration <br>
=======
\b Acceleration<br>
>>>>>>> c2d65976
\fl{equation,eq-ImuSimulator-Trajectory-Fixed-acceleration}
  \mathbf{a}^n = \boldsymbol{\dot{v}}^n = 0
\f}

<!-- --------------------------------------------------------------------------------------------------------------------------------------------- -->
\subsection ImuSimulator-Trajectory-Linear Linear

The linear trajectory describes a vehicle moving with constant velocity in local-navigation coordinates.

<<<<<<< HEAD
\b Position <br>
=======
\b Position<br>
>>>>>>> c2d65976

The time derivative of the curvilinear position (lat, lon, alt) is given by (\cite Groves2013 Groves, ch. 2.4.2, eq. 2.111, p. 61 or \cite Titterton2004 Titterton, ch. 3.7, eq. 3.81,3.85,3.86, p. 48ff)

\fl{equation,eq-ImuSimulator-Trajectory-Linear-curvilinearPositionDerivative}
\begin{aligned}
  \dotup{\phi}    &= \frac{v_N}{R_N + h} \\
  \dotup{\lambda} &= \frac{v_E}{(R_E + h) \cos{\phi}} \\
  \dotup{h}       &= -v_D
\end{aligned}
\f}

As the velocity in local-navigation coordinates is constant and neglecting the change in non velocity terms, the position can be expressed as

\fl{equation,eq-ImuSimulator-Trajectory-Linear-position}
  \renewcommand*{\arraystretch}{2.0}
  \mathbf{x}^n =
  \begin{pmatrix} \phi \\ \lambda \\ h \end{pmatrix}
  \approx \begin{pmatrix} \phi_0 \\ \lambda_0 \\ h_0 \end{pmatrix}
  + \begin{pmatrix} \dfrac{v_N}{R_N + h} \\ \dfrac{v_E}{(R_E + h) \cos{\phi}} \\  -v_D \end{pmatrix}
  \cdot t
\f}

<<<<<<< HEAD
\b Velocity <br>
=======
\b Velocity<br>
>>>>>>> c2d65976
\fl{equation,eq-ImuSimulator-Trajectory-Linear-velocity}
\boldsymbol{v}^n = \mathbf{\dot{x}}^n = const
\f}

<<<<<<< HEAD
\b Acceleration <br>
=======
\b Acceleration<br>
>>>>>>> c2d65976
\fl{equation,eq-ImuSimulator-Trajectory-Linear-acceleration}
  \mathbf{a}^n = \boldsymbol{\dot{v}}^n = 0
\f}

<!-- --------------------------------------------------------------------------------------------------------------------------------------------- -->
\subsection ImuSimulator-Trajectory-Circular Circular

The circular or helical trajectory describes a vehicle moving with constant horizontal speed on a circular shaped path.
\fl{equation,eq-ImuSimulator-Trajectory-Circular-horizontal-speed}
\begin{aligned}
  \left|\boldsymbol{v}_{\text{h}}^n\right| &= \text{const}
\end{aligned}
\f}
The vertical velocity is
- for the circular trajectory: \f$ v_D = 0 \f$
- for the helical trajectory: \f$ v_D = \text{const} \f$

<<<<<<< HEAD
\b Position <br>
=======
\b Position<br>
>>>>>>> c2d65976
In the local-navigation frame in a tangential plane to the Earth surface a circular path can be expressed as

\fl{equation,eq-ImuSimulator-Trajectory-Circular-local-position-phi}
  \mathbf{x}^n = \begin{pmatrix} x_N \\ x_E \end{pmatrix}
               = \mathbf{x}_M^n
                 + \begin{pmatrix} r \cdot \sin{\left( \varphi \right)} \\
                                   r \cdot \cos{\left( \varphi \right)}
                   \end{pmatrix}
\f}
where \f$ x_M \f$ is the center of the circle.

The vertical position is \f$ x_D = x_{M,D} - v_{UP} \cdot t \f$.

The variable \f$ \varphi \f$ can be expressed due to the constant speed
\fl{equation,eq-ImuSimulator-Trajectory-Circular-phi-tilde}
  \left|\boldsymbol{v}_{\text{h}}^n\right| = \frac{s}{t}
                                = \left( \frac{\tilde{\varphi}}{2\pi} \cdot U \right) \frac{1}{t}
                                = \left( \frac{\tilde{\varphi}}{2\pi} \cdot 2\pi r \right) \frac{1}{t}
                                = \frac{\tilde{\varphi} \cdot r}{t}
\f}

Also a starting angle \f$ \varphi_0 \f$ and direction term \f$ \text{dir} \f$ (-1 for CW and +1 for CCW) are added.
\fl{equation,eq-ImuSimulator-Trajectory-Circular-phi}
  \varphi = \frac{\left|\boldsymbol{v}_{\text{h}}^n\right| \cdot t}{r} \cdot \text{dir} + \varphi_0
\f}

As perfekt circular trajectories are hard for Navigation algorithms to estimate, due to the lack of dynamic elements, a harmonic modulation is added to the position, which leads to

\fl{equation,eq-ImuSimulator-Trajectory-Circular-local-position}
\begin{aligned}
  \mathbf{x}^n = \begin{pmatrix} x_N \\ x_E \\ x_D\end{pmatrix}
  = \mathbf{x}_M^n
    + \begin{pmatrix} r \cdot \sin{\left( \varphi \right)} \cdot \left( 1 + a_h \cdot \sin{\left( \varphi \cdot \omega_h \right)} \right) \\
                      r \cdot \cos{\left( \varphi \right)} \cdot \left( 1 + a_h \cdot \sin{\left( \varphi \cdot \omega_h \right)} \right) \\
                      - v_{UP} \cdot t
      \end{pmatrix}
\end{aligned}
\f}
where \f$ a_h \f$ is an amplitude factor which scales the harmonic oscillation in relation to the radius and \f$ \omega_h \f$ is the harmonic oscillation frequency in units [cycles/revolution]. Note that only unsigned integer values are allowed for \f$ \omega_h \f$.

The local position can then be added to the start position after rotating it into the Earth frame

\fl{equation,eq-ImuSimulator-Trajectory-Circular-position}
  \renewcommand*{\arraystretch}{2.0}
  \mathbf{x}^e = \mathbf{x}_M^e + \mathbf{C}_n^e(\mathbf{x}_M) \cdot \mathbf{x}^n
\f}

<<<<<<< HEAD
\b Velocity <br>

The velocity is the first derivative of the position spline.

\b Acceleration <br>
=======
\b Velocity<br>

The velocity is the first derivative of the position spline.

\b Acceleration<br>
>>>>>>> c2d65976

The acceleration is the second derivative of the position spline.

<!-- --------------------------------------------------------------------------------------------------------------------------------------------- -->
\section ImuSimulator-Flight-Angles Flight angles

\subsection ImuSimulator-Flight-Angles-Roll Roll angle

When not flying on constant height, which is the case for our circular trajectory, there is a certain roll angle. The following image should explain this.
\anchor ImuSimulator-roll-image
\f{tikzpicture}{
  \def\ellipseB{10.0};
  \def\ellipseA{14.0};
  \coordinate (origin) at (0.0, 0.0);
  \draw[thick, black] (0,0) [partial ellipse=45:120:\ellipseA cm and \ellipseB cm];
  \node[left] at (-5.0, \ellipseB-0.5) {Earth surface};

  \draw[black,thick] (8.0,\ellipseB) -- (5.0,\ellipseB);
  \draw[black,thick] (-5.0,\ellipseB) -- (-8.0,\ellipseB);
  \draw[blue,ultra thick] (5.0,\ellipseB) -- (-5.0,\ellipseB) node[left,yshift=10pt] {Flight plane};

  \coordinate (xE) at (5.0,\ellipseB);
  \coordinate (xM) at (0,\ellipseB);

  \def\tangentLength{100};
  \path let \p1=(xE) in coordinate (t1) at (\x1 + \tangentLength pt, \y1 - \tangentLength * \ellipseB/\ellipseA * \ellipseB/\ellipseA * \x1/\y1);
  \path let \p1=(xE) in coordinate (t2) at (\x1 - \tangentLength pt, \y1 + \tangentLength * \ellipseB/\ellipseA * \ellipseB/\ellipseA * \x1/\y1);
  \draw[brown,thick] (t1) -- (t2);

  \def\tangentLength{10};
  \path let \p1=(xE) in coordinate (nE) at (\x1 + \tangentLength pt, \y1 + \tangentLength * \ellipseA/\ellipseB * \ellipseA/\ellipseB * \y1/\x1);
  \draw[->,brown,thick] (xE) -- (nE) node[above] {$\vec{\mathbf{n}}^e$};

  \pgfmathanglebetweenpoints{\pgfpointanchor{xE}{center}}{\pgfpointanchor{t1}{center}}
  \edef\angleRoll{\pgfmathresult}
  \def\angleRadius{2.5};
  \centerarc[black,thick,->](xE)(-(360-\angleRoll):0:\angleRadius);
  \node[left,xshift=-5pt,yshift=-7pt] at ($(xE)+(\angleRadius,0)$) {$R$};

  \def\rightAngleRadius{0.5};
  \centerarc[black,thick](xE)(90-(360-\angleRoll):180-(360-\angleRoll):\rightAngleRadius);
  \node[left,xshift=1pt,yshift=7pt] at (xE) {$\boldsymbol{\cdot}$};

  \coordinate (nM) at ($(xM)+(0,1.5)$);
  \draw[->,brown,thick] (xM) -- (nM) node[left] {$\vec{\mathbf{n}}^e_M$};
  \centerarc[black,thick](xM)(90:180:\rightAngleRadius);
  \node[left,xshift=-1pt,yshift=7pt] at (xM) {$\boldsymbol{\cdot}$};

  \node[draw,cross=5pt,red,thick] (xMC) at (xM) {};
  \node[draw,cross=5pt,red,thick] (xEC) at (xE) {};

  \path [draw,->,thick] ($($(origin)!.8!(xEC)$)$) -- (xEC) node [pos=0.38,left] {$\vec{\mathbf{x}}^e$};
  \path [draw, thick] ($($(origin)!.8!(xEC)$)$) --pic[rotate=-45]{ext} ($($(origin)!.8!(xEC)$)$);

  \path [draw,->,thick] ($($(origin)!.8!(xMC)$)$) -- (xMC) node [pos=0.5,right] {$\vec{\mathbf{x}}_M^e$};
  \path [draw, thick] ($($(origin)!.8!(xMC)$)$) --pic{ext} ($($(origin)!.8!(xMC)$)$);
\f}

The simulated position is at the position \f$\vec{x}^e\f$ and its velocity vector is facing out of the plane. When facing into the plane, the roll angle runs into the other direction resulting in a minus in the formula.

The roll angle is the angle between the tangential planes to the Earth surface in the current position and the center of the flight path.
\fl{equation,eq-ImuSimulator-roll-with-norm}
  R = \text{dir} \cdot \arccos{\left(\frac{\vec{\mathbf{n}}_M^e \cdot \vec{\mathbf{n}}^e}{\left|\vec{\mathbf{n}}_M^e\right| \cdot \left|\vec{\mathbf{n}}^e\right|}\right)}
\f}
where \f$ \text{dir} \f$ is a sign (+1 for CW and -1 for CCW) determining the direction of the circle.

The normal of the tangential planes is however not the position vectors \f$\vec{\mathbf{x}}^e\f$ and \f$\vec{\mathbf{x}}^e_M\f$, because Earth is an ellipsoid, but can be calculated with the geodetic latitude and longitude as (see <a href="https://en.wikipedia.org/wiki/N-vector">Wikipedia n-vector</a> )
\fl{equation,eq-ImuSimulator-n-vector}
  \vec{\mathbf{n}}^e = \begin{pmatrix} \cos{\phi} \cdot \cos{\lambda} \\ \cos{\phi} \cdot \sin{\lambda} \\ \sin{\phi} \end{pmatrix}
\f}

Especially it can be seen, that this vector has length one
\fl{equation,eq-ImuSimulator-n-vector-norm}
\begin{aligned}
  \left|\vec{\mathbf{n}}^e\right| &= \sqrt{ \cos^2{\phi} \cdot \cos^2{\lambda} + \cos^2{\phi} \cdot \sin^2{\lambda} + \sin^2{\phi} } \\
                                  &= \sqrt{ \cos^2{\phi} \cdot \underbrace{( \cos^2{\lambda} + \sin^2{\lambda})}_{=1} + \sin^2{\phi} } \\
                                  &= \sqrt{ \cos^2{\phi} + \sin^2{\phi} } \\
                                  &= 1
\end{aligned}
\f}

The roll angle therefore becomes
\fl{equation,eq-ImuSimulator-roll}
  R = \text{dir} \cdot \arccos{\left( \vec{\mathbf{n}}_M^e \cdot \vec{\mathbf{n}}^e \right)}
\f}

\subsection ImuSimulator-Flight-Angles-Pitch Pitch angle

The pitch angle is calculated with the local navigation frame velocity after formula \eqref{eq-INS-Mechanization-Pitch}
\fl{equation,eq-ImuSimulator-pitch}
  P = \tan^{-1}\left(\frac{-v_D}{\sqrt{v_N^2 + v_E^2}}\right)
\f}

\subsection ImuSimulator-Flight-Angles-Yaw Yaw angle

The yaw angle is calculated with the local navigation frame velocity after formula \eqref{eq-INS-Mechanization-Yaw}
\fl{equation,eq-ImuSimulator-yaw}
  Y = \tan^{-1}\left(\frac{v_E}{v_N}\right)
\f}

*/

}<|MERGE_RESOLUTION|>--- conflicted
+++ resolved
@@ -101,29 +101,17 @@
 
 The fixed trajectory describes a geostationary position on Earth.
 
-<<<<<<< HEAD
-\b Position <br>
-=======
 \b Position<br>
->>>>>>> c2d65976
 \fl{equation,eq-ImuSimulator-Trajectory-Fixed-position}
   \mathbf{x}^n = \begin{pmatrix} \phi & \lambda & h \end{pmatrix}^T = \text{const}
 \f}
 
-<<<<<<< HEAD
-\b Velocity <br>
-=======
 \b Velocity<br>
->>>>>>> c2d65976
 \fl{equation,eq-ImuSimulator-Trajectory-Fixed-velocity}
   \boldsymbol{v}^n = \mathbf{\dot{x}}^n = 0
 \f}
 
-<<<<<<< HEAD
-\b Acceleration <br>
-=======
 \b Acceleration<br>
->>>>>>> c2d65976
 \fl{equation,eq-ImuSimulator-Trajectory-Fixed-acceleration}
   \mathbf{a}^n = \boldsymbol{\dot{v}}^n = 0
 \f}
@@ -133,11 +121,7 @@
 
 The linear trajectory describes a vehicle moving with constant velocity in local-navigation coordinates.
 
-<<<<<<< HEAD
-\b Position <br>
-=======
 \b Position<br>
->>>>>>> c2d65976
 
 The time derivative of the curvilinear position (lat, lon, alt) is given by (\cite Groves2013 Groves, ch. 2.4.2, eq. 2.111, p. 61 or \cite Titterton2004 Titterton, ch. 3.7, eq. 3.81,3.85,3.86, p. 48ff)
 
@@ -160,20 +144,12 @@
   \cdot t
 \f}
 
-<<<<<<< HEAD
-\b Velocity <br>
-=======
 \b Velocity<br>
->>>>>>> c2d65976
 \fl{equation,eq-ImuSimulator-Trajectory-Linear-velocity}
 \boldsymbol{v}^n = \mathbf{\dot{x}}^n = const
 \f}
 
-<<<<<<< HEAD
-\b Acceleration <br>
-=======
 \b Acceleration<br>
->>>>>>> c2d65976
 \fl{equation,eq-ImuSimulator-Trajectory-Linear-acceleration}
   \mathbf{a}^n = \boldsymbol{\dot{v}}^n = 0
 \f}
@@ -191,11 +167,7 @@
 - for the circular trajectory: \f$ v_D = 0 \f$
 - for the helical trajectory: \f$ v_D = \text{const} \f$
 
-<<<<<<< HEAD
-\b Position <br>
-=======
 \b Position<br>
->>>>>>> c2d65976
 In the local-navigation frame in a tangential plane to the Earth surface a circular path can be expressed as
 
 \fl{equation,eq-ImuSimulator-Trajectory-Circular-local-position-phi}
@@ -243,19 +215,11 @@
   \mathbf{x}^e = \mathbf{x}_M^e + \mathbf{C}_n^e(\mathbf{x}_M) \cdot \mathbf{x}^n
 \f}
 
-<<<<<<< HEAD
-\b Velocity <br>
+\b Velocity<br>
 
 The velocity is the first derivative of the position spline.
 
-\b Acceleration <br>
-=======
-\b Velocity<br>
-
-The velocity is the first derivative of the position spline.
-
 \b Acceleration<br>
->>>>>>> c2d65976
 
 The acceleration is the second derivative of the position spline.
 
