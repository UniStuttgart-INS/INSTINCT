--- conflicted
+++ resolved
@@ -39,13 +39,9 @@
 #include "NodeData/IMU/ImuObsWDelta.hpp"
 #include "NodeData/IMU/KvhObs.hpp"
 #include "NodeData/IMU/VectorNavBinaryOutput.hpp"
-<<<<<<< HEAD
-#include "NodeData/WiFi/WiFiPositioningSolution.hpp"
-=======
 #include "NodeData/State/InsGnssLCKFSolution.hpp"
 #include "NodeData/State/PosVelAtt.hpp"
 #include "NodeData/State/InsGnssTCKFSolution.hpp"
->>>>>>> 8e7072da
 
 namespace NAV
 {
@@ -508,42 +504,7 @@
     /// @brief Plot the data
     /// @param[in] obs Observation to plot
     /// @param[in] pinIndex Index of the input pin where the data was received
-<<<<<<< HEAD
-    void plotVectorNavBinaryObs(const std::shared_ptr<const VectorNavBinaryOutput>& obs, size_t pinIndex);
-
-    /// @brief Plot the data
-    /// @param[in] obs Observation to plot
-    /// @param[in] pinIndex Index of the input pin where the data was received
-    void plotWiFiPositioningSolution(const std::shared_ptr<const WiFiPositioningSolution>& obs, size_t pinIndex);
-
-    /// Data storage for each pin
-    std::vector<PinData> _pinData;
-
-    /// Info for each plot window
-    std::vector<PlotInfo> _plots;
-
-    /// Amount of input pins (should equal data.size())
-    size_t _nInputPins = 5;
-    /// Amount of plot windows (should equal _plots.size())
-    size_t _nPlots = 0;
-    /// Possible data identifiers to connect
-    std::vector<std::string> _dataIdentifier;
-
-    /// Index of the Collapsible Header currently being dragged
-    int _dragAndDropHeaderIndex = -1;
-    /// Index of the Pin currently being dragged
-    int _dragAndDropPinIndex = -1;
-
-    /// Start Time for calculation of relative time with the GPS ToW
-    InsTime _startTime;
-    /// Start position for the calculation of relative North-South and East-West
-    std::optional<gui::widgets::PositionWithFrame> _originPosition;
-
-    /// Flag, whether to override the North/East startValues in the GUI
-    bool _overridePositionStartValues = false;
-=======
     void plotSppSolutionDynamicData(const std::shared_ptr<const SppSolution>& obs, size_t pinIndex);
->>>>>>> 8e7072da
 };
 
 } // namespace NAV