// This file is part of INSTINCT, the INS Toolkit for Integrated
// Navigation Concepts and Training by the Institute of Navigation of
// the University of Stuttgart, Germany.
//
// This Source Code Form is subject to the terms of the Mozilla Public
// License, v. 2.0. If a copy of the MPL was not distributed with this
// file, You can obtain one at https://mozilla.org/MPL/2.0/.

#include "Plot.hpp"
#include <array>
#include <cmath>
#include <cstddef>
#include <imgui.h>
#include <implot.h>
#include <utility>

#include "util/Logger.hpp"

#include "internal/NodeManager.hpp"
#include <fmt/core.h>
namespace nm = NAV::NodeManager;
#include "internal/FlowManager.hpp"
#include "internal/ConfigManager.hpp"
#include "NodeRegistry.hpp"

#include "internal/gui/NodeEditorApplication.hpp"
#include "internal/gui/widgets/HelpMarker.hpp"
#include "internal/gui/widgets/Splitter.hpp"
#include "internal/gui/widgets/imgui_ex.hpp"
#include "util/Json.hpp"
#include "util/StringUtil.hpp"
#include "util/Container/STL.hpp"

#include "util/Container/Vector.hpp"

#include "util/Time/TimeBase.hpp"
#include "Navigation/Ellipsoid/Ellipsoid.hpp"
#include "Navigation/Transformations/CoordinateFrames.hpp"
#include "Navigation/Transformations/Units.hpp"

#include <implot_internal.h>

#include <algorithm>
#include <regex>

namespace NAV
{
/// @brief Write info to a json object
/// @param[out] j Json output
/// @param[in] data Object to read info from
void to_json(json& j, const Plot::PinData::PlotData& data)
{
    j = json{
        { "displayName", data.displayName },
    };
}
/// @brief Read info from a json object
/// @param[in] j Json variable to read info from
/// @param[out] data Output object
void from_json(const json& j, Plot::PinData::PlotData& data)
{
    if (j.contains("displayName")) { j.at("displayName").get_to(data.displayName); }
}

/// @brief Write info to a json object
/// @param[out] j Json output
/// @param[in] data Object to read info from
void to_json(json& j, const std::vector<Plot::PinData::PlotData>& data)
{
    for (const auto& i : data)
    {
        if (i.isDynamic) { continue; }
        j.push_back(i);
    }
}

/// @brief Write info to a json object
/// @param[out] j Json output
/// @param[in] data Object to read info from
void to_json(json& j, const Plot::PinData& data)
{
    j = json{
        { "dataIdentifier", data.dataIdentifier },
        { "size", data.size },
        { "plotData", data.plotData },
        { "pinType", data.pinType },
        { "stride", data.stride },
    };
}
/// @brief Read info from a json object
/// @param[in] j Json variable to read info from
/// @param[out] data Output object
void from_json(const json& j, Plot::PinData& data)
{
    if (j.contains("dataIdentifier")) { j.at("dataIdentifier").get_to(data.dataIdentifier); }
    if (j.contains("size")) { j.at("size").get_to(data.size); }
    if (j.contains("plotData") && j.at("plotData").is_array())
    {
        j.at("plotData").get_to(data.plotData);
        for (auto& plotData : data.plotData)
        {
            plotData.buffer = ScrollingBuffer<double>(static_cast<size_t>(data.size));
        }
    }
    if (j.contains("pinType")) { j.at("pinType").get_to(data.pinType); }
    if (j.contains("stride")) { j.at("stride").get_to(data.stride); }
}

/// @brief Write info to a json object
/// @param[out] j Json output
/// @param[in] style Object to read info from
void to_json(json& j, const Plot::PlotInfo::PlotItem::Style& style)
{
    j = json{
        { "legendName", style.legendName },
        { "stride", style.stride },
        { "lineType", style.lineType },
        { "color", style.color },
        { "colormapMask", style.colormapMask },
        { "colormapMaskDataCmpIdx", style.colormapMaskDataCmpIdx },
        { "thickness", style.thickness },
        { "markerColormapMask", style.markerColormapMask },
        { "markerColormapMaskDataCmpIdx", style.markerColormapMaskDataCmpIdx },
        { "markers", style.markers },
        { "markerStyle", style.markerStyle },
        { "markerSize", style.markerSize },
        { "markerWeight", style.markerWeight },
        { "markerFillColor", style.markerFillColor },
        { "markerOutlineColor", style.markerOutlineColor },
        { "eventsEnabled", style.eventsEnabled },
        { "eventMarkerStyle", style.eventMarkerStyle },
        { "eventMarkerSize", style.eventMarkerSize },
        { "eventMarkerWeight", style.eventMarkerWeight },
        { "eventMarkerFillColor", style.eventMarkerFillColor },
        { "eventMarkerOutlineColor", style.eventMarkerOutlineColor },
        { "eventTooltipFilterRegex", style.eventTooltipFilterRegex },
    };
    if (style.lineFlags) { j["lineFlags"] = style.lineFlags.value(); }
}
/// @brief Read info from a json object
/// @param[in] j Json variable to read info from
/// @param[out] style Output object
void from_json(const json& j, Plot::PlotInfo::PlotItem::Style& style)
{
    if (j.contains("legendName")) { j.at("legendName").get_to(style.legendName); }
    if (j.contains("stride")) { j.at("stride").get_to(style.stride); }
    if (j.contains("lineType")) { j.at("lineType").get_to(style.lineType); }
    if (j.contains("color")) { j.at("color").get_to(style.color); }
    if (j.contains("colormapMask")) { j.at("colormapMask").get_to(style.colormapMask); }
    if (j.contains("colormapMaskDataCmpIdx")) { j.at("colormapMaskDataCmpIdx").get_to(style.colormapMaskDataCmpIdx); }
    if (j.contains("thickness")) { j.at("thickness").get_to(style.thickness); }
    if (j.contains("lineFlags")) { style.lineFlags.emplace(j.at("lineFlags").get<uint32_t>()); }
    if (j.contains("markerColormapMask")) { j.at("markerColormapMask").get_to(style.markerColormapMask); }
    if (j.contains("markerColormapMaskDataCmpIdx")) { j.at("markerColormapMaskDataCmpIdx").get_to(style.markerColormapMaskDataCmpIdx); }
    if (j.contains("markers")) { j.at("markers").get_to(style.markers); }
    if (j.contains("markerStyle")) { j.at("markerStyle").get_to(style.markerStyle); }
    if (j.contains("markerSize")) { j.at("markerSize").get_to(style.markerSize); }
    if (j.contains("markerWeight")) { j.at("markerWeight").get_to(style.markerWeight); }
    if (j.contains("markerFillColor")) { j.at("markerFillColor").get_to(style.markerFillColor); }
    if (j.contains("markerOutlineColor")) { j.at("markerOutlineColor").get_to(style.markerOutlineColor); }
    if (j.contains("eventsEnabled")) { j.at("eventsEnabled").get_to(style.eventsEnabled); }
    if (j.contains("eventMarkerStyle")) { j.at("eventMarkerStyle").get_to(style.eventMarkerStyle); }
    if (j.contains("eventMarkerSize")) { j.at("eventMarkerSize").get_to(style.eventMarkerSize); }
    if (j.contains("eventMarkerWeight")) { j.at("eventMarkerWeight").get_to(style.eventMarkerWeight); }
    if (j.contains("eventMarkerFillColor")) { j.at("eventMarkerFillColor").get_to(style.eventMarkerFillColor); }
    if (j.contains("eventMarkerOutlineColor")) { j.at("eventMarkerOutlineColor").get_to(style.eventMarkerOutlineColor); }
    if (j.contains("eventTooltipFilterRegex")) { j.at("eventTooltipFilterRegex").get_to(style.eventTooltipFilterRegex); }
}

/// @brief Write info to a json object
/// @param[out] j Json output
/// @param[in] data Object to read info from
void to_json(json& j, const Plot::PlotInfo::PlotItem& data)
{
    j = json{
        { "pinIndex", data.pinIndex },
        { "dataIndex", data.dataIndex },
        { "displayName", data.displayName },
        { "axis", data.axis },
        { "style", data.style },
    };
}
/// @brief Read info from a json object
/// @param[in] j Json variable to read info from
/// @param[out] data Output object
void from_json(const json& j, Plot::PlotInfo::PlotItem& data)
{
    if (j.contains("pinIndex")) { j.at("pinIndex").get_to(data.pinIndex); }
    if (j.contains("dataIndex")) { j.at("dataIndex").get_to(data.dataIndex); }
    if (j.contains("displayName")) { j.at("displayName").get_to(data.displayName); }
    if (j.contains("axis")) { j.at("axis").get_to(data.axis); }
    if (j.contains("style")) { j.at("style").get_to(data.style); }
}

/// @brief Write info to a json object
/// @param[out] j Json output
/// @param[in] data Object to read info from
void to_json(json& j, const Plot::PlotInfo& data)
{
    j = json{
        { "size", data.size },
        { "xAxisFlags", data.xAxisFlags },
        { "yAxisFlags", data.yAxisFlags },
        { "xAxisScale", data.xAxisScale },
        { "yAxesScale", data.yAxesScale },
        { "lineFlags", data.lineFlags },
        { "headerText", data.headerText },
        { "leftPaneWidth", data.leftPaneWidth },
        { "plotFlags", data.plotFlags },
        { "rightPaneWidth", data.rightPaneWidth },
        { "selectedPin", data.selectedPin },
        { "selectedXdata", data.selectedXdata },
        { "plotItems", data.plotItems },
        { "title", data.title },
        { "overrideXAxisLabel", data.overrideXAxisLabel },
        { "xAxisLabel", data.xAxisLabel },
        { "y1AxisLabel", data.y1AxisLabel },
        { "y2AxisLabel", data.y2AxisLabel },
        { "y3AxisLabel", data.y3AxisLabel },
    };
}
/// @brief Read info from a json object
/// @param[in] j Json variable to read info from
/// @param[out] data Output object
void from_json(const json& j, Plot::PlotInfo& data)
{
    if (j.contains("size")) { j.at("size").get_to(data.size); }
    if (j.contains("xAxisFlags")) { j.at("xAxisFlags").get_to(data.xAxisFlags); }
    if (j.contains("yAxisFlags")) { j.at("yAxisFlags").get_to(data.yAxisFlags); }
    if (j.contains("xAxisScale")) { j.at("xAxisScale").get_to(data.xAxisScale); }
    if (j.contains("yAxesScale")) { j.at("yAxesScale").get_to(data.yAxesScale); }
    if (j.contains("lineFlags")) { j.at("lineFlags").get_to(data.lineFlags); }
    if (j.contains("headerText")) { j.at("headerText").get_to(data.headerText); }
    if (j.contains("leftPaneWidth")) { j.at("leftPaneWidth").get_to(data.leftPaneWidth); }
    if (j.contains("plotFlags")) { j.at("plotFlags").get_to(data.plotFlags); }
    if (j.contains("rightPaneWidth")) { j.at("rightPaneWidth").get_to(data.rightPaneWidth); }
    if (j.contains("selectedPin")) { j.at("selectedPin").get_to(data.selectedPin); }
    if (j.contains("selectedXdata")) { j.at("selectedXdata").get_to(data.selectedXdata); }
    if (j.contains("plotItems")) { j.at("plotItems").get_to(data.plotItems); }
    if (j.contains("title")) { j.at("title").get_to(data.title); }
    if (j.contains("overrideXAxisLabel")) { j.at("overrideXAxisLabel").get_to(data.overrideXAxisLabel); }
    if (j.contains("xAxisLabel")) { j.at("xAxisLabel").get_to(data.xAxisLabel); }
    if (j.contains("y1AxisLabel")) { j.at("y1AxisLabel").get_to(data.y1AxisLabel); }
    if (j.contains("y2AxisLabel")) { j.at("y2AxisLabel").get_to(data.y2AxisLabel); }
    if (j.contains("y3AxisLabel")) { j.at("y3AxisLabel").get_to(data.y3AxisLabel); }
}

} // namespace NAV

NAV::Plot::PinData::PlotData::PlotData(std::string displayName, size_t size)
    : displayName(std::move(displayName)), buffer(size) {}

NAV::Plot::PinData::PinData(const PinData& other)
    : size(other.size),
      dataIdentifier(other.dataIdentifier),
      plotData(other.plotData),
      pinType(other.pinType),
      stride(other.stride) {}

NAV::Plot::PinData::PinData(PinData&& other) noexcept
    : size(other.size),
      dataIdentifier(std::move(other.dataIdentifier)),
      plotData(std::move(other.plotData)),
      pinType(other.pinType),
      stride(other.stride) {}

NAV::Plot::PinData& NAV::Plot::PinData::operator=(const PinData& rhs)
{
    if (&rhs != this)
    {
        size = rhs.size;
        dataIdentifier = rhs.dataIdentifier;
        plotData = rhs.plotData;
        pinType = rhs.pinType;
        stride = rhs.stride;
    }

    return *this;
}

NAV::Plot::PinData& NAV::Plot::PinData::operator=(PinData&& rhs) noexcept
{
    if (&rhs != this)
    {
        size = rhs.size;
        dataIdentifier = std::move(rhs.dataIdentifier);
        plotData = std::move(rhs.plotData);
        pinType = rhs.pinType;
        stride = rhs.stride;
    }

    return *this;
}

void NAV::Plot::PinData::addPlotDataItem(size_t dataIndex, const std::string& displayName)
{
    if (plotData.size() > dataIndex)
    {
        if (plotData.at(dataIndex).displayName == displayName) // Item was restored already at this position
        {
            plotData.at(dataIndex).markedForDelete = false;
            return;
        }

        // Some other item was restored at this position
        if (!plotData.at(dataIndex).markedForDelete)
        {
            LOG_WARN("Adding PlotData item '{}' at position {}, but at this position exists already the item '{}'. Reordering the items to match the data. Consider resaving the flow file.",
                     displayName, dataIndex, plotData.at(dataIndex).displayName);
        }
        auto searchIter = std::find_if(plotData.begin(),
                                       plotData.end(),
                                       [displayName](const PlotData& plotData) { return plotData.displayName == displayName; });
        auto iter = plotData.begin();
        std::advance(iter, dataIndex);
        iter->markedForDelete = false;
        if (searchIter == plotData.end()) // Item does not exist yet. Developer added a new item to the list
        {
            plotData.insert(iter, PlotData{ displayName, static_cast<size_t>(size) });
        }
        else // Item exists already. Developer reordered the items in the list
        {
            move(plotData, static_cast<size_t>(searchIter - plotData.begin()), dataIndex);
        }
    }
    else if (std::find_if(plotData.begin(),
                          plotData.end(),
                          [displayName](const PlotData& plotData) { return plotData.displayName == displayName; })
             != plotData.end())
    {
        LOG_ERROR("Adding the PlotData item {} at position {}, but this plot item was found at another position already",
                  displayName, dataIndex);
    }
    else // Item not there yet. Add to the end of the list
    {
        plotData.emplace_back(displayName, static_cast<size_t>(size));
    }
}

// ###########################################################################################################

NAV::Plot::Plot()
    : Node(typeStatic())
{
    LOG_TRACE("{}: called", name);

    _hasConfig = true;
    _lockConfigDuringRun = false;
    _guiConfigDefaultWindowSize = { 750, 650 };

<<<<<<< HEAD
    _dataIdentifier = { Pos::type(),
                        PosVel::type(),
                        PosVelAtt::type(),
                        LcKfInsGnssErrors::type(),
                        TcKfInsGnssErrors::type(),
                        SppSolution::type(),
                        RtklibPosObs::type(),
                        UbloxObs::type(),
                        ImuObs::type(),
                        ImuObsSimulated::type(),
                        KvhObs::type(),
                        ImuObsWDelta::type(),
                        VectorNavBinaryOutput::type(),
                        WiFiPositioningSolution::type() };

    updateNumberOfInputPins();

=======
>>>>>>> 8e7072da
    // PinData::PinType::Flow:
    _pinData.at(0).pinType = PinData::PinType::Flow;
    inputPins.at(0).type = Pin::Type::Flow;
    inputPins.at(0).dataIdentifier = _dataIdentifier;
    inputPins.at(0).callback = static_cast<InputPin::FlowFirableCallbackFunc>(&Plot::plotFlowData);
    // // PinData::PinType::Bool:
    // _pinData.at(1).pinType = PinData::PinType::Bool;
    // inputPins.at(1).type = Pin::Type::Bool;
    // inputPins.at(1).dataIdentifier.clear();
    // inputPins.at(1).callback = static_cast<InputPin::DataChangedNotifyFunc>(&Plot::plotBoolean);
    // // PinData::PinType::Int:
    // _pinData.at(2).pinType = PinData::PinType::Int;
    // inputPins.at(2).type = Pin::Type::Int;
    // inputPins.at(2).dataIdentifier.clear();
    // inputPins.at(2).callback = static_cast<InputPin::DataChangedNotifyFunc>(&Plot::plotInteger);
    // // PinData::PinType::Float:
    // _pinData.at(3).pinType = PinData::PinType::Float;
    // inputPins.at(3).type = Pin::Type::Float;
    // inputPins.at(3).dataIdentifier.clear();
    // inputPins.at(3).callback = static_cast<InputPin::DataChangedNotifyFunc>(&Plot::plotFloat);
    // // PinData::PinType::Matrix:
    // _pinData.at(4).pinType = PinData::PinType::Matrix;
    // inputPins.at(4).type = Pin::Type::Matrix;
    // inputPins.at(4).dataIdentifier = { "Eigen::MatrixXd", "Eigen::VectorXd" };
    // inputPins.at(4).callback = static_cast<InputPin::DataChangedNotifyFunc>(&Plot::plotMatrix);
}

NAV::Plot::~Plot()
{
    LOG_TRACE("{}: called", nameId());
}

std::string NAV::Plot::typeStatic()
{
    return "Plot";
}

std::string NAV::Plot::type() const
{
    return typeStatic();
}

std::string NAV::Plot::category()
{
    return "Plot";
}

void NAV::Plot::guiConfig()
{
    ImGui::SetNextItemOpen(false, ImGuiCond_FirstUseEver);
    if (ImGui::CollapsingHeader(fmt::format("Options##{}", size_t(id)).c_str()))
    {
        auto columnContentPinType = [&](size_t pinIndex) -> bool {
            auto& pinData = _pinData.at(pinIndex);
            ImGui::SetNextItemWidth(100.0F * gui::NodeEditorApplication::windowFontRatio());
            if (ImGui::Combo(fmt::format("##Pin Type for Pin {} - {}", pinIndex + 1, size_t(id)).c_str(),
                             reinterpret_cast<int*>(&pinData.pinType), "Flow\0Bool\0Int\0Float\0Matrix\0\0"))
            {
                if (inputPins.at(pinIndex).isPinLinked())
                {
                    inputPins.at(pinIndex).deleteLink();
                }

                switch (pinData.pinType)
                {
                case PinData::PinType::Flow:
                    inputPins.at(pinIndex).type = Pin::Type::Flow;
                    inputPins.at(pinIndex).dataIdentifier = _dataIdentifier;
                    inputPins.at(pinIndex).callback = static_cast<InputPin::FlowFirableCallbackFunc>(&Plot::plotFlowData);
                    break;
                case PinData::PinType::Bool:
                    inputPins.at(pinIndex).type = Pin::Type::Bool;
                    inputPins.at(pinIndex).dataIdentifier.clear();
                    inputPins.at(pinIndex).callback = static_cast<InputPin::DataChangedNotifyFunc>(&Plot::plotBoolean);
                    break;
                case PinData::PinType::Int:
                    inputPins.at(pinIndex).type = Pin::Type::Int;
                    inputPins.at(pinIndex).dataIdentifier.clear();
                    inputPins.at(pinIndex).callback = static_cast<InputPin::DataChangedNotifyFunc>(&Plot::plotInteger);
                    break;
                case PinData::PinType::Float:
                    inputPins.at(pinIndex).type = Pin::Type::Float;
                    inputPins.at(pinIndex).dataIdentifier.clear();
                    inputPins.at(pinIndex).callback = static_cast<InputPin::DataChangedNotifyFunc>(&Plot::plotFloat);
                    break;
                case PinData::PinType::Matrix:
                    inputPins.at(pinIndex).type = Pin::Type::Matrix;
                    inputPins.at(pinIndex).dataIdentifier = { "Eigen::MatrixXd", "Eigen::VectorXd" };
                    inputPins.at(pinIndex).callback = static_cast<InputPin::DataChangedNotifyFunc>(&Plot::plotMatrix);
                    break;
                }

                return true;
            }
            return false;
        };
        auto columnContentDataPoints = [&](size_t pinIndex) -> bool {
            bool changed = false;
            auto& pinData = _pinData.at(pinIndex);
            ImGui::SetNextItemWidth(100.0F * gui::NodeEditorApplication::windowFontRatio());
            if (ImGui::DragInt(fmt::format("##Data Points {} - {}", size_t(id), pinIndex + 1).c_str(),
                               &pinData.size, 10.0F, 0, INT32_MAX / 2))
            {
                if (pinData.size < 0)
                {
                    pinData.size = 0;
                }
                std::scoped_lock<std::mutex> guard(pinData.mutex);
                for (auto& plotData : pinData.plotData)
                {
                    changed = true;
                    plotData.buffer.resize(static_cast<size_t>(pinData.size));
                }
            }
            if (ImGui::IsItemHovered())
            {
                ImGui::SetTooltip("The amount of data which should be stored before the buffer gets reused.\nEnter 0 to show all data.");
            }
            return changed;
        };
        auto columnContentStride = [&](size_t pinIndex) -> bool {
            bool changed = false;
            auto& pinData = _pinData.at(pinIndex);
            ImGui::SetNextItemWidth(100.0F * gui::NodeEditorApplication::windowFontRatio());
            if (ImGui::InputInt(fmt::format("##Stride {} - {}", size_t(id), pinIndex + 1).c_str(),
                                &pinData.stride))
            {
                if (pinData.stride < 1)
                {
                    pinData.stride = 1;
                }
                changed = true;
            }
            if (ImGui::IsItemHovered())
            {
                ImGui::SetTooltip("The amount of points to skip when plotting. This greatly reduces lag when plotting");
            }
            return changed;
        };

        if (_dynamicInputPins.ShowGuiWidgets(size_t(id), inputPins, this,
                                             { { "Pin Type", columnContentPinType },
                                               { "# Data Points", columnContentDataPoints },
                                               { "Stride", columnContentStride } }))
        {
            flow::ApplyChanges();
        }

        if (ImGui::Checkbox(fmt::format("Override local position origin (North/East)##{}", size_t(id)).c_str(), &_overridePositionStartValues))
        {
            flow::ApplyChanges();
            LOG_DEBUG("{}: overridePositionStartValues changed to {}", nameId(), _overridePositionStartValues);
            if (!_originPosition) { _originPosition = gui::widgets::PositionWithFrame(); }
        }
        if (_overridePositionStartValues)
        {
            ImGui::Indent();
            if (gui::widgets::PositionInput(fmt::format("Origin##{}", size_t(id)).c_str(), _originPosition.value(), gui::widgets::PositionInputLayout::SINGLE_ROW))
            {
                flow::ApplyChanges();
            }
            ImGui::Unindent();
        }
    }

    // Used to reset the member variabel _dragAndDropHeaderIndex in case no plot does a drag and drop action
    bool dragAndDropHeaderStillInProgress = false;

    auto showDragDropTargetHeader = [this](size_t plotIdxTarget) {
        ImGui::Dummy(ImVec2(-1.F, 2.F));

        bool selectableSelectedDummy = true;
        ImGui::PushStyleVar(ImGuiStyleVar_SelectableTextAlign, ImVec2(0.5F, 0.5F));
        ImGui::PushStyleColor(ImGuiCol_Header, IM_COL32(16, 173, 44, 79));
        ImGui::Selectable(fmt::format("[drop here]").c_str(), &selectableSelectedDummy, ImGuiSelectableFlags_None, ImVec2(ImGui::GetWindowContentRegionWidth(), 20.F));
        ImGui::PopStyleColor();
        ImGui::PopStyleVar();

        if (ImGui::BeginDragDropTarget())
        {
            if (const ImGuiPayload* payloadData = ImGui::AcceptDragDropPayload(fmt::format("DND ColHead {}", size_t(id)).c_str()))
            {
                auto plotIdxSource = *static_cast<size_t*>(payloadData->Data);

                if (plotIdxSource < plotIdxTarget)
                {
                    --plotIdxTarget;
                }

                move(_plots, plotIdxSource, plotIdxTarget);
                flow::ApplyChanges();
            }
            ImGui::EndDragDropTarget();
        }
        ImGui::Dummy(ImVec2(-1.F, 2.F));
    };

    if (_dragAndDropHeaderIndex > 0)
    {
        showDragDropTargetHeader(0);
    }

    for (size_t plotIdx = 0; plotIdx < _plots.size(); plotIdx++)
    {
        auto& plot = _plots.at(plotIdx);

        size_t plotElementIdx = 0;

        if (!plot.visible) // In the previous frame the x was pressed on the plot
        {
            LOG_DEBUG("{}: # Plot '{}' at index {} was deleted", nameId(), plot.headerText, plotIdx);
            _plots.erase(_plots.begin() + static_cast<int64_t>(plotIdx));
            _nPlots -= 1;
            flow::ApplyChanges();
            continue;
        }

        ImGui::SetNextItemOpen(true, ImGuiCond_Once);
        if (ImGui::CollapsingHeader(fmt::format("{}##Plot Header {} - {}", plot.headerText, size_t(id), plotIdx).c_str(), &plot.visible))
        {
            if (ImGui::BeginDragDropSource(ImGuiDragDropFlags_None))
            {
                dragAndDropHeaderStillInProgress = true;
                _dragAndDropHeaderIndex = static_cast<int>(plotIdx);
                // Data is copied into heap inside the drag and drop
                ImGui::SetDragDropPayload(fmt::format("DND ColHead {}", size_t(id)).c_str(),
                                          &plotIdx, sizeof(plotIdx));
                ImGui::Dummy(ImVec2(ImGui::CalcTextSize(plot.headerText.c_str()).x + 60.F, -1.F));
                bool dnd_display_close = true;
                ImGui::CollapsingHeader(fmt::format("{}##Plot DND Header {} - {}", plot.headerText, size_t(id), plotIdx).c_str(), &dnd_display_close);
                ImGui::EndDragDropSource();
            }

            bool saveForceXaxisRange = false;
            ImGui::SetNextItemOpen(false, ImGuiCond_FirstUseEver);
            if (ImGui::TreeNode(fmt::format("Options##{} - {}", size_t(id), plotIdx).c_str()))
            {
                std::string headerTitle = plot.headerText;
                ImGui::InputText(fmt::format("Header Title##{} - {}", size_t(id), plotIdx).c_str(), &headerTitle);
                if (plot.headerText != headerTitle && !ImGui::IsItemActive())
                {
                    plot.headerText = headerTitle;
                    flow::ApplyChanges();
                    LOG_DEBUG("{}: Header changed to {}", nameId(), plot.headerText);
                }
                if (ImGui::InputText(fmt::format("Plot Title##{} - {}", size_t(id), plotIdx).c_str(), &plot.title))
                {
                    flow::ApplyChanges();
                    LOG_DEBUG("{}: Plot Title changed to {}", nameId(), plot.title);
                }
                if (ImGui::SliderFloat(fmt::format("Plot Height##{} - {}", size_t(id), plotIdx).c_str(), &plot.size.y, 0.0F, 1000, "%.0f"))
                {
                    flow::ApplyChanges();
                }
                if (ImGui::Checkbox(fmt::format("Override X Axis Label##{} - {}", size_t(id), plotIdx).c_str(), &plot.overrideXAxisLabel))
                {
                    flow::ApplyChanges();
                }
                if (plot.overrideXAxisLabel)
                {
                    if (ImGui::InputText(fmt::format("X Axis Label##{} - {}", size_t(id), plotIdx).c_str(), &plot.xAxisLabel))
                    {
                        flow::ApplyChanges();
                    }
                }
                if (ImGui::InputText(fmt::format("Y1 Axis Label##{} - {}", size_t(id), plotIdx).c_str(), &plot.y1AxisLabel))
                {
                    flow::ApplyChanges();
                }
                if (plot.plotFlags & ImPlotFlags_YAxis2)
                {
                    if (ImGui::InputText(fmt::format("Y2 Axis Label##{} - {}", size_t(id), plotIdx).c_str(), &plot.y2AxisLabel))
                    {
                        flow::ApplyChanges();
                    }
                }
                if (plot.plotFlags & ImPlotFlags_YAxis3)
                {
                    if (ImGui::InputText(fmt::format("Y3 Axis Label##{} - {}", size_t(id), plotIdx).c_str(), &plot.y3AxisLabel))
                    {
                        flow::ApplyChanges();
                    }
                }
                if (ImGui::BeginTable(fmt::format("Pin Settings##{} - {}", size_t(id), plotIdx).c_str(), 2,
                                      ImGuiTableFlags_Borders | ImGuiTableFlags_SizingFixedFit | ImGuiTableFlags_NoHostExtendX, ImVec2(0.0F, 0.0F)))
                {
                    ImGui::TableSetupColumn("Pin");
                    ImGui::TableSetupColumn("X Data");
                    ImGui::TableHeadersRow();

                    for (size_t pinIndex = 0; pinIndex < _pinData.size(); pinIndex++)
                    {
                        auto& pinData = _pinData.at(pinIndex);

                        ImGui::TableNextRow();
                        ImGui::TableNextColumn(); // Pin
                        ImGui::Text("%zu - %s", pinIndex + 1, pinData.dataIdentifier.c_str());

                        ImGui::TableNextColumn(); // X Data
                        if (!pinData.plotData.empty())
                        {
                            ImGui::SetNextItemWidth(200.0F * gui::NodeEditorApplication::windowFontRatio());
                            if (ImGui::BeginCombo(fmt::format("##X Data for Pin {} - {} - {}", pinIndex + 1, size_t(id), plotIdx).c_str(),
                                                  pinData.plotData.at(plot.selectedXdata.at(pinIndex)).displayName.c_str()))
                            {
                                for (size_t plotDataIndex = 0; plotDataIndex < pinData.plotData.size(); plotDataIndex++)
                                {
                                    auto& plotData = pinData.plotData.at(plotDataIndex);

                                    if (!plotData.hasData)
                                    {
                                        ImGui::PushStyleVar(ImGuiStyleVar_Alpha, ImGui::GetStyle().Alpha * 0.5F);
                                    }
                                    const bool is_selected = (plot.selectedXdata.at(pinIndex) == plotDataIndex);
                                    if (ImGui::Selectable(pinData.plotData.at(plotDataIndex).displayName.c_str(), is_selected))
                                    {
                                        flow::ApplyChanges();
                                        plot.selectedXdata.at(pinIndex) = plotDataIndex;
                                        if (plotDataIndex == GPST_PLOT_IDX) // GPST Time
                                        {
                                            // Set all data to plot over GPST Time
                                            for (auto& selectedX : plot.selectedXdata)
                                            {
                                                selectedX = plotDataIndex;
                                            }
                                        }
                                        else
                                        {
                                            // Remove all GPST Time on the x axis
                                            for (auto& selectedX : plot.selectedXdata)
                                            {
                                                if (selectedX == GPST_PLOT_IDX) { selectedX = 0; }
                                            }
                                        }

                                        for (auto& plotItem : plot.plotItems)
                                        {
                                            plotItem.eventMarker.clear();
                                            plotItem.eventTooltips.clear();
                                        }
                                    }
                                    if (!plotData.hasData)
                                    {
                                        ImGui::PopStyleVar();
                                    }

                                    // Set the initial focus when opening the combo (scrolling + keyboard navigation focus)
                                    if (is_selected)
                                    {
                                        ImGui::SetItemDefaultFocus();
                                    }
                                }
                                ImGui::EndCombo();
                            }
                        }
                    }

                    ImGui::EndTable();
                }

                if (ImGui::CheckboxFlags(fmt::format("Y-Axis 2##{} - {}", size_t(id), plotIdx).c_str(),
                                         &plot.plotFlags, ImPlotFlags_YAxis2))
                {
                    flow::ApplyChanges();
                }
                ImGui::SameLine();
                if (ImGui::CheckboxFlags(fmt::format("Y-Axis 3##{} - {}", size_t(id), plotIdx).c_str(),
                                         &plot.plotFlags, ImPlotFlags_YAxis3))
                {
                    flow::ApplyChanges();
                }
                ImGui::SameLine();

                if (ImGui::CheckboxFlags(fmt::format("Auto Limit X-Axis##{} - {}", size_t(id), plotIdx).c_str(),
                                         &plot.xAxisFlags, ImPlotAxisFlags_AutoFit))
                {
                    flow::ApplyChanges();
                }
                ImGui::SameLine();
                if (ImGui::CheckboxFlags(fmt::format("Auto Limit Y-Axis##{} - {}", size_t(id), plotIdx).c_str(),
                                         &plot.yAxisFlags, ImPlotAxisFlags_AutoFit))
                {
                    flow::ApplyChanges();
                }
                ImGui::SameLine();
                if (ImGui::Button(fmt::format("Same X range all plots##{} - {}", size_t(id), plotIdx).c_str()))
                {
                    saveForceXaxisRange = true;
                    _forceXaxisRange.first.clear();
                    size_t pinIdx = plot.plotItems.empty() ? 0 : plot.plotItems.front().pinIndex;
                    const auto& xName = _pinData.at(pinIdx).plotData.at(plot.selectedXdata.at(pinIdx)).displayName;
                    for (size_t p = 0; p < _plots.size(); p++)
                    {
                        if (p == plotIdx) { continue; }
                        auto& plot = _plots.at(p);
                        size_t pinIdx = plot.plotItems.empty() ? 0 : plot.plotItems.front().pinIndex;
                        const auto& dispName = _pinData.at(pinIdx).plotData.at(plot.selectedXdata.at(pinIdx)).displayName;
                        if (xName == dispName) { _forceXaxisRange.first.insert(p); }
                    }
                }

                auto axisScaleCombo = [&](const char* label, ImPlotScale& axisScale) {
                    auto getImPlotScaleString = [](ImPlotScale scale) {
                        switch (scale)
                        {
                        case ImPlotScale_Linear: // default linear scale
                            return "Linear";
                        // case ImPlotScale_Time: // date/time scale
                        //     return "Time";
                        case ImPlotScale_Log10: // base 10 logartithmic scale
                            return "Log10";
                        case ImPlotScale_SymLog: // symmetric log scale
                            return "SymLog";
                        default:
                            return "-";
                        }
                        return "-";
                    };

                    ImGui::SetNextItemWidth(100.0F);
                    if (ImGui::BeginCombo(fmt::format("{}-Axis Scale##{} - {}", label, size_t(id), plotIdx).c_str(), getImPlotScaleString(axisScale)))
                    {
                        for (size_t n = 0; n < 4; ++n)
                        {
                            if (n == ImPlotScale_Time) { continue; }
                            const bool is_selected = (static_cast<size_t>(axisScale) == n);
                            if (ImGui::Selectable(getImPlotScaleString(static_cast<ImPlotScale>(n)), is_selected))
                            {
                                axisScale = static_cast<ImPlotScale>(n);
                                flow::ApplyChanges();
                            }
                            if (is_selected) { ImGui::SetItemDefaultFocus(); } // Set the initial focus when opening the combo
                        }
                        ImGui::EndCombo();
                    }
                };
                axisScaleCombo("X", plot.xAxisScale);
                ImGui::SameLine();
                axisScaleCombo("Y1", plot.yAxesScale[0]);
                if (plot.plotFlags & ImPlotFlags_YAxis2)
                {
                    ImGui::SameLine();
                    axisScaleCombo("Y2", plot.yAxesScale[1]);
                }
                if (plot.plotFlags & ImPlotFlags_YAxis3)
                {
                    ImGui::SameLine();
                    axisScaleCombo("Y3", plot.yAxesScale[2]);
                }

                ImGui::SameLine();
                if (ImGui::CheckboxFlags(fmt::format("NoClip##LineFlags {} - {}", size_t(id), plotIdx).c_str(), &plot.lineFlags, ImPlotLineFlags_NoClip))
                {
                    flow::ApplyChanges();
                }
                if (ImGui::IsItemHovered()) { ImGui::SetTooltip("Markers (if displayed) on the edge of a plot will not be clipped"); }
                ImGui::SameLine();
                if (ImGui::CheckboxFlags(fmt::format("SkipNaN##LineFlags {} - {}", size_t(id), plotIdx).c_str(), &plot.lineFlags, ImPlotLineFlags_SkipNaN))
                {
                    flow::ApplyChanges();
                }
                if (ImGui::IsItemHovered()) { ImGui::SetTooltip("NaNs values will be skipped instead of rendered as missing data"); }
                ImGui::SameLine();
                if (ImGui::CheckboxFlags(fmt::format("Loop##LineFlags {} - {}", size_t(id), plotIdx).c_str(), &plot.lineFlags, ImPlotLineFlags_Loop))
                {
                    flow::ApplyChanges();
                }
                if (ImGui::IsItemHovered()) { ImGui::SetTooltip("The last and first point will be connected to form a closed loop"); }

                ImGui::TreePop();
            }

            gui::widgets::Splitter(fmt::format("Splitter {} - {}", size_t(id), plotIdx).c_str(),
                                   true, 4.0F, &plot.leftPaneWidth, &plot.rightPaneWidth, 3.0F, 80.0F, plot.size.y);

            ImGui::SetNextItemWidth(plot.leftPaneWidth - 2.0F);

            ImGui::BeginGroup();
            {
                if (ImGui::BeginCombo(fmt::format("##Data source pin selection{} - {}", size_t(id), plotIdx).c_str(),
                                      inputPins.at(plot.selectedPin).name.c_str()))
                {
                    for (size_t n = 0; n < inputPins.size(); ++n)
                    {
                        const bool is_selected = (plot.selectedPin == n);
                        if (ImGui::Selectable(inputPins.at(n).name.c_str(), is_selected, 0))
                        {
                            plot.selectedPin = n;
                        }

                        // Set the initial focus when opening the combo (scrolling + keyboard navigation focus)
                        if (is_selected)
                        {
                            ImGui::SetItemDefaultFocus();
                        }
                    }
                    ImGui::EndCombo();
                }
                auto comboBoxSize = ImGui::GetItemRectSize();
                if (ImGui::Button(fmt::format("Clear##{} - {}", size_t(id), plotIdx).c_str(), ImVec2(plot.leftPaneWidth - 2.0F, 0)))
                {
                    plot.plotItems.clear();
                    flow::ApplyChanges();
                }
                if (ImGui::BeginDragDropTarget())
                {
                    if (const ImGuiPayload* payloadData = ImGui::AcceptDragDropPayload(fmt::format("DND PlotItem {} - {}", size_t(id), plotIdx).c_str()))
                    {
                        auto [pinIndex, dataIndex, displayName] = *static_cast<std::tuple<size_t, size_t, std::string*>*>(payloadData->Data);

                        auto iter = std::find(plot.plotItems.begin(), plot.plotItems.end(), PlotInfo::PlotItem{ pinIndex, dataIndex, *displayName });
                        if (iter != plot.plotItems.end())
                        {
                            plot.plotItems.erase(iter);
                            flow::ApplyChanges();
                        }
                    }
                    ImGui::EndDragDropTarget();
                }
                auto buttonSize = ImGui::GetItemRectSize();
                ImGui::BeginChild(fmt::format("Data Drag{} - {}", size_t(id), plotIdx).c_str(),
                                  ImVec2(plot.leftPaneWidth - 2.0F, plot.size.y - comboBoxSize.y - buttonSize.y - 2 * ImGui::GetStyle().ItemSpacing.y),
                                  true);
                {
                    // Left Data Selectables
                    for (size_t dataIndex = 0; dataIndex < _pinData.at(plot.selectedPin).plotData.size(); ++dataIndex)
                    {
                        auto& plotData = _pinData.at(plot.selectedPin).plotData.at(dataIndex);
                        auto plotDataHasData = plotData.hasData;
                        if (!plotDataHasData)
                        {
                            ImGui::PushStyleVar(ImGuiStyleVar_Alpha, ImGui::GetStyle().Alpha * 0.5F);
                        }
                        std::string label = plotData.displayName;

                        if (auto iter = std::find(plot.plotItems.begin(), plot.plotItems.end(), PlotInfo::PlotItem{ plot.selectedPin, dataIndex, plotData.displayName });
                            iter != plot.plotItems.end())
                        {
                            label += fmt::format(" (Y{})", iter->axis + 1 - 3);
                        }

                        if (!label.empty())
                        {
                            ImGui::Selectable(label.c_str(), false, 0);
                            if (ImGui::BeginDragDropSource(ImGuiDragDropFlags_None))
                            {
                                // Data is copied into heap inside the drag and drop
                                auto pinAndDataIndex = std::make_tuple(plot.selectedPin, dataIndex, &plotData.displayName);
                                ImGui::SetDragDropPayload(fmt::format("DND PlotItem {} - {}", size_t(id), plotIdx).c_str(),
                                                          &pinAndDataIndex, sizeof(pinAndDataIndex));
                                ImGui::TextUnformatted(label.c_str());
                                ImGui::EndDragDropSource();
                            }
                        }

                        if (!plotDataHasData)
                        {
                            ImGui::PopStyleVar();
                        }
                    }

                    ImGui::EndChild();
                }
                ImGui::EndGroup();
            }

            ImGui::SameLine();

            const char* xLabel = plot.overrideXAxisLabel ? (!plot.xAxisLabel.empty() ? plot.xAxisLabel.c_str() : nullptr)
                                                         : (!_pinData.at(0).plotData.empty() ? _pinData.at(0).plotData.at(plot.selectedXdata.at(0)).displayName.c_str() : nullptr);

            const char* y1Label = !plot.y1AxisLabel.empty() ? plot.y1AxisLabel.c_str() : nullptr;
            const char* y2Label = (plot.plotFlags & ImPlotFlags_YAxis2) && !plot.y2AxisLabel.empty() ? plot.y2AxisLabel.c_str() : nullptr;
            const char* y3Label = (plot.plotFlags & ImPlotFlags_YAxis3) && !plot.y3AxisLabel.empty() ? plot.y3AxisLabel.c_str() : nullptr;

            bool timeScaleXaxis = false;
            std::array<double, 2> timeAxisMinMax = { std::numeric_limits<double>::infinity(), -std::numeric_limits<double>::infinity() };
            for (auto& plotItem : plot.plotItems)
            {
                if (plot.selectedXdata.at(plotItem.pinIndex) == GPST_PLOT_IDX)
                {
                    auto& pinData = _pinData.at(plotItem.pinIndex);
                    const auto& plotDataX = pinData.plotData.at(plot.selectedXdata.at(plotItem.pinIndex));

                    // Lock the buffer so no data can be inserted
                    std::scoped_lock<std::mutex> guard(pinData.mutex);
                    if (!plotDataX.buffer.empty())
                    {
                        timeScaleXaxis = true;
                        timeAxisMinMax[0] = std::min(timeAxisMinMax[0], plotDataX.buffer.front());
                        timeAxisMinMax[1] = std::max(timeAxisMinMax[1], plotDataX.buffer.back());
                    }
                }
            }

            if (ImPlot::BeginPlot(fmt::format("{}##{} - {}", plot.title, size_t(id), plotIdx).c_str(), plot.size, plot.plotFlags))
            {
                if (saveForceXaxisRange)
                {
                    std::get<ImPlotRange>(_forceXaxisRange) = ImPlot::GetCurrentPlot()->XAxis(ImAxis_X1).Range;
                }
                else if (_forceXaxisRange.first.contains(plotIdx))
                {
                    if (plot.xAxisFlags & ImPlotAxisFlags_AutoFit)
                    {
                        plot.xAxisFlags &= ~ImPlotAxisFlags_AutoFit;
                        flow::ApplyChanges();
                    }
                    ImPlot::GetCurrentPlot()->XAxis(ImAxis_X1).SetRange(std::get<ImPlotRange>(_forceXaxisRange));
                    _forceXaxisRange.first.erase(plotIdx);
                }

                ImPlot::SetupAxis(ImAxis_X1, xLabel, plot.xAxisFlags);
                ImPlot::SetupAxisScale(ImAxis_X1, timeScaleXaxis ? ImPlotScale_Time : plot.xAxisScale);
                ImPlot::SetupAxis(ImAxis_Y1, y1Label, plot.yAxisFlags);
                ImPlot::SetupAxisScale(ImAxis_Y1, plot.yAxesScale[0]);
                if (plot.plotFlags & ImPlotFlags_YAxis2)
                {
                    ImPlot::SetupAxis(ImAxis_Y2, y2Label, plot.yAxisFlags | ImPlotAxisFlags_NoGridLines | ImPlotAxisFlags_Opposite);
                    ImPlot::SetupAxisScale(ImAxis_Y2, plot.yAxesScale[1]);
                }
                if (plot.plotFlags & ImPlotFlags_YAxis3)
                {
                    ImPlot::SetupAxis(ImAxis_Y3, y3Label, plot.yAxisFlags | ImPlotAxisFlags_NoGridLines | ImPlotAxisFlags_Opposite);
                    ImPlot::SetupAxisScale(ImAxis_Y3, plot.yAxesScale[2]);
                }

                std::vector<PlotInfo::PlotItem> plotItemsToRemove;
                for (auto& plotItem : plot.plotItems)
                {
                    auto& pinData = _pinData.at(plotItem.pinIndex);

                    // Lock the buffer so no data can be inserted till plotting finishes
                    std::scoped_lock<std::mutex> guard(pinData.mutex);
                    // The next line needs already be locked, otherwise we have a data race

                    if (pinData.plotData.size() <= plotItem.dataIndex) { continue; } // Dynamic data can not be available yet
                    auto& plotData = pinData.plotData.at(plotItem.dataIndex);
                    const auto& plotDataX = pinData.plotData.at(plot.selectedXdata.at(plotItem.pinIndex));
                    if (plotData.displayName != plotItem.displayName)
                    {
                        if (plotItem.displayName.empty())
                        {
                            plotItem.displayName = plotData.displayName; // old flow file where it was not set yet
                        }
                        else
                        {
                            plotItemsToRemove.push_back(plotItem);
                            continue;
                        }
                    }

                    if (plotData.hasData
                        && (plotItem.axis == ImAxis_Y1
                            || (plotItem.axis == ImAxis_Y2 && (plot.plotFlags & ImPlotFlags_YAxis2))
                            || (plotItem.axis == ImAxis_Y3 && (plot.plotFlags & ImPlotFlags_YAxis3))))
                    {
                        ImPlot::SetAxis(plotItem.axis);

                        if (plotItem.style.colormapMask.first != ColormapMaskType::None)
                        {
                            if (const auto& cmap = ColormapSearch(plotItem.style.colormapMask.first, plotItem.style.colormapMask.second))
                            {
                                if (plotItem.colormapMaskVersion != cmap->get().version) { plotItem.colormapMaskColors.clear(); }
                                if (plotItem.colormapMaskColors.size() != plotData.buffer.size()
                                    && plotItem.style.colormapMaskDataCmpIdx < pinData.plotData.size())
                                {
                                    plotItem.colormapMaskVersion = cmap->get().version;
                                    const auto& cmpData = pinData.plotData.at(plotItem.style.colormapMaskDataCmpIdx);

                                    auto color = plotItem.style.lineType == PlotInfo::PlotItem::Style::LineType::Line
                                                     ? (ImPlot::IsColorAuto(plotItem.style.color) ? ImPlot::GetColormapColor(static_cast<int>(plotElementIdx)) : plotItem.style.color)
                                                     : (ImPlot::IsColorAuto(plotItem.style.markerFillColor) ? ImPlot::GetColormapColor(static_cast<int>(plotElementIdx)) : plotItem.style.markerFillColor);
                                    plotItem.colormapMaskColors.reserve(plotData.buffer.size());
                                    for (size_t i = plotItem.colormapMaskColors.size(); i < plotData.buffer.size(); i++)
                                    {
                                        plotItem.colormapMaskColors.push_back(i >= cmpData.buffer.size() ? ImColor(color) : cmap->get().getColor(cmpData.buffer.at(i), color));
                                    }
                                }
                            }
                            else
                            {
                                plotItem.style.colormapMask.first = ColormapMaskType::None;
                                plotItem.style.colormapMask.second = -1;
                                plotItem.colormapMaskColors.clear();
                            }
                        }
                        if (plotItem.style.markers && plotItem.style.markerColormapMask.first != ColormapMaskType::None)
                        {
                            if (const auto& cmap = ColormapSearch(plotItem.style.markerColormapMask.first, plotItem.style.markerColormapMask.second))
                            {
                                if (plotItem.markerColormapMaskVersion != cmap->get().version) { plotItem.markerColormapMaskColors.clear(); }
                                if (plotItem.markerColormapMaskColors.size() != plotData.buffer.size()
                                    && plotItem.style.markerColormapMaskDataCmpIdx < pinData.plotData.size())
                                {
                                    plotItem.markerColormapMaskVersion = cmap->get().version;
                                    const auto& cmpData = pinData.plotData.at(plotItem.style.markerColormapMaskDataCmpIdx);

                                    auto color = plotItem.style.lineType == PlotInfo::PlotItem::Style::LineType::Line
                                                     ? (ImPlot::IsColorAuto(plotItem.style.color) ? ImPlot::GetColormapColor(static_cast<int>(plotElementIdx)) : plotItem.style.color)
                                                     : (ImPlot::IsColorAuto(plotItem.style.markerFillColor) ? ImPlot::GetColormapColor(static_cast<int>(plotElementIdx)) : plotItem.style.markerFillColor);
                                    plotItem.markerColormapMaskColors.reserve(plotData.buffer.size());
                                    for (size_t i = plotItem.markerColormapMaskColors.size(); i < plotData.buffer.size(); i++)
                                    {
                                        plotItem.markerColormapMaskColors.push_back(i >= cmpData.buffer.size() ? ImColor(color) : cmap->get().getColor(cmpData.buffer.at(i), color));
                                    }
                                }
                            }
                            else
                            {
                                plotItem.style.markerColormapMask.first = ColormapMaskType::None;
                                plotItem.style.markerColormapMask.second = -1;
                                plotItem.markerColormapMaskColors.clear();
                            }
                        }
                        if (plotItem.style.eventsEnabled)
                        {
                            if (plotItem.eventMarker.size() != plotData.buffer.size())
                            {
                                auto& plotDataRelTime = pinData.plotData.at(0);
                                for (size_t i = plotItem.eventMarker.size(); i < plotData.buffer.size(); i++)
                                {
                                    double relTime = plotDataRelTime.buffer.at(i);
                                    PlotInfo::PlotItem::Tooltip tooltip;
                                    try
                                    {
                                        std::regex filter(plotItem.style.eventTooltipFilterRegex,
                                                          std::regex_constants::ECMAScript | std::regex_constants::icase);
                                        for (const auto& e : pinData.events)
                                        {
                                            if (std::abs(std::get<0>(e) - relTime) <= 1e-6)
                                            {
                                                tooltip.time = std::get<1>(e);
                                                if ((std::get<3>(e) == -1 || static_cast<size_t>(std::get<3>(e)) == plotItem.dataIndex)
                                                    && (plotItem.style.eventTooltipFilterRegex.empty() || std::regex_search(std::get<2>(e), filter)))
                                                {
                                                    tooltip.texts.push_back(std::get<2>(e));
                                                }
                                            }
                                        }
                                    }
                                    catch (...) // NOLINT(bugprone-empty-catch)
                                    {}

                                    if (!tooltip.texts.empty())
                                    {
                                        plotItem.eventMarker.push_back(plotData.buffer.at(i));
                                        plotItem.eventTooltips.emplace_back(plotDataX.buffer.at(i), plotData.buffer.at(i), tooltip);
                                    }
                                    else
                                    {
                                        plotItem.eventMarker.push_back(std::nan(""));
                                    }
                                }
                            }
                        }

                        // Style options
                        if (plotItem.style.legendName.empty())
                        {
                            plotItem.style.legendName = fmt::format("{} ({})", plotData.displayName, inputPins.at(plotItem.pinIndex).name);
                        }
                        if (plotItem.style.lineType == PlotInfo::PlotItem::Style::LineType::Line)
                        {
                            ImPlot::SetNextLineStyle(ImPlot::IsColorAuto(plotItem.style.color) ? ImPlot::GetColormapColor(static_cast<int>(plotElementIdx)) : plotItem.style.color,
                                                     plotItem.style.thickness);
                        }
                        if (plotItem.style.lineType == PlotInfo::PlotItem::Style::LineType::Scatter || plotItem.style.markers)
                        {
                            ImPlot::SetNextMarkerStyle(plotItem.style.markerStyle,
                                                       plotItem.style.markerSize,
                                                       ImPlot::IsColorAuto(plotItem.style.markerFillColor) ? ImPlot::GetColormapColor(static_cast<int>(plotElementIdx)) : plotItem.style.markerFillColor,
                                                       plotItem.style.markerWeight,
                                                       ImPlot::IsColorAuto(plotItem.style.markerOutlineColor) ? ImPlot::GetColormapColor(static_cast<int>(plotElementIdx)) : plotItem.style.markerOutlineColor);
                        }

                        std::string plotName = fmt::format("{}##{} - {} - {}", plotItem.style.legendName, size_t(id), plotItem.pinIndex + 1, plotData.displayName);

                        auto stride = plotItem.style.stride ? plotItem.style.stride
                                                            : pinData.stride;
                        auto dataPointCount = static_cast<int>(std::ceil(static_cast<double>(plotData.buffer.size())
                                                                         / static_cast<double>(stride)));

                        // Plot the data
                        if (plotItem.style.lineType == PlotInfo::PlotItem::Style::LineType::Line)
                        {
                            if (plotItem.style.colormapMask.first != ColormapMaskType::None)
                            {
                                ImPlot::SetNextColorsData(ImPlotCol_Line, plotItem.colormapMaskColors.data(), stride * static_cast<int>(sizeof(ImU32)));
                                if (plotItem.style.markers)
                                {
                                    ImPlot::SetNextColorsData(ImPlotCol_MarkerFill, plotItem.style.markerColormapMask.first != ColormapMaskType::None ? plotItem.markerColormapMaskColors.data() : plotItem.colormapMaskColors.data(), stride * static_cast<int>(sizeof(ImU32)));
                                    ImPlot::SetNextColorsData(ImPlotCol_MarkerOutline, plotItem.style.markerColormapMask.first != ColormapMaskType::None ? plotItem.markerColormapMaskColors.data() : plotItem.colormapMaskColors.data(), stride * static_cast<int>(sizeof(ImU32)));
                                }
                            }
                            else if (plotItem.style.markers && plotItem.style.markerColormapMask.first != ColormapMaskType::None)
                            {
                                ImPlot::SetNextColorsData(ImPlotCol_MarkerFill, plotItem.markerColormapMaskColors.data(), stride * static_cast<int>(sizeof(ImU32)));
                                ImPlot::SetNextColorsData(ImPlotCol_MarkerOutline, plotItem.markerColormapMaskColors.data(), stride * static_cast<int>(sizeof(ImU32)));
                            }
                            ImPlot::PlotLine(plotName.c_str(),
                                             plotDataX.buffer.data(),
                                             plotData.buffer.data(),
                                             dataPointCount,
                                             plotItem.style.lineFlags.value_or(plot.lineFlags),
                                             static_cast<int>(std::ceil(static_cast<double>(plotData.buffer.offset()) / static_cast<double>(stride))),
                                             stride * static_cast<int>(sizeof(double)));
                        }
                        else if (plotItem.style.lineType == PlotInfo::PlotItem::Style::LineType::Scatter)
                        {
                            if (plotItem.style.colormapMask.first != ColormapMaskType::None && plotItem.colormapMaskColors.isInfiniteBuffer())
                            {
                                ImPlot::SetNextColorsData(ImPlotCol_MarkerFill, plotItem.colormapMaskColors.data(), stride * static_cast<int>(sizeof(ImU32)));
                                ImPlot::SetNextColorsData(ImPlotCol_MarkerOutline, plotItem.colormapMaskColors.data(), stride * static_cast<int>(sizeof(ImU32)));
                            }
                            ImPlot::PlotScatter(plotName.c_str(),
                                                plotDataX.buffer.data(),
                                                plotData.buffer.data(),
                                                dataPointCount,
                                                plotItem.style.lineFlags.value_or(plot.lineFlags) & ImPlotLineFlags_NoClip ? ImPlotScatterFlags_NoClip : ImPlotScatterFlags_None,
                                                static_cast<int>(std::ceil(static_cast<double>(plotData.buffer.offset()) / static_cast<double>(stride))),
                                                stride * static_cast<int>(sizeof(double)));
                        }

                        if (plotItem.style.eventsEnabled)
                        {
                            if (const auto* item = ImPlot::GetCurrentPlot()->Items.GetItem(plotName.c_str());
                                item && item->Show)
                            {
                                ImPlot::SetNextMarkerStyle(plotItem.style.eventMarkerStyle,
                                                           plotItem.style.eventMarkerSize,
                                                           ImPlot::IsColorAuto(plotItem.style.eventMarkerFillColor) ? ImPlot::GetColormapColor(static_cast<int>(plotElementIdx)) : plotItem.style.eventMarkerFillColor,
                                                           plotItem.style.eventMarkerWeight,
                                                           ImPlot::IsColorAuto(plotItem.style.eventMarkerOutlineColor) ? ImPlot::GetColormapColor(static_cast<int>(plotElementIdx)) : plotItem.style.eventMarkerOutlineColor);
                                ImPlot::PlotScatter(fmt::format("##{} - Events", plotName).c_str(),
                                                    plotDataX.buffer.data(),
                                                    plotItem.eventMarker.data(),
                                                    dataPointCount,
                                                    ImPlotScatterFlags_None,
                                                    static_cast<int>(std::ceil(static_cast<double>(plotItem.eventMarker.offset()) / static_cast<double>(stride))),
                                                    stride * static_cast<int>(sizeof(double)));

                                if (ImPlot::IsPlotHovered())
                                {
                                    constexpr double HOVER_PIXEL_SIZE = 5.0;
                                    auto limits = ImPlot::GetPlotLimits(IMPLOT_AUTO, plotItem.axis);

                                    ImVec2 scaling = ImVec2(static_cast<float>(HOVER_PIXEL_SIZE * (limits.X.Max - limits.X.Min) / ImPlot::GetCurrentPlot()->PlotRect.GetWidth()),
                                                            static_cast<float>(HOVER_PIXEL_SIZE * (limits.Y.Max - limits.Y.Min) / ImPlot::GetCurrentPlot()->PlotRect.GetHeight()));
                                    ImPlotPoint mouse = ImPlot::GetPlotMousePos();

                                    std::vector<PlotInfo::PlotItem::Tooltip> tooltips;
                                    for (const auto& e : plotItem.eventTooltips)
                                    {
                                        if (std::abs(mouse.x - std::get<0>(e)) < scaling.x
                                            && std::abs(mouse.y - std::get<1>(e)) < scaling.y)
                                        {
                                            tooltips.push_back(std::get<2>(e));
                                        }
                                    }
                                    if (!tooltips.empty())
                                    {
                                        ImGui::BeginTooltip();
                                        ImGui::PushFont(Application::MonoFont());
                                        for (size_t i = 0; i < tooltips.size(); i++)
                                        {
                                            ImGui::SetNextItemOpen(true, ImGuiCond_Always);
                                            if (ImGui::TreeNode(fmt::format("{} GPST", tooltips.at(i).time.toYMDHMS(GPST)).c_str()))
                                            {
                                                for (const auto& text : tooltips.at(i).texts)
                                                {
                                                    ImGui::BulletText("%s", text.c_str());
                                                }
                                                ImGui::TreePop();
                                            }
                                            if (i != tooltips.size() - 1) { ImGui::Separator(); }
                                        }
                                        ImGui::PopFont();
                                        ImGui::EndTooltip();
                                    }
                                }
                            }
                        }

                        // allow legend item labels to be DND sources
                        if (ImPlot::BeginDragDropSourceItem(plotName.c_str()))
                        {
                            // Data is copied into heap inside the drag and drop
                            auto pinAndDataIndex = std::make_tuple(plotItem.pinIndex, plotItem.dataIndex, &plotItem.displayName);
                            ImGui::SetDragDropPayload(fmt::format("DND PlotItem {} - {}", size_t(id), plotIdx).c_str(), &pinAndDataIndex, sizeof(pinAndDataIndex));
                            ImGui::TextUnformatted(plotData.displayName.c_str());
                            ImPlot::EndDragDropSource();
                        }

                        // Legend item context menu (right click on legend item)
                        if (ImPlot::BeginLegendPopup(plotName.c_str()))
                        {
                            ImGui::TextUnformatted(fmt::format("Pin {} - {}: {}", plotItem.pinIndex + 1, pinData.dataIdentifier, plotData.displayName).c_str());
                            ImGui::Separator();

                            auto ShowColormapReferenceChooser = [&](size_t& colormapMaskDataCmpIdx, const char* label = "") -> bool {
                                bool changed = false;
                                const char* preview = colormapMaskDataCmpIdx < pinData.plotData.size()
                                                          ? pinData.plotData.at(colormapMaskDataCmpIdx).displayName.c_str()
                                                          : "";
                                if (ImGui::BeginCombo(fmt::format("{}Colormap Ref", label).c_str(), preview))
                                {
                                    for (size_t plotDataIndex = 0; plotDataIndex < pinData.plotData.size(); plotDataIndex++)
                                    {
                                        auto& plotData = pinData.plotData.at(plotDataIndex);

                                        if (!plotData.hasData)
                                        {
                                            ImGui::PushStyleVar(ImGuiStyleVar_Alpha, ImGui::GetStyle().Alpha * 0.5F);
                                        }
                                        const bool is_selected = (colormapMaskDataCmpIdx == plotDataIndex);
                                        if (ImGui::Selectable(pinData.plotData.at(plotDataIndex).displayName.c_str(), is_selected))
                                        {
                                            changed = true;
                                            colormapMaskDataCmpIdx = plotDataIndex;
                                        }
                                        if (!plotData.hasData)
                                        {
                                            ImGui::PopStyleVar();
                                        }

                                        // Set the initial focus when opening the combo (scrolling + keyboard navigation focus)
                                        if (is_selected)
                                        {
                                            ImGui::SetItemDefaultFocus();
                                        }
                                    }
                                    ImGui::EndCombo();
                                }
                                return changed;
                            };

                            if (plotItem.style.legendNameGui.empty())
                            {
                                plotItem.style.legendNameGui = plotItem.style.legendName;
                            }
                            ImGui::InputText("Legend name", &plotItem.style.legendNameGui);
                            if (plotItem.style.legendNameGui != plotItem.style.legendName && !ImGui::IsItemActive())
                            {
                                plotItem.style.legendName = plotItem.style.legendNameGui;
                                flow::ApplyChanges();
                                LOG_DEBUG("{}: Legend changed to {}", nameId(), plotItem.style.legendName);
                            }

                            if (ImGui::InputInt("Stride", &plotItem.style.stride))
                            {
                                if (plotItem.style.stride < 0)
                                {
                                    plotItem.style.stride = 0;
                                }
                                if (plotItem.style.stride > static_cast<int>(plotData.buffer.size()) - 1)
                                {
                                    plotItem.style.stride = static_cast<int>(plotData.buffer.size()) - 1;
                                }
                                flow::ApplyChanges();
                                LOG_DEBUG("{}: Stride changed to {}", nameId(), plotItem.style.stride);
                            }

                            if (ImGui::Combo("Style", reinterpret_cast<int*>(&plotItem.style.lineType),
                                             "Scatter\0Line\0\0"))
                            {
                                flow::ApplyChanges();
                            }
                            ImPlotLineFlags lineFlags = plotItem.style.lineFlags.value_or(plot.lineFlags);
                            bool plotItemLineFlagsAuto = !plotItem.style.lineFlags.has_value();
                            if (plotItemLineFlagsAuto) { ImGui::PushStyleVar(ImGuiStyleVar_Alpha, ImGui::GetStyle().Alpha * 0.8F); }
                            if (ImGui::CheckboxFlags("NoClip", &lineFlags, ImPlotLineFlags_NoClip))
                            {
                                plotItem.style.lineFlags = lineFlags;
                                flow::ApplyChanges();
                            }
                            if (ImGui::IsItemHovered()) { ImGui::SetTooltip("Markers (if displayed) on the edge of a plot will not be clipped"); }
                            ImGui::SameLine();
                            if (ImGui::CheckboxFlags("SkipNaN", &lineFlags, ImPlotLineFlags_SkipNaN))
                            {
                                plotItem.style.lineFlags = lineFlags;
                                flow::ApplyChanges();
                            }
                            if (ImGui::IsItemHovered()) { ImGui::SetTooltip("NaNs values will be skipped instead of rendered as missing data"); }
                            ImGui::SameLine();
                            if (ImGui::CheckboxFlags("Loop", &lineFlags, ImPlotLineFlags_Loop))
                            {
                                plotItem.style.lineFlags = lineFlags;
                                flow::ApplyChanges();
                            }
                            if (ImGui::IsItemHovered()) { ImGui::SetTooltip("The last and first point will be connected to form a closed loop"); }
                            if (plotItem.style.lineFlags)
                            {
                                ImGui::SameLine();
                                if (ImGui::Button("Auto##Line Flags"))
                                {
                                    plotItem.style.lineFlags.reset();
                                }
                            }
                            if (plotItemLineFlagsAuto) { ImGui::PopStyleVar(); }
                            if (plotItem.style.lineType == PlotInfo::PlotItem::Style::LineType::Line)
                            {
                                if (ImGui::DragFloat("Line Thickness", &plotItem.style.thickness, 0.1F, 0.0F, 8.0F, "%.2f px"))
                                {
                                    flow::ApplyChanges();
                                }
                                if (ShowColormapSelector(plotItem.style.colormapMask.first, plotItem.style.colormapMask.second))
                                {
                                    plotItem.colormapMaskColors.clear();
                                    flow::ApplyChanges();
                                }
                                if (plotItem.style.colormapMask.first != ColormapMaskType::None && ShowColormapReferenceChooser(plotItem.style.colormapMaskDataCmpIdx))
                                {
                                    plotItem.colormapMaskColors.clear();
                                    flow::ApplyChanges();
                                }
                                if (plotItem.style.colormapMask.first == ColormapMaskType::None)
                                {
                                    bool isColorAuto = ImPlot::IsColorAuto(plotItem.style.color);
                                    auto col = isColorAuto ? ImPlot::GetColormapColor(static_cast<int>(plotElementIdx)) : plotItem.style.color;
                                    if (ImGui::ColorEdit4("Line Color", &col.x))
                                    {
                                        plotItem.style.color = col;
                                        flow::ApplyChanges();
                                    }
                                    if (!isColorAuto)
                                    {
                                        ImGui::SameLine();
                                        if (ImGui::Button("Auto##Line Color"))
                                        {
                                            plotItem.style.color = IMPLOT_AUTO_COL;
                                        }
                                    }
                                }
                                if (ImGui::Checkbox("Markers", &plotItem.style.markers))
                                {
                                    flow::ApplyChanges();
                                }
                            }
                            if (plotItem.style.lineType == PlotInfo::PlotItem::Style::LineType::Scatter || plotItem.style.markers)
                            {
                                if (ImGui::Combo("Marker Style", &plotItem.style.markerStyle,
                                                 "Circle\0Square\0Diamond\0Up\0Down\0Left\0Right\0Cross\0Plus\0Asterisk\0\0"))
                                {
                                    flow::ApplyChanges();
                                }
                                if (ImGui::DragFloat("Marker Size", &plotItem.style.markerSize, 0.1F, 1.0F, 10.0F, "%.2f px"))
                                {
                                    flow::ApplyChanges();
                                }
                                if (ImGui::DragFloat("Marker Weight", &plotItem.style.markerWeight, 0.05F, 0.5F, 3.0F, "%.2f px"))
                                {
                                    flow::ApplyChanges();
                                }
                                if (!plotItem.style.markers)
                                {
                                    if (ShowColormapSelector(plotItem.style.colormapMask.first, plotItem.style.colormapMask.second))
                                    {
                                        plotItem.colormapMaskColors.clear();
                                        flow::ApplyChanges();
                                    }
                                    if (plotItem.style.colormapMask.first != ColormapMaskType::None && ShowColormapReferenceChooser(plotItem.style.colormapMaskDataCmpIdx))
                                    {
                                        plotItem.colormapMaskColors.clear();
                                        flow::ApplyChanges();
                                    }
                                }
                                if (plotItem.style.markers && plotItem.style.lineType != PlotInfo::PlotItem::Style::LineType::Scatter)
                                {
                                    if (ShowColormapSelector(plotItem.style.markerColormapMask.first, plotItem.style.markerColormapMask.second, "Marker "))
                                    {
                                        plotItem.markerColormapMaskColors.clear();
                                        flow::ApplyChanges();
                                    }
                                    if (plotItem.style.markerColormapMask.first != ColormapMaskType::None && ShowColormapReferenceChooser(plotItem.style.markerColormapMaskDataCmpIdx, "Marker "))
                                    {
                                        plotItem.markerColormapMaskColors.clear();
                                        flow::ApplyChanges();
                                    }
                                }
                                if (plotItem.style.markerColormapMask.first == ColormapMaskType::None
                                    && (plotItem.style.lineType != PlotInfo::PlotItem::Style::LineType::Scatter
                                        || plotItem.style.colormapMask.first == ColormapMaskType::None))
                                {
                                    bool isColorAuto = ImPlot::IsColorAuto(plotItem.style.markerFillColor);
                                    auto col = isColorAuto ? ImPlot::GetColormapColor(static_cast<int>(plotElementIdx)) : plotItem.style.markerFillColor;
                                    if (ImGui::ColorEdit4("Marker Fill Color", &col.x))
                                    {
                                        plotItem.style.markerFillColor = col;
                                        flow::ApplyChanges();
                                    }
                                    if (!isColorAuto)
                                    {
                                        ImGui::SameLine();
                                        if (ImGui::Button("Auto##Marker Fill Color"))
                                        {
                                            plotItem.style.markerFillColor = IMPLOT_AUTO_COL;
                                        }
                                    }

                                    isColorAuto = ImPlot::IsColorAuto(plotItem.style.markerOutlineColor);
                                    col = isColorAuto ? ImPlot::GetColormapColor(static_cast<int>(plotElementIdx)) : plotItem.style.markerOutlineColor;
                                    if (ImGui::ColorEdit4("Marker Outline Color", &col.x))
                                    {
                                        plotItem.style.markerOutlineColor = col;
                                        flow::ApplyChanges();
                                    }
                                    if (!isColorAuto)
                                    {
                                        ImGui::SameLine();
                                        if (ImGui::Button("Auto##Marker Outline Color"))
                                        {
                                            plotItem.style.markerOutlineColor = IMPLOT_AUTO_COL;
                                        }
                                    }
                                }
                            }

                            ImGui::Separator();
                            if (ImGui::Checkbox("Events", &plotItem.style.eventsEnabled))
                            {
                                flow::ApplyChanges();
                            }
                            if (plotItem.style.eventsEnabled)
                            {
                                if (ImGui::Combo("Event Marker Style", &plotItem.style.eventMarkerStyle,
                                                 "Circle\0Square\0Diamond\0Up\0Down\0Left\0Right\0Cross\0Plus\0Asterisk\0\0"))
                                {
                                    flow::ApplyChanges();
                                }
                                if (ImGui::DragFloat("Event Marker Size", &plotItem.style.eventMarkerSize, 0.1F, 1.0F, 10.0F, "%.2f px"))
                                {
                                    flow::ApplyChanges();
                                }
                                if (ImGui::DragFloat("Event Marker Weight", &plotItem.style.eventMarkerWeight, 0.05F, 0.5F, 3.0F, "%.2f px"))
                                {
                                    flow::ApplyChanges();
                                }
                                bool isColorAuto = ImPlot::IsColorAuto(plotItem.style.eventMarkerFillColor);
                                auto col = isColorAuto ? ImPlot::GetColormapColor(static_cast<int>(plotElementIdx)) : plotItem.style.eventMarkerFillColor;
                                if (ImGui::ColorEdit4("Event Marker Fill Color", &col.x))
                                {
                                    plotItem.style.eventMarkerFillColor = col;
                                    flow::ApplyChanges();
                                }
                                if (!isColorAuto)
                                {
                                    ImGui::SameLine();
                                    if (ImGui::Button("Auto##Event Marker Fill Color"))
                                    {
                                        plotItem.style.eventMarkerFillColor = IMPLOT_AUTO_COL;
                                    }
                                }

                                isColorAuto = ImPlot::IsColorAuto(plotItem.style.eventMarkerOutlineColor);
                                col = isColorAuto ? ImPlot::GetColormapColor(static_cast<int>(plotElementIdx)) : plotItem.style.eventMarkerOutlineColor;
                                if (ImGui::ColorEdit4("Event Marker Outline Color", &col.x))
                                {
                                    plotItem.style.eventMarkerOutlineColor = col;
                                    flow::ApplyChanges();
                                }
                                if (!isColorAuto)
                                {
                                    ImGui::SameLine();
                                    if (ImGui::Button("Auto##Event Marker Outline Color"))
                                    {
                                        plotItem.style.eventMarkerOutlineColor = IMPLOT_AUTO_COL;
                                    }
                                }

                                if (ImGui::InputText("Event Filter Regex", &plotItem.style.eventTooltipFilterRegex))
                                {
                                    plotItem.eventMarker.clear();
                                    plotItem.eventTooltips.clear();
                                    flow::ApplyChanges();
                                }
                            }

                            ImPlot::EndLegendPopup();
                        }

                        plotElementIdx++;
                    }
                }

                for (const auto& plotItem : plotItemsToRemove)
                {
                    LOG_WARN("{}: Erasing plot item '{}' from plot '{}', because it does not match the order the data came in",
                             nameId(), plotItem.displayName, plot.headerText);
                    std::erase(plot.plotItems, plotItem);
                    flow::ApplyChanges();
                }

                auto addDragDropPlotToAxis = [this, plotIdx, &plot](ImAxis dragDropAxis) {
                    if (const ImGuiPayload* payloadData = ImGui::AcceptDragDropPayload(fmt::format("DND PlotItem {} - {}", size_t(id), plotIdx).c_str()))
                    {
                        auto [pinIndex, dataIndex, displayName] = *static_cast<std::tuple<size_t, size_t, std::string*>*>(payloadData->Data);

                        auto iter = std::find(plot.plotItems.begin(), plot.plotItems.end(), PlotInfo::PlotItem{ pinIndex, dataIndex, *displayName });
                        if (iter != plot.plotItems.end()) // Item gets dragged from one axis to another
                        {
                            iter->axis = dragDropAxis;
                        }
                        else
                        {
                            plot.plotItems.emplace_back(pinIndex, dataIndex, *displayName, dragDropAxis);
                        }
                        flow::ApplyChanges();
                    }
                };

                // allow the main plot area to be a DND target
                if (ImPlot::BeginDragDropTargetPlot())
                {
                    addDragDropPlotToAxis(ImAxis_Y1);
                    ImPlot::EndDragDropTarget();
                }
                // allow each y-axis to be a DND target
                for (ImAxis y = ImAxis_Y1; y <= ImAxis_Y3; ++y)
                {
                    if ((y == ImAxis_Y2 && !(plot.plotFlags & ImPlotFlags_YAxis2))
                        || (y == ImAxis_Y3 && !(plot.plotFlags & ImPlotFlags_YAxis3)))
                    {
                        continue;
                    }
                    if (ImPlot::BeginDragDropTargetAxis(y))
                    {
                        addDragDropPlotToAxis(y);
                        ImPlot::EndDragDropTarget();
                    }
                }

                ImPlot::EndPlot();
            }
        }

        if (_dragAndDropHeaderIndex >= 0
            && plotIdx != static_cast<size_t>(_dragAndDropHeaderIndex - 1)
            && plotIdx != static_cast<size_t>(_dragAndDropHeaderIndex))
        {
            showDragDropTargetHeader(plotIdx + 1);
        }
    }

    if (!dragAndDropHeaderStillInProgress)
    {
        _dragAndDropHeaderIndex = -1;
    }

    ImGui::Separator();
    if (ImGui::Button(fmt::format("Add Plot##{}", size_t(id)).c_str()))
    {
        ++_nPlots;
        LOG_DEBUG("{}: # Plots changed to {}", nameId(), _nPlots);
        flow::ApplyChanges();
        updateNumberOfPlots();
    }
}

[[nodiscard]] json NAV::Plot::save() const
{
    LOG_TRACE("{}: called", nameId());

    json j;

    j["dynamicInputPins"] = _dynamicInputPins;
    j["nPlots"] = _nPlots;
    j["pinData"] = _pinData;
    j["plots"] = _plots;
    j["overridePositionStartValues"] = _overridePositionStartValues;
    if (_overridePositionStartValues && _originPosition)
    {
        j["originPosition"] = _originPosition.value();
    }

    return j;
}

void NAV::Plot::restore(json const& j)
{
    LOG_TRACE("{}: called", nameId());

    if (j.contains("dynamicInputPins"))
    {
        NAV::gui::widgets::from_json(j.at("dynamicInputPins"), _dynamicInputPins, this);
    }
    if (j.contains("nPlots"))
    {
        j.at("nPlots").get_to(_nPlots);
        updateNumberOfPlots();
    }
    if (j.contains("pinData"))
    {
        j.at("pinData").get_to(_pinData);

        for (size_t inputPinIndex = 0; inputPinIndex < inputPins.size(); inputPinIndex++)
        {
            if (inputPinIndex >= _pinData.size()) { break; }
            switch (_pinData.at(inputPinIndex).pinType)
            {
            case PinData::PinType::Flow:
                inputPins.at(inputPinIndex).type = Pin::Type::Flow;
                inputPins.at(inputPinIndex).dataIdentifier = _dataIdentifier;
                inputPins.at(inputPinIndex).callback = static_cast<InputPin::FlowFirableCallbackFunc>(&Plot::plotFlowData);
                break;
            case Plot::PinData::PinType::Bool:
                inputPins.at(inputPinIndex).type = Pin::Type::Bool;
                inputPins.at(inputPinIndex).dataIdentifier.clear();
                inputPins.at(inputPinIndex).callback = static_cast<InputPin::DataChangedNotifyFunc>(&Plot::plotBoolean);
                break;
            case Plot::PinData::PinType::Int:
                inputPins.at(inputPinIndex).type = Pin::Type::Int;
                inputPins.at(inputPinIndex).dataIdentifier.clear();
                inputPins.at(inputPinIndex).callback = static_cast<InputPin::DataChangedNotifyFunc>(&Plot::plotInteger);
                break;
            case Plot::PinData::PinType::Float:
                inputPins.at(inputPinIndex).type = Pin::Type::Float;
                inputPins.at(inputPinIndex).dataIdentifier.clear();
                inputPins.at(inputPinIndex).callback = static_cast<InputPin::DataChangedNotifyFunc>(&Plot::plotFloat);
                break;
            case Plot::PinData::PinType::Matrix:
                inputPins.at(inputPinIndex).type = Pin::Type::Matrix;
                inputPins.at(inputPinIndex).dataIdentifier = { "Eigen::MatrixXd", "Eigen::VectorXd" };
                inputPins.at(inputPinIndex).callback = static_cast<InputPin::DataChangedNotifyFunc>(&Plot::plotMatrix);
                break;
            default:
                break;
            }
        }
    }
    if (j.contains("plots"))
    {
        j.at("plots").get_to(_plots);
    }
    if (j.contains("overridePositionStartValues"))
    {
        j.at("overridePositionStartValues").get_to(_overridePositionStartValues);
    }
    if (_overridePositionStartValues)
    {
        if (j.contains("originPosition"))
        {
            _originPosition = j.at("originPosition").get<gui::widgets::PositionWithFrame>();
        }
        else
        {
            _originPosition = gui::widgets::PositionWithFrame();
        }
    }
}

bool NAV::Plot::initialize()
{
    LOG_TRACE("{}: called", nameId());

    CommonLog::initialize();

    _startTime.reset();
    if (!_overridePositionStartValues) { _originPosition.reset(); }

    for (auto& pinData : _pinData)
    {
        std::scoped_lock<std::mutex> guard(pinData.mutex); // Lock the buffer for multithreaded access

        for (auto& plotData : pinData.plotData)
        {
            plotData.hasData = false;
            plotData.buffer.clear();
        }
        if (pinData.dynamicDataStartIndex != -1 && static_cast<int>(pinData.plotData.size()) >= pinData.dynamicDataStartIndex) // Erase all dynamic data
        {
            pinData.plotData.erase(pinData.plotData.begin() + pinData.dynamicDataStartIndex, pinData.plotData.end());
        }
        pinData.events.clear();
    }
    for (auto& plot : _plots)
    {
        for (auto& plotItem : plot.plotItems)
        {
            plotItem.colormapMaskColors.clear();
            plotItem.markerColormapMaskColors.clear();
            plotItem.eventMarker.clear();
            plotItem.eventTooltips.clear();
        }
    }

    return true;
}

void NAV::Plot::deinitialize()
{
    LOG_TRACE("{}: called", nameId());
}

void NAV::Plot::afterCreateLink(OutputPin& startPin, InputPin& endPin)
{
    LOG_TRACE("{}: called for {} ==> {}", nameId(), size_t(startPin.id), size_t(endPin.id));

    size_t pinIndex = inputPinIndexFromId(endPin.id);

    for (auto& plotData : _pinData.at(pinIndex).plotData) // Mark all plot data for deletion
    {
        plotData.markedForDelete = true;
    }

    size_t i = 0;

    if (inputPins.at(pinIndex).type == Pin::Type::Flow)
    {
        if (startPin.dataIdentifier.size() > 1)
        {
            // Happens if connected Node supports multiple output values which can be chosen, but the node did not load yet.
            // But it will and then recreate the link
            return;
        }
        if (_pinData.at(pinIndex).dataIdentifier != startPin.dataIdentifier.front())
        {
            _pinData.at(pinIndex).plotData.clear();
            for (auto& plot : _plots)
            {
                while (true)
                {
                    auto plotItemIter = std::find_if(plot.plotItems.begin(), plot.plotItems.end(),
                                                     [pinIndex](const PlotInfo::PlotItem& plotItem) { return plotItem.pinIndex == pinIndex; });
                    if (plotItemIter != plot.plotItems.end())
                    {
                        plot.plotItems.erase(plotItemIter);
                    }
                    else
                    {
                        break;
                    }
                }
            }
        }

        _pinData.at(pinIndex).dataIdentifier = startPin.dataIdentifier.front();

        // NodeData
        _pinData.at(pinIndex).addPlotDataItem(i++, "Time [s]");
        _pinData.at(pinIndex).addPlotDataItem(i++, "GPST Time");
        _pinData.at(pinIndex).addPlotDataItem(i++, "GPS time of week [s]");

        if (startPin.dataIdentifier.front() == Pos::type())
        {
            for (const auto& desc : Pos::GetStaticDataDescriptors()) { _pinData.at(pinIndex).addPlotDataItem(i++, desc); }
        }
        else if (startPin.dataIdentifier.front() == PosVel::type())
        {
            for (const auto& desc : PosVel::GetStaticDataDescriptors()) { _pinData.at(pinIndex).addPlotDataItem(i++, desc); }
        }
        else if (startPin.dataIdentifier.front() == PosVelAtt::type())
        {
            for (const auto& desc : PosVelAtt::GetStaticDataDescriptors()) { _pinData.at(pinIndex).addPlotDataItem(i++, desc); }
        }
        else if (startPin.dataIdentifier.front() == InsGnssLCKFSolution::type())
        {
            for (const auto& desc : InsGnssLCKFSolution::GetStaticDataDescriptors()) { _pinData.at(pinIndex).addPlotDataItem(i++, desc); }
        }
        else if (startPin.dataIdentifier.front() == InsGnssTCKFSolution::type())
        {
            for (const auto& desc : InsGnssTCKFSolution::GetStaticDataDescriptors()) { _pinData.at(pinIndex).addPlotDataItem(i++, desc); }
        }
        else if (startPin.dataIdentifier.front() == GnssCombination::type())
        {
            _pinData.at(pinIndex).dynamicDataStartIndex = static_cast<int>(i);
        }
        else if (startPin.dataIdentifier.front() == GnssObs::type())
        {
            _pinData.at(pinIndex).dynamicDataStartIndex = static_cast<int>(i);
        }
        else if (startPin.dataIdentifier.front() == SppSolution::type())
        {
            for (const auto& desc : SppSolution::GetStaticDataDescriptors()) { _pinData.at(pinIndex).addPlotDataItem(i++, desc); }
            _pinData.at(pinIndex).dynamicDataStartIndex = static_cast<int>(i);
        }
        else if (startPin.dataIdentifier.front() == RtklibPosObs::type())
        {
            for (const auto& desc : RtklibPosObs::GetStaticDataDescriptors()) { _pinData.at(pinIndex).addPlotDataItem(i++, desc); }
        }
        else if (startPin.dataIdentifier.front() == ImuObs::type())
        {
            for (const auto& desc : ImuObs::GetStaticDataDescriptors()) { _pinData.at(pinIndex).addPlotDataItem(i++, desc); }
        }
        else if (startPin.dataIdentifier.front() == ImuObsWDelta::type())
        {
            for (const auto& desc : ImuObsWDelta::GetStaticDataDescriptors()) { _pinData.at(pinIndex).addPlotDataItem(i++, desc); }
        }
        else if (startPin.dataIdentifier.front() == ImuObsSimulated::type())
        {
            for (const auto& desc : ImuObsSimulated::GetStaticDataDescriptors()) { _pinData.at(pinIndex).addPlotDataItem(i++, desc); }
        }
        else if (startPin.dataIdentifier.front() == KvhObs::type())
        {
            for (const auto& desc : KvhObs::GetStaticDataDescriptors()) { _pinData.at(pinIndex).addPlotDataItem(i++, desc); }
        }
        else if (startPin.dataIdentifier.front() == ImuObsWDelta::type())
        {
            for (const auto& desc : ImuObsWDelta::GetStaticDataDescriptors()) { _pinData.at(pinIndex).addPlotDataItem(i++, desc); }
        }
        else if (startPin.dataIdentifier.front() == VectorNavBinaryOutput::type())
        {
            for (const auto& desc : VectorNavBinaryOutput::GetStaticDataDescriptors()) { _pinData.at(pinIndex).addPlotDataItem(i++, desc); }
        }
        else if (startPin.dataIdentifier.front() == WiFiPositioningSolution::type())
        {
            // NodeData
            _pinData.at(pinIndex).addPlotDataItem(i++, "Time [s]");
            _pinData.at(pinIndex).addPlotDataItem(i++, "GPS time of week [s]");
            // PosVel
            _pinData.at(pinIndex).addPlotDataItem(i++, "Latitude [deg]");
            _pinData.at(pinIndex).addPlotDataItem(i++, "Longitude [deg]");
            _pinData.at(pinIndex).addPlotDataItem(i++, "Altitude [m]");
            _pinData.at(pinIndex).addPlotDataItem(i++, "North/South [m]");
            _pinData.at(pinIndex).addPlotDataItem(i++, "East/West [m]");
            _pinData.at(pinIndex).addPlotDataItem(i++, "X-ECEF [m]");
            _pinData.at(pinIndex).addPlotDataItem(i++, "Y-ECEF [m]");
            _pinData.at(pinIndex).addPlotDataItem(i++, "Z-ECEF [m]");
            _pinData.at(pinIndex).addPlotDataItem(i++, "Bias [m]");
            _pinData.at(pinIndex).addPlotDataItem(i++, "Velocity norm [m/s]");
            _pinData.at(pinIndex).addPlotDataItem(i++, "X velocity ECEF [m/s]");
            _pinData.at(pinIndex).addPlotDataItem(i++, "Y velocity ECEF [m/s]");
            _pinData.at(pinIndex).addPlotDataItem(i++, "Z velocity ECEF [m/s]");
            _pinData.at(pinIndex).addPlotDataItem(i++, "North velocity [m/s]");
            _pinData.at(pinIndex).addPlotDataItem(i++, "East velocity [m/s]");
            _pinData.at(pinIndex).addPlotDataItem(i++, "Down velocity [m/s]");
            // WiFiPositioningSolution
            _pinData.at(pinIndex).addPlotDataItem(i++, "X-ECEF StDev [m]");
            _pinData.at(pinIndex).addPlotDataItem(i++, "Y-ECEF StDev [m]");
            _pinData.at(pinIndex).addPlotDataItem(i++, "Z-ECEF StDev [m]");
            _pinData.at(pinIndex).addPlotDataItem(i++, "XY-ECEF StDev [m]");
            _pinData.at(pinIndex).addPlotDataItem(i++, "XZ-ECEF StDev [m]");
            _pinData.at(pinIndex).addPlotDataItem(i++, "YZ-ECEF StDev [m]");
            _pinData.at(pinIndex).addPlotDataItem(i++, "North StDev [m]");
            _pinData.at(pinIndex).addPlotDataItem(i++, "East StDev [m]");
            _pinData.at(pinIndex).addPlotDataItem(i++, "Down StDev [m]");
            _pinData.at(pinIndex).addPlotDataItem(i++, "NE-ECEF StDev [m]");
            _pinData.at(pinIndex).addPlotDataItem(i++, "ND-ECEF StDev [m]");
            _pinData.at(pinIndex).addPlotDataItem(i++, "ED-ECEF StDev [m]");
            _pinData.at(pinIndex).addPlotDataItem(i++, "Bias StDev [m]");
            _pinData.at(pinIndex).addPlotDataItem(i++, "X velocity ECEF StDev [m/s]");
            _pinData.at(pinIndex).addPlotDataItem(i++, "Y velocity ECEF StDev [m/s]");
            _pinData.at(pinIndex).addPlotDataItem(i++, "Z velocity ECEF StDev [m/s]");
            _pinData.at(pinIndex).addPlotDataItem(i++, "XY velocity StDev [m]");
            _pinData.at(pinIndex).addPlotDataItem(i++, "XZ velocity StDev [m]");
            _pinData.at(pinIndex).addPlotDataItem(i++, "YZ velocity StDev [m]");
            _pinData.at(pinIndex).addPlotDataItem(i++, "North velocity StDev [m/s]");
            _pinData.at(pinIndex).addPlotDataItem(i++, "East velocity StDev [m/s]");
            _pinData.at(pinIndex).addPlotDataItem(i++, "Down velocity StDev [m/s]");
            _pinData.at(pinIndex).addPlotDataItem(i++, "NE velocity StDev [m]");
            _pinData.at(pinIndex).addPlotDataItem(i++, "ND velocity StDev [m]");
            _pinData.at(pinIndex).addPlotDataItem(i++, "ED velocity StDev [m]");
        }
    }
    else
    {
        _pinData.at(pinIndex).dataIdentifier = startPin.name;

        // NodeData
        _pinData.at(pinIndex).addPlotDataItem(i++, "Time [s]");
        _pinData.at(pinIndex).addPlotDataItem(i++, "GPST Time");
        _pinData.at(pinIndex).addPlotDataItem(i++, "GPS time of week [s]");

        if (inputPins.at(pinIndex).type == Pin::Type::Bool)
        {
            _pinData.at(pinIndex).addPlotDataItem(i++, "Boolean");
        }
        else if (inputPins.at(pinIndex).type == Pin::Type::Int)
        {
            _pinData.at(pinIndex).addPlotDataItem(i++, "Integer");
        }
        else if (inputPins.at(pinIndex).type == Pin::Type::Float)
        {
            _pinData.at(pinIndex).addPlotDataItem(i++, "Float");
        }
        else if (inputPins.at(pinIndex).type == Pin::Type::Matrix)
        {
            if (startPin.dataIdentifier.front() == "Eigen::MatrixXd")
            {
                if (auto matrix = getInputValue<Eigen::MatrixXd>(pinIndex))
                {
                    for (int row = 0; row < matrix->v->rows(); row++)
                    {
                        for (int col = 0; col < matrix->v->cols(); col++)
                        {
                            _pinData.at(pinIndex).addPlotDataItem(i++, fmt::format("{}, {}", row, col));
                        }
                    }
                }
            }
            else if (startPin.dataIdentifier.front() == "Eigen::VectorXd")
            {
                if (auto matrix = getInputValue<Eigen::VectorXd>(pinIndex))
                {
                    for (int row = 0; row < matrix->v->rows(); row++)
                    {
                        _pinData.at(pinIndex).addPlotDataItem(i++, fmt::format("{}", row));
                    }
                }
            }

            for (size_t dataIndex = i; dataIndex < _pinData.at(pinIndex).plotData.size(); dataIndex++)
            {
                const auto& displayName = _pinData.at(pinIndex).plotData.at(dataIndex).displayName;
                for (auto& plot : _plots)
                {
                    auto plotItemIter = std::find(plot.plotItems.begin(), plot.plotItems.end(), PlotInfo::PlotItem{ pinIndex, dataIndex, displayName });
                    if (plotItemIter != plot.plotItems.end())
                    {
                        plot.plotItems.erase(plotItemIter);
                    }
                }
            }
        }
    }

    for (size_t dataIndex = 0; dataIndex < _pinData.at(pinIndex).plotData.size(); ++dataIndex)
    {
        auto iter = _pinData.at(pinIndex).plotData.begin();
        std::advance(iter, dataIndex);
        if (iter->markedForDelete)
        {
            _pinData.at(pinIndex).plotData.erase(iter);
            --dataIndex;
        }
    }

    for (auto& plot : _plots)
    {
        if (plot.selectedXdata.at(pinIndex) > _pinData.at(pinIndex).plotData.size())
        {
            plot.selectedXdata.at(pinIndex) = 1;
        }
    }
}

void NAV::Plot::updateNumberOfPlots()
{
    while (_nPlots > _plots.size())
    {
        _plots.emplace_back(fmt::format("Plot {}", _plots.size() + 1), inputPins.size());
    }
    while (_nPlots < _plots.size())
    {
        _plots.pop_back();
    }
}

void NAV::Plot::pinAddCallback(Node* node)
{
    auto* plotNode = static_cast<Plot*>(node); // NOLINT(cppcoreguidelines-pro-type-static-cast-downcast)

    nm::CreateInputPin(node, fmt::format("Pin {}", node->inputPins.size() + 1).c_str(), Pin::Type::Flow, plotNode->_dataIdentifier, &Plot::plotFlowData);
    plotNode->_pinData.emplace_back();
    for (auto& plot : plotNode->_plots)
    {
        plot.selectedXdata.emplace_back(1);
    }
}

void NAV::Plot::pinDeleteCallback(Node* node, size_t pinIdx)
{
    auto* plotNode = static_cast<Plot*>(node); // NOLINT(cppcoreguidelines-pro-type-static-cast-downcast)

    for (auto& plot : plotNode->_plots)
    {
        if (plot.selectedPin >= pinIdx)
        {
            plot.selectedPin -= 1;
        }
        for (int64_t plotItemIdx = 0; plotItemIdx < static_cast<int64_t>(plot.plotItems.size()); ++plotItemIdx)
        {
            auto& plotItem = plot.plotItems.at(static_cast<size_t>(plotItemIdx));

            if (plotItem.pinIndex == pinIdx) // The index we want to delete
            {
                plot.plotItems.erase(plot.plotItems.begin() + plotItemIdx);
                plotItemIdx -= 1;
            }
            else if (plotItem.pinIndex > pinIdx) // Index higher -> Decrement
            {
                plotItem.pinIndex -= 1;
            }
        }

        plot.selectedXdata.erase(std::next(plot.selectedXdata.begin(), static_cast<int64_t>(pinIdx)));
    }

    nm::DeleteInputPin(node->inputPins.at(pinIdx));
    plotNode->_pinData.erase(std::next(plotNode->_pinData.begin(), static_cast<int64_t>(pinIdx)));
}

void NAV::Plot::addEvent(size_t pinIndex, InsTime insTime, const std::string& text, int32_t dataIndex)
{
    if (!insTime.empty() && !_startTime.empty())
    {
        double relTime = static_cast<double>((insTime - _startTime).count());
        _pinData.at(pinIndex).events.emplace_back(relTime, insTime, text, dataIndex);
    }
}

void NAV::Plot::addData(size_t pinIndex, size_t dataIndex, double value)
{
    auto& plotData = _pinData.at(pinIndex).plotData.at(dataIndex);

    plotData.buffer.push_back(value);
    if (!std::isnan(value))
    {
        plotData.hasData = true;
    }
}

size_t NAV::Plot::addData(size_t pinIndex, std::string displayName, double value)
{
    auto& pinData = _pinData.at(pinIndex);

    auto plotData = std::find_if(pinData.plotData.begin(), pinData.plotData.end(), [&](const auto& data) {
        return data.displayName == displayName;
    });
    if (plotData == pinData.plotData.end()) // Item is new
    {
        pinData.addPlotDataItem(pinData.plotData.size(), displayName);
        plotData = pinData.plotData.end() - 1;
        plotData->isDynamic = true;

        // We assume, there is a static item at the front (the time)
        for (size_t i = plotData->buffer.size(); i < pinData.plotData.front().buffer.size() - 1; i++) // Add empty NaN values to shift it to the correct start point
        {
            plotData->buffer.push_back(std::nan(""));
        }
    }
    else
    {
        // Item was there, but it could have been missing and came again
        for (size_t i = plotData->buffer.size(); i < pinData.plotData.front().buffer.size() - 1; i++) // Add empty NaN values to shift it to the correct start point
        {
            plotData->buffer.push_back(std::nan(""));
        }
    }
    auto dataIndex = static_cast<size_t>(plotData - pinData.plotData.begin());
    addData(pinIndex, dataIndex, value);
    return dataIndex;
}

NAV::CommonLog::LocalPosition NAV::Plot::calcLocalPosition(const Eigen::Vector3d& lla_position)
{
    if (!_originPosition)
    {
        _originPosition = { .frame = gui::widgets::PositionWithFrame::ReferenceFrame::ECEF,
                            .e_position = trafo::lla2ecef_WGS84(lla_position) };
    }

    int sign = lla_position.x() > _originPosition->latitude() ? 1 : -1;
    // North/South deviation [m]
    double northSouth = calcGeographicalDistance(lla_position.x(), lla_position.y(),
                                                 _originPosition->latitude(), lla_position.y())
                        * sign;

    sign = lla_position.y() > _originPosition->longitude() ? 1 : -1;
    // East/West deviation [m]
    double eastWest = calcGeographicalDistance(lla_position.x(), lla_position.y(),
                                               lla_position.x(), _originPosition->longitude())
                      * sign;

    return { .northSouth = northSouth, .eastWest = eastWest };
}

void NAV::Plot::plotBoolean(const InsTime& insTime, size_t pinIdx)
{
    LOG_DATA("{}: Plotting boolean on pin '{}' with time {}", nameId(), inputPins[pinIdx].name, insTime.toYMDHMS());
    if (ConfigManager::Get<bool>("nogui"))
    {
        releaseInputValue(pinIdx);
        return;
    }

    if (auto value = getInputValue<bool>(pinIdx);
        value && !insTime.empty())
    {
        if (_startTime.empty()) { _startTime = insTime; }
        size_t i = 0;

        std::scoped_lock<std::mutex> guard(_pinData.at(pinIdx).mutex);

        // NodeData
        addData(pinIdx, i++, static_cast<double>((insTime - _startTime).count()));
        addData(pinIdx, i++, static_cast<double>(insTime.toUnixTime() + insTime.differenceToUTC(GPST)));
        addData(pinIdx, i++, static_cast<double>(insTime.toGPSweekTow().tow));
        // Boolean
        addData(pinIdx, i++, static_cast<double>(*value->v));
    }
}

void NAV::Plot::plotInteger(const InsTime& insTime, size_t pinIdx)
{
    LOG_DATA("{}: Plotting integer on pin '{}' with time {}", nameId(), inputPins[pinIdx].name, insTime.toYMDHMS());
    if (ConfigManager::Get<bool>("nogui"))
    {
        releaseInputValue(pinIdx);
        return;
    }

    if (auto value = getInputValue<int>(pinIdx);
        value && !insTime.empty())
    {
        if (_startTime.empty()) { _startTime = insTime; }
        size_t i = 0;

        std::scoped_lock<std::mutex> guard(_pinData.at(pinIdx).mutex);

        // NodeData
        addData(pinIdx, i++, static_cast<double>((insTime - _startTime).count()));
        addData(pinIdx, i++, static_cast<double>(insTime.toUnixTime() + insTime.differenceToUTC(GPST)));
        addData(pinIdx, i++, static_cast<double>(insTime.toGPSweekTow().tow));
        // Integer
        addData(pinIdx, i++, static_cast<double>(*value->v));
    }
}

void NAV::Plot::plotFloat(const InsTime& insTime, size_t pinIdx)
{
    LOG_DATA("{}: Plotting float on pin '{}' with time {}", nameId(), inputPins[pinIdx].name, insTime.toYMDHMS());
    if (ConfigManager::Get<bool>("nogui"))
    {
        releaseInputValue(pinIdx);
        return;
    }

    if (auto value = getInputValue<double>(pinIdx);
        value && !insTime.empty())
    {
        if (_startTime.empty()) { _startTime = insTime; }
        size_t i = 0;

        std::scoped_lock<std::mutex> guard(_pinData.at(pinIdx).mutex);

        // NodeData
        addData(pinIdx, i++, static_cast<double>((insTime - _startTime).count()));
        addData(pinIdx, i++, static_cast<double>(insTime.toUnixTime() + insTime.differenceToUTC(GPST)));
        addData(pinIdx, i++, static_cast<double>(insTime.toGPSweekTow().tow));
        // Double
        addData(pinIdx, i++, *value->v);
    }
}

void NAV::Plot::plotMatrix(const InsTime& insTime, size_t pinIdx)
{
    LOG_DATA("{}: Plotting matrix on pin '{}' with time {}", nameId(), inputPins[pinIdx].name, insTime.toYMDHMS());
    if (ConfigManager::Get<bool>("nogui"))
    {
        releaseInputValue(pinIdx);
        return;
    }

    if (auto* sourcePin = inputPins.at(pinIdx).link.getConnectedPin())
    {
        if (sourcePin->dataIdentifier.front() == "Eigen::MatrixXd")
        {
            if (auto value = getInputValue<Eigen::MatrixXd>(pinIdx);
                value && !insTime.empty())
            {
                if (_startTime.empty()) { _startTime = insTime; }
                size_t i = 0;

                std::scoped_lock<std::mutex> guard(_pinData.at(pinIdx).mutex);

                // NodeData
                addData(pinIdx, i++, static_cast<double>((insTime - _startTime).count()));
                addData(pinIdx, i++, static_cast<double>(insTime.toUnixTime() + insTime.differenceToUTC(GPST)));
                addData(pinIdx, i++, static_cast<double>(insTime.toGPSweekTow().tow));
                // Matrix
                for (int row = 0; row < value->v->rows(); row++)
                {
                    for (int col = 0; col < value->v->cols(); col++)
                    {
                        addData(pinIdx, i++, (*value->v)(row, col));
                    }
                }
            }
        }
        else if (sourcePin->dataIdentifier.front() == "Eigen::VectorXd")
        {
            if (auto value = getInputValue<Eigen::VectorXd>(pinIdx);
                value && !insTime.empty())
            {
                if (_startTime.empty()) { _startTime = insTime; }
                size_t i = 0;

                std::scoped_lock<std::mutex> guard(_pinData.at(pinIdx).mutex);

                // NodeData
                addData(pinIdx, i++, static_cast<double>((insTime - _startTime).count()));
                addData(pinIdx, i++, static_cast<double>(insTime.toUnixTime() + insTime.differenceToUTC(GPST)));
                addData(pinIdx, i++, static_cast<double>(insTime.toGPSweekTow().tow));
                // Vector
                for (int row = 0; row < value->v->rows(); row++)
                {
                    addData(pinIdx, i++, (*value->v)(row));
                }
            }
        }
        else
        {
            releaseInputValue(pinIdx);
        }
    }
}

void NAV::Plot::plotFlowData(NAV::InputPin::NodeDataQueue& queue, size_t pinIdx)
{
    auto nodeData = queue.extract_front();

    if (ConfigManager::Get<bool>("nogui")) { return; }

    LOG_DATA("{}: Plotting data on pin '{}' with time {} GPST", nameId(), inputPins[pinIdx].name, nodeData->insTime.toYMDHMS(GPST));

    std::scoped_lock<std::mutex> guard(_pinData.at(pinIdx).mutex);
    // NodeData
    size_t i = 0;
    addData(pinIdx, i++, CommonLog::calcTimeIntoRun(nodeData->insTime));
    addData(pinIdx, i++, static_cast<double>(nodeData->insTime.toUnixTime() + nodeData->insTime.differenceToUTC(GPST)));
    addData(pinIdx, i++, static_cast<double>(nodeData->insTime.toGPSweekTow(GPST).tow));

    if (auto* sourcePin = inputPins.at(pinIdx).link.getConnectedPin())
    {
        LOG_DATA("{}: Connected Pin data identifier: [{}]", nameId(), joinToString(sourcePin->dataIdentifier));
        // -------------------------------------------- General ----------------------------------------------
        if (sourcePin->dataIdentifier.front() == DynamicData::type())
        {
            plotDynamicData(std::static_pointer_cast<const DynamicData>(nodeData), pinIdx, i);
        }
        // --------------------------------------------- GNSS ------------------------------------------------
        else if (sourcePin->dataIdentifier.front() == GnssCombination::type())
        {
            plotGnssCombination(std::static_pointer_cast<const GnssCombination>(nodeData), pinIdx, i);
        }
        else if (sourcePin->dataIdentifier.front() == GnssObs::type())
        {
            plotGnssObs(std::static_pointer_cast<const GnssObs>(nodeData), pinIdx, i);
        }
        // ---------------------------------------------- IMU ------------------------------------------------
        else if (sourcePin->dataIdentifier.front() == ImuObs::type())
        {
            plotData(std::static_pointer_cast<const ImuObs>(nodeData), pinIdx, i);
        }
        else if (sourcePin->dataIdentifier.front() == ImuObsWDelta::type())
        {
            plotData(std::static_pointer_cast<const ImuObsWDelta>(nodeData), pinIdx, i);
        }
        else if (sourcePin->dataIdentifier.front() == ImuObsSimulated::type())
        {
            plotData(std::static_pointer_cast<const ImuObsSimulated>(nodeData), pinIdx, i);
        }
        else if (sourcePin->dataIdentifier.front() == KvhObs::type())
        {
            plotData(std::static_pointer_cast<const KvhObs>(nodeData), pinIdx, i);
        }
        else if (sourcePin->dataIdentifier.front() == ImuObsWDelta::type())
        {
            plotData(std::static_pointer_cast<const ImuObsWDelta>(nodeData), pinIdx, i);
        }
        else if (sourcePin->dataIdentifier.front() == VectorNavBinaryOutput::type())
        {
            plotData(std::static_pointer_cast<const VectorNavBinaryOutput>(nodeData), pinIdx, i);
        }
<<<<<<< HEAD
        else if (sourcePin->dataIdentifier.front() == WiFiPositioningSolution::type())
        {
            plotWiFiPositioningSolution(std::static_pointer_cast<const WiFiPositioningSolution>(nodeData), pinIdx);
        }
    }
}
=======
        // --------------------------------------------- State -----------------------------------------------
        else if (NAV::NodeRegistry::NodeDataTypeAnyIsChildOf(sourcePin->dataIdentifier, { Pos::type() }))
        {
            auto obs = std::static_pointer_cast<const Pos>(nodeData);
            auto localPosition = calcLocalPosition(obs->lla_position());
>>>>>>> 8e7072da

            for (size_t j = 0; j < Pos::GetStaticDescriptorCount(); ++j)
            {
                if (j == 3) { addData(pinIdx, i++, localPosition.northSouth); }
                else if (j == 4) { addData(pinIdx, i++, localPosition.eastWest); }
                else { addData(pinIdx, i++, obs->getValueAtOrNaN(j)); }
            }

            if (sourcePin->dataIdentifier.front() == PosVel::type())
            {
                plotData(std::static_pointer_cast<const PosVel>(nodeData), pinIdx, i, Pos::GetStaticDescriptorCount());
            }
            else if (sourcePin->dataIdentifier.front() == PosVelAtt::type())
            {
                plotData(std::static_pointer_cast<const PosVelAtt>(nodeData), pinIdx, i, Pos::GetStaticDescriptorCount());
            }
            else if (sourcePin->dataIdentifier.front() == InsGnssLCKFSolution::type())
            {
                plotData(std::static_pointer_cast<const InsGnssLCKFSolution>(nodeData), pinIdx, i, Pos::GetStaticDescriptorCount());
            }
            // ------------------------------------------- GNSS ----------------------------------------------
            else if (sourcePin->dataIdentifier.front() == SppSolution::type())
            {
                plotData(std::static_pointer_cast<const SppSolution>(nodeData), pinIdx, i, Pos::GetStaticDescriptorCount());
                plotSppSolutionDynamicData(std::static_pointer_cast<const SppSolution>(nodeData), pinIdx);
            }
            else if (sourcePin->dataIdentifier.front() == RtklibPosObs::type())
            {
                plotData(std::static_pointer_cast<const RtklibPosObs>(nodeData), pinIdx, i, Pos::GetStaticDescriptorCount());
            }
        }
        else if (sourcePin->dataIdentifier.front() == InsGnssTCKFSolution::type())
        {
            plotData(std::static_pointer_cast<const InsGnssTCKFSolution>(nodeData), pinIdx, i);
        }

        for (const auto& event : nodeData->events())
        {
            addEvent(pinIdx, nodeData->insTime, event, -1);
        }
    }
}

void NAV::Plot::plotDynamicData(const std::shared_ptr<const DynamicData>& obs, size_t pinIndex, size_t& plotIndex)
{
    plotData(obs, pinIndex, plotIndex);

    for (const auto& data : obs->data)
    {
        auto dataIndex = addData(pinIndex, data.description, data.value);

        for (const auto& event : data.events)
        {
            addEvent(pinIndex, obs->insTime, event, static_cast<int32_t>(dataIndex));
        }
    }
}

void NAV::Plot::plotGnssCombination(const std::shared_ptr<const GnssCombination>& obs, size_t pinIndex, size_t& plotIndex)
{
    plotData(obs, pinIndex, plotIndex);

    // Dynamic data
    for (const auto& comb : obs->combinations)
    {
        addData(pinIndex, comb.description, comb.result.value_or(std::nan("")));
        addData(pinIndex, comb.description + " Cycle Slip", comb.cycleSlipResult ? static_cast<double>(*comb.cycleSlipResult) : std::nan(""));
        addData(pinIndex, comb.description + " Prediction", comb.cycleSlipPrediction.value_or(std::nan("")));
        addData(pinIndex, comb.description + " Meas - Pred", comb.cycleSlipMeasMinPred.value_or(std::nan("")));
    }

    // TODO: KEEP THIS
    for (const auto& comb : obs->combinations)
    {
        for (const auto& [insTime, poly, value] : comb.cycleSlipPolynomials)
        {
            auto t = static_cast<double>((insTime - _startTime).count());
            addData(pinIndex, fmt::format("{} [{:.1f}] ({})", comb.description, t, poly.toString()), value);
        }
    }
}

void NAV::Plot::plotGnssObs(const std::shared_ptr<const GnssObs>& obs, size_t pinIndex, size_t& plotIndex)
{
    plotData(obs, pinIndex, plotIndex);

    // Dynamic data
    for (const auto& obsData : obs->data)
    {
        addData(pinIndex, fmt::format("{} Pseudorange [m]", obsData.satSigId), obsData.pseudorange ? obsData.pseudorange->value : std::nan(""));
        addData(pinIndex, fmt::format("{} Pseudorange SSI", obsData.satSigId), obsData.pseudorange ? obsData.pseudorange->SSI : std::nan(""));

        addData(pinIndex, fmt::format("{} Carrier-phase [cycles]", obsData.satSigId), obsData.carrierPhase ? obsData.carrierPhase->value : std::nan(""));
        addData(pinIndex, fmt::format("{} Carrier-phase SSI", obsData.satSigId), obsData.carrierPhase ? obsData.carrierPhase->SSI : std::nan(""));
        addData(pinIndex, fmt::format("{} Carrier-phase LLI", obsData.satSigId), obsData.carrierPhase ? obsData.carrierPhase->LLI : std::nan(""));

        addData(pinIndex, fmt::format("{} Doppler [Hz]", obsData.satSigId), obsData.doppler ? obsData.doppler.value() : std::nan(""));

        addData(pinIndex, fmt::format("{} Carrier-to-Noise density [dBHz]", obsData.satSigId), obsData.CN0 ? obsData.CN0.value() : std::nan(""));
    }
}

void NAV::Plot::plotSppSolutionDynamicData(const std::shared_ptr<const SppSolution>& obs, size_t pinIndex)
{
    // Dynamic data
    for (const auto& bias : obs->interFrequencyBias)
    {
        addData(pinIndex, fmt::format("{} Inter-freq bias [s]", bias.first), bias.second.value);
        addData(pinIndex, fmt::format("{} Inter-freq bias StDev [s]", bias.first), bias.second.stdDev);
    }

    for (const auto& [satId, satData] : obs->satData)
    {
        addData(pinIndex, fmt::format("{} Elevation [deg]", satId), rad2deg(satData.satElevation));
        addData(pinIndex, fmt::format("{} Azimuth [deg]", satId), rad2deg(satData.satAzimuth));
        // addData(pinIndex, fmt::format("{} Satellite clock bias [s]", satData.first), satData.second.satClock.bias);
        // addData(pinIndex, fmt::format("{} Satellite clock drift [s/s]", satData.first), satData.second.satClock.drift);
        // addData(pinIndex, fmt::format("{} SatPos ECEF X [m]", satData.first), satData.second.e_satPos.x());
        // addData(pinIndex, fmt::format("{} SatPos ECEF Y [m]", satData.first), satData.second.e_satPos.y());
        // addData(pinIndex, fmt::format("{} SatPos ECEF Z [m]", satData.first), satData.second.e_satPos.z());
        // addData(pinIndex, fmt::format("{} SatPos Latitude [deg]", satData.first), rad2deg(satData.second.lla_satPos.x()));
        // addData(pinIndex, fmt::format("{} SatPos Longitude [deg]", satData.first), rad2deg(satData.second.lla_satPos.y()));
        // addData(pinIndex, fmt::format("{} SatPos Altitude [m]", satData.first), satData.second.lla_satPos.z());
        // addData(pinIndex, fmt::format("{} SatVel ECEF X [m/s]", satData.first), satData.second.e_satVel.x());
        // addData(pinIndex, fmt::format("{} SatVel ECEF Y [m/s]", satData.first), satData.second.e_satVel.y());
        // addData(pinIndex, fmt::format("{} SatVel ECEF Z [m/s]", satData.first), satData.second.e_satVel.z());
    }
<<<<<<< HEAD

    size_t i = 0;

    std::scoped_lock<std::mutex> guard(_pinData.at(pinIndex).mutex);

    // NodeData
    addData(pinIndex, i++, !obs->insTime.empty() ? static_cast<double>((obs->insTime - _startTime).count()) : std::nan(""));
    addData(pinIndex, i++, !obs->insTime.empty() ? static_cast<double>(obs->insTime.toGPSweekTow().tow) : std::nan(""));
    // UbloxObs
    addData(pinIndex, i++, e_position.has_value() ? e_position->x() : std::nan(""));
    addData(pinIndex, i++, e_position.has_value() ? e_position->y() : std::nan(""));
    addData(pinIndex, i++, e_position.has_value() ? e_position->z() : std::nan(""));
    addData(pinIndex, i++, lla_position.has_value() ? lla_position->x() : std::nan(""));
    addData(pinIndex, i++, lla_position.has_value() ? lla_position->y() : std::nan(""));
    addData(pinIndex, i++, lla_position.has_value() ? lla_position->z() : std::nan(""));
    addData(pinIndex, i++, northSouth.has_value() ? northSouth.value() : std::nan(""));
    addData(pinIndex, i++, eastWest.has_value() ? eastWest.value() : std::nan(""));
    addData(pinIndex, i++, n_velocity.has_value() ? n_velocity->norm() : std::nan(""));
    addData(pinIndex, i++, n_velocity.has_value() ? n_velocity->x() : std::nan(""));
    addData(pinIndex, i++, n_velocity.has_value() ? n_velocity->y() : std::nan(""));
    addData(pinIndex, i++, n_velocity.has_value() ? n_velocity->z() : std::nan(""));
}

void NAV::Plot::plotImuObs(const std::shared_ptr<const ImuObs>& obs, size_t pinIndex)
{
    if (!obs->insTime.empty() && _startTime.empty()) { _startTime = obs->insTime; }
    size_t i = 0;

    std::scoped_lock<std::mutex> guard(_pinData.at(pinIndex).mutex);

    // NodeData
    addData(pinIndex, i++, !obs->insTime.empty() ? static_cast<double>((obs->insTime - _startTime).count()) : std::nan(""));
    addData(pinIndex, i++, !obs->insTime.empty() ? static_cast<double>(obs->insTime.toGPSweekTow().tow) : std::nan(""));
    // ImuObs
    addData(pinIndex, i++, obs->timeSinceStartup.has_value() ? static_cast<double>(obs->timeSinceStartup.value()) : std::nan(""));
    addData(pinIndex, i++, obs->magUncompXYZ.has_value() ? obs->magUncompXYZ->x() : std::nan(""));
    addData(pinIndex, i++, obs->magUncompXYZ.has_value() ? obs->magUncompXYZ->y() : std::nan(""));
    addData(pinIndex, i++, obs->magUncompXYZ.has_value() ? obs->magUncompXYZ->z() : std::nan(""));
    addData(pinIndex, i++, obs->accelUncompXYZ.has_value() ? obs->accelUncompXYZ->x() : std::nan(""));
    addData(pinIndex, i++, obs->accelUncompXYZ.has_value() ? obs->accelUncompXYZ->y() : std::nan(""));
    addData(pinIndex, i++, obs->accelUncompXYZ.has_value() ? obs->accelUncompXYZ->z() : std::nan(""));
    addData(pinIndex, i++, obs->gyroUncompXYZ.has_value() ? obs->gyroUncompXYZ->x() : std::nan(""));
    addData(pinIndex, i++, obs->gyroUncompXYZ.has_value() ? obs->gyroUncompXYZ->y() : std::nan(""));
    addData(pinIndex, i++, obs->gyroUncompXYZ.has_value() ? obs->gyroUncompXYZ->z() : std::nan(""));
    addData(pinIndex, i++, obs->magCompXYZ.has_value() ? obs->magCompXYZ->x() : std::nan(""));
    addData(pinIndex, i++, obs->magCompXYZ.has_value() ? obs->magCompXYZ->y() : std::nan(""));
    addData(pinIndex, i++, obs->magCompXYZ.has_value() ? obs->magCompXYZ->z() : std::nan(""));
    addData(pinIndex, i++, obs->accelCompXYZ.has_value() ? obs->accelCompXYZ->x() : std::nan(""));
    addData(pinIndex, i++, obs->accelCompXYZ.has_value() ? obs->accelCompXYZ->y() : std::nan(""));
    addData(pinIndex, i++, obs->accelCompXYZ.has_value() ? obs->accelCompXYZ->z() : std::nan(""));
    addData(pinIndex, i++, obs->gyroCompXYZ.has_value() ? obs->gyroCompXYZ->x() : std::nan(""));
    addData(pinIndex, i++, obs->gyroCompXYZ.has_value() ? obs->gyroCompXYZ->y() : std::nan(""));
    addData(pinIndex, i++, obs->gyroCompXYZ.has_value() ? obs->gyroCompXYZ->z() : std::nan(""));
    addData(pinIndex, i++, obs->temperature.has_value() ? obs->temperature.value() : std::nan(""));
}

void NAV::Plot::plotImuObsSimulated(const std::shared_ptr<const ImuObsSimulated>& obs, size_t pinIndex)
{
    if (!obs->insTime.empty() && _startTime.empty()) { _startTime = obs->insTime; }
    size_t i = 0;

    std::scoped_lock<std::mutex> guard(_pinData.at(pinIndex).mutex);

    // NodeData
    addData(pinIndex, i++, !obs->insTime.empty() ? static_cast<double>((obs->insTime - _startTime).count()) : std::nan(""));
    addData(pinIndex, i++, !obs->insTime.empty() ? static_cast<double>(obs->insTime.toGPSweekTow().tow) : std::nan(""));
    // ImuObs
    addData(pinIndex, i++, obs->timeSinceStartup.has_value() ? static_cast<double>(obs->timeSinceStartup.value()) : std::nan(""));
    addData(pinIndex, i++, obs->magUncompXYZ.has_value() ? obs->magUncompXYZ->x() : std::nan(""));
    addData(pinIndex, i++, obs->magUncompXYZ.has_value() ? obs->magUncompXYZ->y() : std::nan(""));
    addData(pinIndex, i++, obs->magUncompXYZ.has_value() ? obs->magUncompXYZ->z() : std::nan(""));
    addData(pinIndex, i++, obs->accelUncompXYZ.has_value() ? obs->accelUncompXYZ->x() : std::nan(""));
    addData(pinIndex, i++, obs->accelUncompXYZ.has_value() ? obs->accelUncompXYZ->y() : std::nan(""));
    addData(pinIndex, i++, obs->accelUncompXYZ.has_value() ? obs->accelUncompXYZ->z() : std::nan(""));
    addData(pinIndex, i++, obs->gyroUncompXYZ.has_value() ? obs->gyroUncompXYZ->x() : std::nan(""));
    addData(pinIndex, i++, obs->gyroUncompXYZ.has_value() ? obs->gyroUncompXYZ->y() : std::nan(""));
    addData(pinIndex, i++, obs->gyroUncompXYZ.has_value() ? obs->gyroUncompXYZ->z() : std::nan(""));
    addData(pinIndex, i++, obs->magCompXYZ.has_value() ? obs->magCompXYZ->x() : std::nan(""));
    addData(pinIndex, i++, obs->magCompXYZ.has_value() ? obs->magCompXYZ->y() : std::nan(""));
    addData(pinIndex, i++, obs->magCompXYZ.has_value() ? obs->magCompXYZ->z() : std::nan(""));
    addData(pinIndex, i++, obs->accelCompXYZ.has_value() ? obs->accelCompXYZ->x() : std::nan(""));
    addData(pinIndex, i++, obs->accelCompXYZ.has_value() ? obs->accelCompXYZ->y() : std::nan(""));
    addData(pinIndex, i++, obs->accelCompXYZ.has_value() ? obs->accelCompXYZ->z() : std::nan(""));
    addData(pinIndex, i++, obs->gyroCompXYZ.has_value() ? obs->gyroCompXYZ->x() : std::nan(""));
    addData(pinIndex, i++, obs->gyroCompXYZ.has_value() ? obs->gyroCompXYZ->y() : std::nan(""));
    addData(pinIndex, i++, obs->gyroCompXYZ.has_value() ? obs->gyroCompXYZ->z() : std::nan(""));
    addData(pinIndex, i++, obs->temperature.has_value() ? obs->temperature.value() : std::nan(""));
    // ImuObsSimulated
    addData(pinIndex, i++, obs->n_magUncomp.x());   // Mag N [Gauss]
    addData(pinIndex, i++, obs->n_magUncomp.y());   // Mag E [Gauss]
    addData(pinIndex, i++, obs->n_magUncomp.z());   // Mag D [Gauss]
    addData(pinIndex, i++, obs->n_accelUncomp.x()); // Accel N [m/s^2]
    addData(pinIndex, i++, obs->n_accelUncomp.y()); // Accel E [m/s^2]
    addData(pinIndex, i++, obs->n_accelUncomp.z()); // Accel D [m/s^2]
    addData(pinIndex, i++, obs->n_gyroUncomp.x());  // Gyro N [rad/s]
    addData(pinIndex, i++, obs->n_gyroUncomp.y());  // Gyro E [rad/s]
    addData(pinIndex, i++, obs->n_gyroUncomp.z());  // Gyro D [rad/s]
    addData(pinIndex, i++, obs->e_magUncomp.x());   // Mag ECEF X [Gauss]
    addData(pinIndex, i++, obs->e_magUncomp.y());   // Mag ECEF Y [Gauss]
    addData(pinIndex, i++, obs->e_magUncomp.z());   // Mag ECEF Z [Gauss]
    addData(pinIndex, i++, obs->e_accelUncomp.x()); // Accel ECEF X [m/s^2]
    addData(pinIndex, i++, obs->e_accelUncomp.y()); // Accel ECEF Y [m/s^2]
    addData(pinIndex, i++, obs->e_accelUncomp.z()); // Accel ECEF Z [m/s^2]
    addData(pinIndex, i++, obs->e_gyroUncomp.x());  // Gyro ECEF X [rad/s]
    addData(pinIndex, i++, obs->e_gyroUncomp.y());  // Gyro ECEF Y [rad/s]
    addData(pinIndex, i++, obs->e_gyroUncomp.z());  // Gyro ECEF Z [rad/s]
}

void NAV::Plot::plotKvhObs(const std::shared_ptr<const KvhObs>& obs, size_t pinIndex)
{
    if (!obs->insTime.empty() && _startTime.empty()) { _startTime = obs->insTime; }
    size_t i = 0;

    std::scoped_lock<std::mutex> guard(_pinData.at(pinIndex).mutex);

    // NodeData
    addData(pinIndex, i++, !obs->insTime.empty() ? static_cast<double>((obs->insTime - _startTime).count()) : std::nan(""));
    addData(pinIndex, i++, !obs->insTime.empty() ? static_cast<double>(obs->insTime.toGPSweekTow().tow) : std::nan(""));
    // ImuObs
    addData(pinIndex, i++, obs->timeSinceStartup.has_value() ? static_cast<double>(obs->timeSinceStartup.value()) : std::nan(""));
    addData(pinIndex, i++, obs->magUncompXYZ.has_value() ? obs->magUncompXYZ->x() : std::nan(""));
    addData(pinIndex, i++, obs->magUncompXYZ.has_value() ? obs->magUncompXYZ->y() : std::nan(""));
    addData(pinIndex, i++, obs->magUncompXYZ.has_value() ? obs->magUncompXYZ->z() : std::nan(""));
    addData(pinIndex, i++, obs->accelUncompXYZ.has_value() ? obs->accelUncompXYZ->x() : std::nan(""));
    addData(pinIndex, i++, obs->accelUncompXYZ.has_value() ? obs->accelUncompXYZ->y() : std::nan(""));
    addData(pinIndex, i++, obs->accelUncompXYZ.has_value() ? obs->accelUncompXYZ->z() : std::nan(""));
    addData(pinIndex, i++, obs->gyroUncompXYZ.has_value() ? obs->gyroUncompXYZ->x() : std::nan(""));
    addData(pinIndex, i++, obs->gyroUncompXYZ.has_value() ? obs->gyroUncompXYZ->y() : std::nan(""));
    addData(pinIndex, i++, obs->gyroUncompXYZ.has_value() ? obs->gyroUncompXYZ->z() : std::nan(""));
    addData(pinIndex, i++, obs->magCompXYZ.has_value() ? obs->magCompXYZ->x() : std::nan(""));
    addData(pinIndex, i++, obs->magCompXYZ.has_value() ? obs->magCompXYZ->y() : std::nan(""));
    addData(pinIndex, i++, obs->magCompXYZ.has_value() ? obs->magCompXYZ->z() : std::nan(""));
    addData(pinIndex, i++, obs->accelCompXYZ.has_value() ? obs->accelCompXYZ->x() : std::nan(""));
    addData(pinIndex, i++, obs->accelCompXYZ.has_value() ? obs->accelCompXYZ->y() : std::nan(""));
    addData(pinIndex, i++, obs->accelCompXYZ.has_value() ? obs->accelCompXYZ->z() : std::nan(""));
    addData(pinIndex, i++, obs->gyroCompXYZ.has_value() ? obs->gyroCompXYZ->x() : std::nan(""));
    addData(pinIndex, i++, obs->gyroCompXYZ.has_value() ? obs->gyroCompXYZ->y() : std::nan(""));
    addData(pinIndex, i++, obs->gyroCompXYZ.has_value() ? obs->gyroCompXYZ->z() : std::nan(""));
    addData(pinIndex, i++, obs->temperature.has_value() ? obs->temperature.value() : std::nan(""));
    // KvhObs
    addData(pinIndex, i++, static_cast<double>(obs->status.to_ulong()));
    addData(pinIndex, i++, obs->sequenceNumber < 128 ? obs->sequenceNumber : std::nan(""));
}

void NAV::Plot::plotImuObsWDeltaObs(const std::shared_ptr<const ImuObsWDelta>& obs, size_t pinIndex)
{
    if (!obs->insTime.empty() && _startTime.empty()) { _startTime = obs->insTime; }
    size_t i = 0;

    std::scoped_lock<std::mutex> guard(_pinData.at(pinIndex).mutex);

    // NodeData
    addData(pinIndex, i++, !obs->insTime.empty() ? static_cast<double>((obs->insTime - _startTime).count()) : std::nan(""));
    addData(pinIndex, i++, !obs->insTime.empty() ? static_cast<double>(obs->insTime.toGPSweekTow().tow) : std::nan(""));
    // ImuObs
    addData(pinIndex, i++, obs->timeSinceStartup.has_value() ? static_cast<double>(obs->timeSinceStartup.value()) : std::nan(""));
    addData(pinIndex, i++, obs->magUncompXYZ.has_value() ? obs->magUncompXYZ->x() : std::nan(""));
    addData(pinIndex, i++, obs->magUncompXYZ.has_value() ? obs->magUncompXYZ->y() : std::nan(""));
    addData(pinIndex, i++, obs->magUncompXYZ.has_value() ? obs->magUncompXYZ->z() : std::nan(""));
    addData(pinIndex, i++, obs->accelUncompXYZ.has_value() ? obs->accelUncompXYZ->x() : std::nan(""));
    addData(pinIndex, i++, obs->accelUncompXYZ.has_value() ? obs->accelUncompXYZ->y() : std::nan(""));
    addData(pinIndex, i++, obs->accelUncompXYZ.has_value() ? obs->accelUncompXYZ->z() : std::nan(""));
    addData(pinIndex, i++, obs->gyroUncompXYZ.has_value() ? obs->gyroUncompXYZ->x() : std::nan(""));
    addData(pinIndex, i++, obs->gyroUncompXYZ.has_value() ? obs->gyroUncompXYZ->y() : std::nan(""));
    addData(pinIndex, i++, obs->gyroUncompXYZ.has_value() ? obs->gyroUncompXYZ->z() : std::nan(""));
    addData(pinIndex, i++, obs->magCompXYZ.has_value() ? obs->magCompXYZ->x() : std::nan(""));
    addData(pinIndex, i++, obs->magCompXYZ.has_value() ? obs->magCompXYZ->y() : std::nan(""));
    addData(pinIndex, i++, obs->magCompXYZ.has_value() ? obs->magCompXYZ->z() : std::nan(""));
    addData(pinIndex, i++, obs->accelCompXYZ.has_value() ? obs->accelCompXYZ->x() : std::nan(""));
    addData(pinIndex, i++, obs->accelCompXYZ.has_value() ? obs->accelCompXYZ->y() : std::nan(""));
    addData(pinIndex, i++, obs->accelCompXYZ.has_value() ? obs->accelCompXYZ->z() : std::nan(""));
    addData(pinIndex, i++, obs->gyroCompXYZ.has_value() ? obs->gyroCompXYZ->x() : std::nan(""));
    addData(pinIndex, i++, obs->gyroCompXYZ.has_value() ? obs->gyroCompXYZ->y() : std::nan(""));
    addData(pinIndex, i++, obs->gyroCompXYZ.has_value() ? obs->gyroCompXYZ->z() : std::nan(""));
    addData(pinIndex, i++, obs->temperature.has_value() ? obs->temperature.value() : std::nan(""));
    // ImuObsWDelta
    addData(pinIndex, i++, obs->dtime);
    addData(pinIndex, i++, obs->dtheta.has_value() ? obs->dtheta->x() : std::nan(""));
    addData(pinIndex, i++, obs->dtheta.has_value() ? obs->dtheta->y() : std::nan(""));
    addData(pinIndex, i++, obs->dtheta.has_value() ? obs->dtheta->z() : std::nan(""));
    addData(pinIndex, i++, obs->dvel.has_value() ? obs->dvel->x() : std::nan(""));
    addData(pinIndex, i++, obs->dvel.has_value() ? obs->dvel->y() : std::nan(""));
    addData(pinIndex, i++, obs->dvel.has_value() ? obs->dvel->z() : std::nan(""));
}

void NAV::Plot::plotVectorNavBinaryObs(const std::shared_ptr<const VectorNavBinaryOutput>& obs, size_t pinIndex)
{
    if (!obs->insTime.empty() && _startTime.empty()) { _startTime = obs->insTime; }
    size_t i = 0;

    std::scoped_lock<std::mutex> guard(_pinData.at(pinIndex).mutex);

    // NodeData
    addData(pinIndex, i++, !obs->insTime.empty() ? static_cast<double>((obs->insTime - _startTime).count()) : std::nan(""));
    addData(pinIndex, i++, !obs->insTime.empty() ? static_cast<double>(obs->insTime.toGPSweekTow().tow) : std::nan(""));
    // VectorNavBinaryOutput
    // Group 2 (Time)
    addData(pinIndex, i++, obs->timeOutputs && (obs->timeOutputs->timeField & vn::protocol::uart::TimeGroup::TIMEGROUP_TIMESTARTUP) ? static_cast<double>(obs->timeOutputs->timeStartup) : std::nan(""));
    addData(pinIndex, i++, obs->timeOutputs && (obs->timeOutputs->timeField & vn::protocol::uart::TimeGroup::TIMEGROUP_TIMEGPS) ? static_cast<double>(obs->timeOutputs->timeGps) : std::nan(""));
    addData(pinIndex, i++, obs->timeOutputs && (obs->timeOutputs->timeField & vn::protocol::uart::TimeGroup::TIMEGROUP_GPSTOW) ? static_cast<double>(obs->timeOutputs->gpsTow) : std::nan(""));
    addData(pinIndex, i++, obs->timeOutputs && (obs->timeOutputs->timeField & vn::protocol::uart::TimeGroup::TIMEGROUP_GPSWEEK) ? static_cast<double>(obs->timeOutputs->gpsWeek) : std::nan(""));
    addData(pinIndex, i++, obs->timeOutputs && (obs->timeOutputs->timeField & vn::protocol::uart::TimeGroup::TIMEGROUP_TIMESYNCIN) ? static_cast<double>(obs->timeOutputs->timeSyncIn) : std::nan(""));
    addData(pinIndex, i++, obs->timeOutputs && (obs->timeOutputs->timeField & vn::protocol::uart::TimeGroup::TIMEGROUP_TIMEGPSPPS) ? static_cast<double>(obs->timeOutputs->timePPS) : std::nan(""));
    addData(pinIndex, i++, obs->timeOutputs && (obs->timeOutputs->timeField & vn::protocol::uart::TimeGroup::TIMEGROUP_TIMEUTC) ? static_cast<double>(obs->timeOutputs->timeUtc.year) : std::nan(""));
    addData(pinIndex, i++, obs->timeOutputs && (obs->timeOutputs->timeField & vn::protocol::uart::TimeGroup::TIMEGROUP_TIMEUTC) ? static_cast<double>(obs->timeOutputs->timeUtc.month) : std::nan(""));
    addData(pinIndex, i++, obs->timeOutputs && (obs->timeOutputs->timeField & vn::protocol::uart::TimeGroup::TIMEGROUP_TIMEUTC) ? static_cast<double>(obs->timeOutputs->timeUtc.day) : std::nan(""));
    addData(pinIndex, i++, obs->timeOutputs && (obs->timeOutputs->timeField & vn::protocol::uart::TimeGroup::TIMEGROUP_TIMEUTC) ? static_cast<double>(obs->timeOutputs->timeUtc.hour) : std::nan(""));
    addData(pinIndex, i++, obs->timeOutputs && (obs->timeOutputs->timeField & vn::protocol::uart::TimeGroup::TIMEGROUP_TIMEUTC) ? static_cast<double>(obs->timeOutputs->timeUtc.min) : std::nan(""));
    addData(pinIndex, i++, obs->timeOutputs && (obs->timeOutputs->timeField & vn::protocol::uart::TimeGroup::TIMEGROUP_TIMEUTC) ? static_cast<double>(obs->timeOutputs->timeUtc.sec) : std::nan(""));
    addData(pinIndex, i++, obs->timeOutputs && (obs->timeOutputs->timeField & vn::protocol::uart::TimeGroup::TIMEGROUP_TIMEUTC) ? static_cast<double>(obs->timeOutputs->timeUtc.ms) : std::nan(""));
    addData(pinIndex, i++, obs->timeOutputs && (obs->timeOutputs->timeField & vn::protocol::uart::TimeGroup::TIMEGROUP_SYNCINCNT) ? static_cast<double>(obs->timeOutputs->syncInCnt) : std::nan(""));
    addData(pinIndex, i++, obs->timeOutputs && (obs->timeOutputs->timeField & vn::protocol::uart::TimeGroup::TIMEGROUP_SYNCOUTCNT) ? static_cast<double>(obs->timeOutputs->syncOutCnt) : std::nan(""));
    addData(pinIndex, i++, obs->timeOutputs && (obs->timeOutputs->timeField & vn::protocol::uart::TimeGroup::TIMEGROUP_TIMESTATUS) ? static_cast<double>(obs->timeOutputs->timeStatus.timeOk()) : std::nan(""));
    addData(pinIndex, i++, obs->timeOutputs && (obs->timeOutputs->timeField & vn::protocol::uart::TimeGroup::TIMEGROUP_TIMESTATUS) ? static_cast<double>(obs->timeOutputs->timeStatus.dateOk()) : std::nan(""));
    addData(pinIndex, i++, obs->timeOutputs && (obs->timeOutputs->timeField & vn::protocol::uart::TimeGroup::TIMEGROUP_TIMESTATUS) ? static_cast<double>(obs->timeOutputs->timeStatus.utcTimeValid()) : std::nan(""));
    // Group 3 (IMU)
    addData(pinIndex, i++, obs->imuOutputs && (obs->imuOutputs->imuField & vn::protocol::uart::ImuGroup::IMUGROUP_IMUSTATUS) ? static_cast<double>(obs->imuOutputs->imuStatus) : std::nan(""));
    addData(pinIndex, i++, obs->imuOutputs && (obs->imuOutputs->imuField & vn::protocol::uart::ImuGroup::IMUGROUP_UNCOMPMAG) ? static_cast<double>(obs->imuOutputs->uncompMag(0)) : std::nan(""));
    addData(pinIndex, i++, obs->imuOutputs && (obs->imuOutputs->imuField & vn::protocol::uart::ImuGroup::IMUGROUP_UNCOMPMAG) ? static_cast<double>(obs->imuOutputs->uncompMag(1)) : std::nan(""));
    addData(pinIndex, i++, obs->imuOutputs && (obs->imuOutputs->imuField & vn::protocol::uart::ImuGroup::IMUGROUP_UNCOMPMAG) ? static_cast<double>(obs->imuOutputs->uncompMag(2)) : std::nan(""));
    addData(pinIndex, i++, obs->imuOutputs && (obs->imuOutputs->imuField & vn::protocol::uart::ImuGroup::IMUGROUP_UNCOMPACCEL) ? static_cast<double>(obs->imuOutputs->uncompAccel(0)) : std::nan(""));
    addData(pinIndex, i++, obs->imuOutputs && (obs->imuOutputs->imuField & vn::protocol::uart::ImuGroup::IMUGROUP_UNCOMPACCEL) ? static_cast<double>(obs->imuOutputs->uncompAccel(1)) : std::nan(""));
    addData(pinIndex, i++, obs->imuOutputs && (obs->imuOutputs->imuField & vn::protocol::uart::ImuGroup::IMUGROUP_UNCOMPACCEL) ? static_cast<double>(obs->imuOutputs->uncompAccel(2)) : std::nan(""));
    addData(pinIndex, i++, obs->imuOutputs && (obs->imuOutputs->imuField & vn::protocol::uart::ImuGroup::IMUGROUP_UNCOMPGYRO) ? static_cast<double>(obs->imuOutputs->uncompGyro(0)) : std::nan(""));
    addData(pinIndex, i++, obs->imuOutputs && (obs->imuOutputs->imuField & vn::protocol::uart::ImuGroup::IMUGROUP_UNCOMPGYRO) ? static_cast<double>(obs->imuOutputs->uncompGyro(1)) : std::nan(""));
    addData(pinIndex, i++, obs->imuOutputs && (obs->imuOutputs->imuField & vn::protocol::uart::ImuGroup::IMUGROUP_UNCOMPGYRO) ? static_cast<double>(obs->imuOutputs->uncompGyro(2)) : std::nan(""));
    addData(pinIndex, i++, obs->imuOutputs && (obs->imuOutputs->imuField & vn::protocol::uart::ImuGroup::IMUGROUP_TEMP) ? static_cast<double>(obs->imuOutputs->temp) : std::nan(""));
    addData(pinIndex, i++, obs->imuOutputs && (obs->imuOutputs->imuField & vn::protocol::uart::ImuGroup::IMUGROUP_PRES) ? static_cast<double>(obs->imuOutputs->pres) : std::nan(""));
    addData(pinIndex, i++, obs->imuOutputs && (obs->imuOutputs->imuField & vn::protocol::uart::ImuGroup::IMUGROUP_DELTATHETA) ? static_cast<double>(obs->imuOutputs->deltaTime) : std::nan(""));
    addData(pinIndex, i++, obs->imuOutputs && (obs->imuOutputs->imuField & vn::protocol::uart::ImuGroup::IMUGROUP_DELTATHETA) ? static_cast<double>(obs->imuOutputs->deltaTheta(0)) : std::nan(""));
    addData(pinIndex, i++, obs->imuOutputs && (obs->imuOutputs->imuField & vn::protocol::uart::ImuGroup::IMUGROUP_DELTATHETA) ? static_cast<double>(obs->imuOutputs->deltaTheta(1)) : std::nan(""));
    addData(pinIndex, i++, obs->imuOutputs && (obs->imuOutputs->imuField & vn::protocol::uart::ImuGroup::IMUGROUP_DELTATHETA) ? static_cast<double>(obs->imuOutputs->deltaTheta(2)) : std::nan(""));
    addData(pinIndex, i++, obs->imuOutputs && (obs->imuOutputs->imuField & vn::protocol::uart::ImuGroup::IMUGROUP_DELTAVEL) ? static_cast<double>(obs->imuOutputs->deltaV(0)) : std::nan(""));
    addData(pinIndex, i++, obs->imuOutputs && (obs->imuOutputs->imuField & vn::protocol::uart::ImuGroup::IMUGROUP_DELTAVEL) ? static_cast<double>(obs->imuOutputs->deltaV(1)) : std::nan(""));
    addData(pinIndex, i++, obs->imuOutputs && (obs->imuOutputs->imuField & vn::protocol::uart::ImuGroup::IMUGROUP_DELTAVEL) ? static_cast<double>(obs->imuOutputs->deltaV(2)) : std::nan(""));
    addData(pinIndex, i++, obs->imuOutputs && (obs->imuOutputs->imuField & vn::protocol::uart::ImuGroup::IMUGROUP_MAG) ? static_cast<double>(obs->imuOutputs->mag(0)) : std::nan(""));
    addData(pinIndex, i++, obs->imuOutputs && (obs->imuOutputs->imuField & vn::protocol::uart::ImuGroup::IMUGROUP_MAG) ? static_cast<double>(obs->imuOutputs->mag(1)) : std::nan(""));
    addData(pinIndex, i++, obs->imuOutputs && (obs->imuOutputs->imuField & vn::protocol::uart::ImuGroup::IMUGROUP_MAG) ? static_cast<double>(obs->imuOutputs->mag(2)) : std::nan(""));
    addData(pinIndex, i++, obs->imuOutputs && (obs->imuOutputs->imuField & vn::protocol::uart::ImuGroup::IMUGROUP_ACCEL) ? static_cast<double>(obs->imuOutputs->accel(0)) : std::nan(""));
    addData(pinIndex, i++, obs->imuOutputs && (obs->imuOutputs->imuField & vn::protocol::uart::ImuGroup::IMUGROUP_ACCEL) ? static_cast<double>(obs->imuOutputs->accel(1)) : std::nan(""));
    addData(pinIndex, i++, obs->imuOutputs && (obs->imuOutputs->imuField & vn::protocol::uart::ImuGroup::IMUGROUP_ACCEL) ? static_cast<double>(obs->imuOutputs->accel(2)) : std::nan(""));
    addData(pinIndex, i++, obs->imuOutputs && (obs->imuOutputs->imuField & vn::protocol::uart::ImuGroup::IMUGROUP_ANGULARRATE) ? static_cast<double>(obs->imuOutputs->angularRate(0)) : std::nan(""));
    addData(pinIndex, i++, obs->imuOutputs && (obs->imuOutputs->imuField & vn::protocol::uart::ImuGroup::IMUGROUP_ANGULARRATE) ? static_cast<double>(obs->imuOutputs->angularRate(1)) : std::nan(""));
    addData(pinIndex, i++, obs->imuOutputs && (obs->imuOutputs->imuField & vn::protocol::uart::ImuGroup::IMUGROUP_ANGULARRATE) ? static_cast<double>(obs->imuOutputs->angularRate(2)) : std::nan(""));
    // Group 4 (GNSS1)
    addData(pinIndex, i++, obs->gnss1Outputs && (obs->gnss1Outputs->gnssField & vn::protocol::uart::GpsGroup::GPSGROUP_UTC) ? static_cast<double>(obs->gnss1Outputs->timeUtc.year) : std::nan(""));
    addData(pinIndex, i++, obs->gnss1Outputs && (obs->gnss1Outputs->gnssField & vn::protocol::uart::GpsGroup::GPSGROUP_UTC) ? static_cast<double>(obs->gnss1Outputs->timeUtc.month) : std::nan(""));
    addData(pinIndex, i++, obs->gnss1Outputs && (obs->gnss1Outputs->gnssField & vn::protocol::uart::GpsGroup::GPSGROUP_UTC) ? static_cast<double>(obs->gnss1Outputs->timeUtc.day) : std::nan(""));
    addData(pinIndex, i++, obs->gnss1Outputs && (obs->gnss1Outputs->gnssField & vn::protocol::uart::GpsGroup::GPSGROUP_UTC) ? static_cast<double>(obs->gnss1Outputs->timeUtc.hour) : std::nan(""));
    addData(pinIndex, i++, obs->gnss1Outputs && (obs->gnss1Outputs->gnssField & vn::protocol::uart::GpsGroup::GPSGROUP_UTC) ? static_cast<double>(obs->gnss1Outputs->timeUtc.min) : std::nan(""));
    addData(pinIndex, i++, obs->gnss1Outputs && (obs->gnss1Outputs->gnssField & vn::protocol::uart::GpsGroup::GPSGROUP_UTC) ? static_cast<double>(obs->gnss1Outputs->timeUtc.sec) : std::nan(""));
    addData(pinIndex, i++, obs->gnss1Outputs && (obs->gnss1Outputs->gnssField & vn::protocol::uart::GpsGroup::GPSGROUP_UTC) ? static_cast<double>(obs->gnss1Outputs->timeUtc.ms) : std::nan(""));
    addData(pinIndex, i++, obs->gnss1Outputs && (obs->gnss1Outputs->gnssField & vn::protocol::uart::GpsGroup::GPSGROUP_TOW) ? static_cast<double>(obs->gnss1Outputs->tow) : std::nan(""));
    addData(pinIndex, i++, obs->gnss1Outputs && (obs->gnss1Outputs->gnssField & vn::protocol::uart::GpsGroup::GPSGROUP_WEEK) ? static_cast<double>(obs->gnss1Outputs->week) : std::nan(""));
    addData(pinIndex, i++, obs->gnss1Outputs && (obs->gnss1Outputs->gnssField & vn::protocol::uart::GpsGroup::GPSGROUP_NUMSATS) ? static_cast<double>(obs->gnss1Outputs->numSats) : std::nan(""));
    addData(pinIndex, i++, obs->gnss1Outputs && (obs->gnss1Outputs->gnssField & vn::protocol::uart::GpsGroup::GPSGROUP_FIX) ? static_cast<double>(obs->gnss1Outputs->fix) : std::nan(""));
    addData(pinIndex, i++, obs->gnss1Outputs && (obs->gnss1Outputs->gnssField & vn::protocol::uart::GpsGroup::GPSGROUP_POSLLA) ? obs->gnss1Outputs->posLla(0) : std::nan(""));
    addData(pinIndex, i++, obs->gnss1Outputs && (obs->gnss1Outputs->gnssField & vn::protocol::uart::GpsGroup::GPSGROUP_POSLLA) ? obs->gnss1Outputs->posLla(1) : std::nan(""));
    addData(pinIndex, i++, obs->gnss1Outputs && (obs->gnss1Outputs->gnssField & vn::protocol::uart::GpsGroup::GPSGROUP_POSLLA) ? obs->gnss1Outputs->posLla(2) : std::nan(""));
    addData(pinIndex, i++, obs->gnss1Outputs && (obs->gnss1Outputs->gnssField & vn::protocol::uart::GpsGroup::GPSGROUP_POSECEF) ? obs->gnss1Outputs->posEcef(0) : std::nan(""));
    addData(pinIndex, i++, obs->gnss1Outputs && (obs->gnss1Outputs->gnssField & vn::protocol::uart::GpsGroup::GPSGROUP_POSECEF) ? obs->gnss1Outputs->posEcef(1) : std::nan(""));
    addData(pinIndex, i++, obs->gnss1Outputs && (obs->gnss1Outputs->gnssField & vn::protocol::uart::GpsGroup::GPSGROUP_POSECEF) ? obs->gnss1Outputs->posEcef(2) : std::nan(""));
    addData(pinIndex, i++, obs->gnss1Outputs && (obs->gnss1Outputs->gnssField & vn::protocol::uart::GpsGroup::GPSGROUP_VELNED) ? static_cast<double>(obs->gnss1Outputs->velNed(0)) : std::nan(""));
    addData(pinIndex, i++, obs->gnss1Outputs && (obs->gnss1Outputs->gnssField & vn::protocol::uart::GpsGroup::GPSGROUP_VELNED) ? static_cast<double>(obs->gnss1Outputs->velNed(1)) : std::nan(""));
    addData(pinIndex, i++, obs->gnss1Outputs && (obs->gnss1Outputs->gnssField & vn::protocol::uart::GpsGroup::GPSGROUP_VELNED) ? static_cast<double>(obs->gnss1Outputs->velNed(2)) : std::nan(""));
    addData(pinIndex, i++, obs->gnss1Outputs && (obs->gnss1Outputs->gnssField & vn::protocol::uart::GpsGroup::GPSGROUP_VELECEF) ? static_cast<double>(obs->gnss1Outputs->velEcef(0)) : std::nan(""));
    addData(pinIndex, i++, obs->gnss1Outputs && (obs->gnss1Outputs->gnssField & vn::protocol::uart::GpsGroup::GPSGROUP_VELECEF) ? static_cast<double>(obs->gnss1Outputs->velEcef(1)) : std::nan(""));
    addData(pinIndex, i++, obs->gnss1Outputs && (obs->gnss1Outputs->gnssField & vn::protocol::uart::GpsGroup::GPSGROUP_VELECEF) ? static_cast<double>(obs->gnss1Outputs->velEcef(2)) : std::nan(""));
    addData(pinIndex, i++, obs->gnss1Outputs && (obs->gnss1Outputs->gnssField & vn::protocol::uart::GpsGroup::GPSGROUP_POSU) ? static_cast<double>(obs->gnss1Outputs->posU(0)) : std::nan(""));
    addData(pinIndex, i++, obs->gnss1Outputs && (obs->gnss1Outputs->gnssField & vn::protocol::uart::GpsGroup::GPSGROUP_POSU) ? static_cast<double>(obs->gnss1Outputs->posU(1)) : std::nan(""));
    addData(pinIndex, i++, obs->gnss1Outputs && (obs->gnss1Outputs->gnssField & vn::protocol::uart::GpsGroup::GPSGROUP_POSU) ? static_cast<double>(obs->gnss1Outputs->posU(2)) : std::nan(""));
    addData(pinIndex, i++, obs->gnss1Outputs && (obs->gnss1Outputs->gnssField & vn::protocol::uart::GpsGroup::GPSGROUP_VELU) ? static_cast<double>(obs->gnss1Outputs->velU) : std::nan(""));
    addData(pinIndex, i++, obs->gnss1Outputs && (obs->gnss1Outputs->gnssField & vn::protocol::uart::GpsGroup::GPSGROUP_TIMEU) ? static_cast<double>(obs->gnss1Outputs->timeU) : std::nan(""));
    addData(pinIndex, i++, obs->gnss1Outputs && (obs->gnss1Outputs->gnssField & vn::protocol::uart::GpsGroup::GPSGROUP_TIMEINFO) ? static_cast<double>(obs->gnss1Outputs->timeInfo.status.timeOk()) : std::nan(""));
    addData(pinIndex, i++, obs->gnss1Outputs && (obs->gnss1Outputs->gnssField & vn::protocol::uart::GpsGroup::GPSGROUP_TIMEINFO) ? static_cast<double>(obs->gnss1Outputs->timeInfo.status.dateOk()) : std::nan(""));
    addData(pinIndex, i++, obs->gnss1Outputs && (obs->gnss1Outputs->gnssField & vn::protocol::uart::GpsGroup::GPSGROUP_TIMEINFO) ? static_cast<double>(obs->gnss1Outputs->timeInfo.status.utcTimeValid()) : std::nan(""));
    addData(pinIndex, i++, obs->gnss1Outputs && (obs->gnss1Outputs->gnssField & vn::protocol::uart::GpsGroup::GPSGROUP_TIMEINFO) ? static_cast<double>(obs->gnss1Outputs->timeInfo.leapSeconds) : std::nan(""));
    addData(pinIndex, i++, obs->gnss1Outputs && (obs->gnss1Outputs->gnssField & vn::protocol::uart::GpsGroup::GPSGROUP_DOP) ? static_cast<double>(obs->gnss1Outputs->dop.gDop) : std::nan(""));
    addData(pinIndex, i++, obs->gnss1Outputs && (obs->gnss1Outputs->gnssField & vn::protocol::uart::GpsGroup::GPSGROUP_DOP) ? static_cast<double>(obs->gnss1Outputs->dop.pDop) : std::nan(""));
    addData(pinIndex, i++, obs->gnss1Outputs && (obs->gnss1Outputs->gnssField & vn::protocol::uart::GpsGroup::GPSGROUP_DOP) ? static_cast<double>(obs->gnss1Outputs->dop.tDop) : std::nan(""));
    addData(pinIndex, i++, obs->gnss1Outputs && (obs->gnss1Outputs->gnssField & vn::protocol::uart::GpsGroup::GPSGROUP_DOP) ? static_cast<double>(obs->gnss1Outputs->dop.vDop) : std::nan(""));
    addData(pinIndex, i++, obs->gnss1Outputs && (obs->gnss1Outputs->gnssField & vn::protocol::uart::GpsGroup::GPSGROUP_DOP) ? static_cast<double>(obs->gnss1Outputs->dop.hDop) : std::nan(""));
    addData(pinIndex, i++, obs->gnss1Outputs && (obs->gnss1Outputs->gnssField & vn::protocol::uart::GpsGroup::GPSGROUP_DOP) ? static_cast<double>(obs->gnss1Outputs->dop.nDop) : std::nan(""));
    addData(pinIndex, i++, obs->gnss1Outputs && (obs->gnss1Outputs->gnssField & vn::protocol::uart::GpsGroup::GPSGROUP_DOP) ? static_cast<double>(obs->gnss1Outputs->dop.eDop) : std::nan(""));
    addData(pinIndex, i++, obs->gnss1Outputs && (obs->gnss1Outputs->gnssField & vn::protocol::uart::GpsGroup::GPSGROUP_SATINFO) ? static_cast<double>(obs->gnss1Outputs->satInfo.numSats) : std::nan(""));
    addData(pinIndex, i++, obs->gnss1Outputs && (obs->gnss1Outputs->gnssField & vn::protocol::uart::GpsGroup::GPSGROUP_RAWMEAS) ? obs->gnss1Outputs->raw.tow : std::nan(""));
    addData(pinIndex, i++, obs->gnss1Outputs && (obs->gnss1Outputs->gnssField & vn::protocol::uart::GpsGroup::GPSGROUP_RAWMEAS) ? static_cast<double>(obs->gnss1Outputs->raw.week) : std::nan(""));
    addData(pinIndex, i++, obs->gnss1Outputs && (obs->gnss1Outputs->gnssField & vn::protocol::uart::GpsGroup::GPSGROUP_RAWMEAS) ? static_cast<double>(obs->gnss1Outputs->raw.numSats) : std::nan(""));
    // Group 5 (Attitude)
    addData(pinIndex, i++, obs->attitudeOutputs && (obs->attitudeOutputs->attitudeField & vn::protocol::uart::AttitudeGroup::ATTITUDEGROUP_VPESTATUS) ? static_cast<double>(obs->attitudeOutputs->vpeStatus.attitudeQuality()) : std::nan(""));
    addData(pinIndex, i++, obs->attitudeOutputs && (obs->attitudeOutputs->attitudeField & vn::protocol::uart::AttitudeGroup::ATTITUDEGROUP_VPESTATUS) ? static_cast<double>(obs->attitudeOutputs->vpeStatus.gyroSaturation()) : std::nan(""));
    addData(pinIndex, i++, obs->attitudeOutputs && (obs->attitudeOutputs->attitudeField & vn::protocol::uart::AttitudeGroup::ATTITUDEGROUP_VPESTATUS) ? static_cast<double>(obs->attitudeOutputs->vpeStatus.gyroSaturationRecovery()) : std::nan(""));
    addData(pinIndex, i++, obs->attitudeOutputs && (obs->attitudeOutputs->attitudeField & vn::protocol::uart::AttitudeGroup::ATTITUDEGROUP_VPESTATUS) ? static_cast<double>(obs->attitudeOutputs->vpeStatus.magDisturbance()) : std::nan(""));
    addData(pinIndex, i++, obs->attitudeOutputs && (obs->attitudeOutputs->attitudeField & vn::protocol::uart::AttitudeGroup::ATTITUDEGROUP_VPESTATUS) ? static_cast<double>(obs->attitudeOutputs->vpeStatus.magSaturation()) : std::nan(""));
    addData(pinIndex, i++, obs->attitudeOutputs && (obs->attitudeOutputs->attitudeField & vn::protocol::uart::AttitudeGroup::ATTITUDEGROUP_VPESTATUS) ? static_cast<double>(obs->attitudeOutputs->vpeStatus.accDisturbance()) : std::nan(""));
    addData(pinIndex, i++, obs->attitudeOutputs && (obs->attitudeOutputs->attitudeField & vn::protocol::uart::AttitudeGroup::ATTITUDEGROUP_VPESTATUS) ? static_cast<double>(obs->attitudeOutputs->vpeStatus.accSaturation()) : std::nan(""));
    addData(pinIndex, i++, obs->attitudeOutputs && (obs->attitudeOutputs->attitudeField & vn::protocol::uart::AttitudeGroup::ATTITUDEGROUP_VPESTATUS) ? static_cast<double>(obs->attitudeOutputs->vpeStatus.knownMagDisturbance()) : std::nan(""));
    addData(pinIndex, i++, obs->attitudeOutputs && (obs->attitudeOutputs->attitudeField & vn::protocol::uart::AttitudeGroup::ATTITUDEGROUP_VPESTATUS) ? static_cast<double>(obs->attitudeOutputs->vpeStatus.knownAccelDisturbance()) : std::nan(""));
    addData(pinIndex, i++, obs->attitudeOutputs && (obs->attitudeOutputs->attitudeField & vn::protocol::uart::AttitudeGroup::ATTITUDEGROUP_YAWPITCHROLL) ? static_cast<double>(obs->attitudeOutputs->ypr(0)) : std::nan(""));
    addData(pinIndex, i++, obs->attitudeOutputs && (obs->attitudeOutputs->attitudeField & vn::protocol::uart::AttitudeGroup::ATTITUDEGROUP_YAWPITCHROLL) ? static_cast<double>(obs->attitudeOutputs->ypr(1)) : std::nan(""));
    addData(pinIndex, i++, obs->attitudeOutputs && (obs->attitudeOutputs->attitudeField & vn::protocol::uart::AttitudeGroup::ATTITUDEGROUP_YAWPITCHROLL) ? static_cast<double>(obs->attitudeOutputs->ypr(2)) : std::nan(""));
    addData(pinIndex, i++, obs->attitudeOutputs && (obs->attitudeOutputs->attitudeField & vn::protocol::uart::AttitudeGroup::ATTITUDEGROUP_QUATERNION) ? static_cast<double>(obs->attitudeOutputs->qtn.w()) : std::nan(""));
    addData(pinIndex, i++, obs->attitudeOutputs && (obs->attitudeOutputs->attitudeField & vn::protocol::uart::AttitudeGroup::ATTITUDEGROUP_QUATERNION) ? static_cast<double>(obs->attitudeOutputs->qtn.x()) : std::nan(""));
    addData(pinIndex, i++, obs->attitudeOutputs && (obs->attitudeOutputs->attitudeField & vn::protocol::uart::AttitudeGroup::ATTITUDEGROUP_QUATERNION) ? static_cast<double>(obs->attitudeOutputs->qtn.y()) : std::nan(""));
    addData(pinIndex, i++, obs->attitudeOutputs && (obs->attitudeOutputs->attitudeField & vn::protocol::uart::AttitudeGroup::ATTITUDEGROUP_QUATERNION) ? static_cast<double>(obs->attitudeOutputs->qtn.z()) : std::nan(""));
    addData(pinIndex, i++, obs->attitudeOutputs && (obs->attitudeOutputs->attitudeField & vn::protocol::uart::AttitudeGroup::ATTITUDEGROUP_DCM) ? static_cast<double>(obs->attitudeOutputs->dcm(0, 0)) : std::nan(""));
    addData(pinIndex, i++, obs->attitudeOutputs && (obs->attitudeOutputs->attitudeField & vn::protocol::uart::AttitudeGroup::ATTITUDEGROUP_DCM) ? static_cast<double>(obs->attitudeOutputs->dcm(0, 1)) : std::nan(""));
    addData(pinIndex, i++, obs->attitudeOutputs && (obs->attitudeOutputs->attitudeField & vn::protocol::uart::AttitudeGroup::ATTITUDEGROUP_DCM) ? static_cast<double>(obs->attitudeOutputs->dcm(0, 2)) : std::nan(""));
    addData(pinIndex, i++, obs->attitudeOutputs && (obs->attitudeOutputs->attitudeField & vn::protocol::uart::AttitudeGroup::ATTITUDEGROUP_DCM) ? static_cast<double>(obs->attitudeOutputs->dcm(1, 0)) : std::nan(""));
    addData(pinIndex, i++, obs->attitudeOutputs && (obs->attitudeOutputs->attitudeField & vn::protocol::uart::AttitudeGroup::ATTITUDEGROUP_DCM) ? static_cast<double>(obs->attitudeOutputs->dcm(1, 1)) : std::nan(""));
    addData(pinIndex, i++, obs->attitudeOutputs && (obs->attitudeOutputs->attitudeField & vn::protocol::uart::AttitudeGroup::ATTITUDEGROUP_DCM) ? static_cast<double>(obs->attitudeOutputs->dcm(1, 2)) : std::nan(""));
    addData(pinIndex, i++, obs->attitudeOutputs && (obs->attitudeOutputs->attitudeField & vn::protocol::uart::AttitudeGroup::ATTITUDEGROUP_DCM) ? static_cast<double>(obs->attitudeOutputs->dcm(2, 0)) : std::nan(""));
    addData(pinIndex, i++, obs->attitudeOutputs && (obs->attitudeOutputs->attitudeField & vn::protocol::uart::AttitudeGroup::ATTITUDEGROUP_DCM) ? static_cast<double>(obs->attitudeOutputs->dcm(2, 1)) : std::nan(""));
    addData(pinIndex, i++, obs->attitudeOutputs && (obs->attitudeOutputs->attitudeField & vn::protocol::uart::AttitudeGroup::ATTITUDEGROUP_DCM) ? static_cast<double>(obs->attitudeOutputs->dcm(2, 2)) : std::nan(""));
    addData(pinIndex, i++, obs->attitudeOutputs && (obs->attitudeOutputs->attitudeField & vn::protocol::uart::AttitudeGroup::ATTITUDEGROUP_MAGNED) ? static_cast<double>(obs->attitudeOutputs->magNed(0)) : std::nan(""));
    addData(pinIndex, i++, obs->attitudeOutputs && (obs->attitudeOutputs->attitudeField & vn::protocol::uart::AttitudeGroup::ATTITUDEGROUP_MAGNED) ? static_cast<double>(obs->attitudeOutputs->magNed(1)) : std::nan(""));
    addData(pinIndex, i++, obs->attitudeOutputs && (obs->attitudeOutputs->attitudeField & vn::protocol::uart::AttitudeGroup::ATTITUDEGROUP_MAGNED) ? static_cast<double>(obs->attitudeOutputs->magNed(2)) : std::nan(""));
    addData(pinIndex, i++, obs->attitudeOutputs && (obs->attitudeOutputs->attitudeField & vn::protocol::uart::AttitudeGroup::ATTITUDEGROUP_ACCELNED) ? static_cast<double>(obs->attitudeOutputs->accelNed(0)) : std::nan(""));
    addData(pinIndex, i++, obs->attitudeOutputs && (obs->attitudeOutputs->attitudeField & vn::protocol::uart::AttitudeGroup::ATTITUDEGROUP_ACCELNED) ? static_cast<double>(obs->attitudeOutputs->accelNed(1)) : std::nan(""));
    addData(pinIndex, i++, obs->attitudeOutputs && (obs->attitudeOutputs->attitudeField & vn::protocol::uart::AttitudeGroup::ATTITUDEGROUP_ACCELNED) ? static_cast<double>(obs->attitudeOutputs->accelNed(2)) : std::nan(""));
    addData(pinIndex, i++, obs->attitudeOutputs && (obs->attitudeOutputs->attitudeField & vn::protocol::uart::AttitudeGroup::ATTITUDEGROUP_LINEARACCELBODY) ? static_cast<double>(obs->attitudeOutputs->linearAccelBody(0)) : std::nan(""));
    addData(pinIndex, i++, obs->attitudeOutputs && (obs->attitudeOutputs->attitudeField & vn::protocol::uart::AttitudeGroup::ATTITUDEGROUP_LINEARACCELBODY) ? static_cast<double>(obs->attitudeOutputs->linearAccelBody(1)) : std::nan(""));
    addData(pinIndex, i++, obs->attitudeOutputs && (obs->attitudeOutputs->attitudeField & vn::protocol::uart::AttitudeGroup::ATTITUDEGROUP_LINEARACCELBODY) ? static_cast<double>(obs->attitudeOutputs->linearAccelBody(2)) : std::nan(""));
    addData(pinIndex, i++, obs->attitudeOutputs && (obs->attitudeOutputs->attitudeField & vn::protocol::uart::AttitudeGroup::ATTITUDEGROUP_LINEARACCELNED) ? static_cast<double>(obs->attitudeOutputs->linearAccelNed(0)) : std::nan(""));
    addData(pinIndex, i++, obs->attitudeOutputs && (obs->attitudeOutputs->attitudeField & vn::protocol::uart::AttitudeGroup::ATTITUDEGROUP_LINEARACCELNED) ? static_cast<double>(obs->attitudeOutputs->linearAccelNed(1)) : std::nan(""));
    addData(pinIndex, i++, obs->attitudeOutputs && (obs->attitudeOutputs->attitudeField & vn::protocol::uart::AttitudeGroup::ATTITUDEGROUP_LINEARACCELNED) ? static_cast<double>(obs->attitudeOutputs->linearAccelNed(2)) : std::nan(""));
    addData(pinIndex, i++, obs->attitudeOutputs && (obs->attitudeOutputs->attitudeField & vn::protocol::uart::AttitudeGroup::ATTITUDEGROUP_YPRU) ? static_cast<double>(obs->attitudeOutputs->yprU(0)) : std::nan(""));
    addData(pinIndex, i++, obs->attitudeOutputs && (obs->attitudeOutputs->attitudeField & vn::protocol::uart::AttitudeGroup::ATTITUDEGROUP_YPRU) ? static_cast<double>(obs->attitudeOutputs->yprU(1)) : std::nan(""));
    addData(pinIndex, i++, obs->attitudeOutputs && (obs->attitudeOutputs->attitudeField & vn::protocol::uart::AttitudeGroup::ATTITUDEGROUP_YPRU) ? static_cast<double>(obs->attitudeOutputs->yprU(2)) : std::nan(""));
    // Group 6 (INS)
    addData(pinIndex, i++, obs->insOutputs && (obs->insOutputs->insField & vn::protocol::uart::InsGroup::INSGROUP_INSSTATUS) ? static_cast<double>(obs->insOutputs->insStatus.mode()) : std::nan(""));
    addData(pinIndex, i++, obs->insOutputs && (obs->insOutputs->insField & vn::protocol::uart::InsGroup::INSGROUP_INSSTATUS) ? static_cast<double>(obs->insOutputs->insStatus.gpsFix()) : std::nan(""));
    addData(pinIndex, i++, obs->insOutputs && (obs->insOutputs->insField & vn::protocol::uart::InsGroup::INSGROUP_INSSTATUS) ? static_cast<double>(obs->insOutputs->insStatus.errorIMU()) : std::nan(""));
    addData(pinIndex, i++, obs->insOutputs && (obs->insOutputs->insField & vn::protocol::uart::InsGroup::INSGROUP_INSSTATUS) ? static_cast<double>(obs->insOutputs->insStatus.errorMagPres()) : std::nan(""));
    addData(pinIndex, i++, obs->insOutputs && (obs->insOutputs->insField & vn::protocol::uart::InsGroup::INSGROUP_INSSTATUS) ? static_cast<double>(obs->insOutputs->insStatus.errorGnss()) : std::nan(""));
    addData(pinIndex, i++, obs->insOutputs && (obs->insOutputs->insField & vn::protocol::uart::InsGroup::INSGROUP_INSSTATUS) ? static_cast<double>(obs->insOutputs->insStatus.gpsHeadingIns()) : std::nan(""));
    addData(pinIndex, i++, obs->insOutputs && (obs->insOutputs->insField & vn::protocol::uart::InsGroup::INSGROUP_INSSTATUS) ? static_cast<double>(obs->insOutputs->insStatus.gpsCompass()) : std::nan(""));
    addData(pinIndex, i++, obs->insOutputs && (obs->insOutputs->insField & vn::protocol::uart::InsGroup::INSGROUP_POSLLA) ? obs->insOutputs->posLla(0) : std::nan(""));
    addData(pinIndex, i++, obs->insOutputs && (obs->insOutputs->insField & vn::protocol::uart::InsGroup::INSGROUP_POSLLA) ? obs->insOutputs->posLla(1) : std::nan(""));
    addData(pinIndex, i++, obs->insOutputs && (obs->insOutputs->insField & vn::protocol::uart::InsGroup::INSGROUP_POSLLA) ? obs->insOutputs->posLla(2) : std::nan(""));
    addData(pinIndex, i++, obs->insOutputs && (obs->insOutputs->insField & vn::protocol::uart::InsGroup::INSGROUP_POSECEF) ? obs->insOutputs->posEcef(0) : std::nan(""));
    addData(pinIndex, i++, obs->insOutputs && (obs->insOutputs->insField & vn::protocol::uart::InsGroup::INSGROUP_POSECEF) ? obs->insOutputs->posEcef(1) : std::nan(""));
    addData(pinIndex, i++, obs->insOutputs && (obs->insOutputs->insField & vn::protocol::uart::InsGroup::INSGROUP_POSECEF) ? obs->insOutputs->posEcef(2) : std::nan(""));
    addData(pinIndex, i++, obs->insOutputs && (obs->insOutputs->insField & vn::protocol::uart::InsGroup::INSGROUP_VELBODY) ? static_cast<double>(obs->insOutputs->velBody(0)) : std::nan(""));
    addData(pinIndex, i++, obs->insOutputs && (obs->insOutputs->insField & vn::protocol::uart::InsGroup::INSGROUP_VELBODY) ? static_cast<double>(obs->insOutputs->velBody(1)) : std::nan(""));
    addData(pinIndex, i++, obs->insOutputs && (obs->insOutputs->insField & vn::protocol::uart::InsGroup::INSGROUP_VELBODY) ? static_cast<double>(obs->insOutputs->velBody(2)) : std::nan(""));
    addData(pinIndex, i++, obs->insOutputs && (obs->insOutputs->insField & vn::protocol::uart::InsGroup::INSGROUP_VELNED) ? static_cast<double>(obs->insOutputs->velNed(0)) : std::nan(""));
    addData(pinIndex, i++, obs->insOutputs && (obs->insOutputs->insField & vn::protocol::uart::InsGroup::INSGROUP_VELNED) ? static_cast<double>(obs->insOutputs->velNed(1)) : std::nan(""));
    addData(pinIndex, i++, obs->insOutputs && (obs->insOutputs->insField & vn::protocol::uart::InsGroup::INSGROUP_VELNED) ? static_cast<double>(obs->insOutputs->velNed(2)) : std::nan(""));
    addData(pinIndex, i++, obs->insOutputs && (obs->insOutputs->insField & vn::protocol::uart::InsGroup::INSGROUP_VELECEF) ? static_cast<double>(obs->insOutputs->velEcef(0)) : std::nan(""));
    addData(pinIndex, i++, obs->insOutputs && (obs->insOutputs->insField & vn::protocol::uart::InsGroup::INSGROUP_VELECEF) ? static_cast<double>(obs->insOutputs->velEcef(1)) : std::nan(""));
    addData(pinIndex, i++, obs->insOutputs && (obs->insOutputs->insField & vn::protocol::uart::InsGroup::INSGROUP_VELECEF) ? static_cast<double>(obs->insOutputs->velEcef(2)) : std::nan(""));
    addData(pinIndex, i++, obs->insOutputs && (obs->insOutputs->insField & vn::protocol::uart::InsGroup::INSGROUP_MAGECEF) ? static_cast<double>(obs->insOutputs->magEcef(0)) : std::nan(""));
    addData(pinIndex, i++, obs->insOutputs && (obs->insOutputs->insField & vn::protocol::uart::InsGroup::INSGROUP_MAGECEF) ? static_cast<double>(obs->insOutputs->magEcef(1)) : std::nan(""));
    addData(pinIndex, i++, obs->insOutputs && (obs->insOutputs->insField & vn::protocol::uart::InsGroup::INSGROUP_MAGECEF) ? static_cast<double>(obs->insOutputs->magEcef(2)) : std::nan(""));
    addData(pinIndex, i++, obs->insOutputs && (obs->insOutputs->insField & vn::protocol::uart::InsGroup::INSGROUP_ACCELECEF) ? static_cast<double>(obs->insOutputs->accelEcef(0)) : std::nan(""));
    addData(pinIndex, i++, obs->insOutputs && (obs->insOutputs->insField & vn::protocol::uart::InsGroup::INSGROUP_ACCELECEF) ? static_cast<double>(obs->insOutputs->accelEcef(1)) : std::nan(""));
    addData(pinIndex, i++, obs->insOutputs && (obs->insOutputs->insField & vn::protocol::uart::InsGroup::INSGROUP_ACCELECEF) ? static_cast<double>(obs->insOutputs->accelEcef(2)) : std::nan(""));
    addData(pinIndex, i++, obs->insOutputs && (obs->insOutputs->insField & vn::protocol::uart::InsGroup::INSGROUP_LINEARACCELECEF) ? static_cast<double>(obs->insOutputs->linearAccelEcef(0)) : std::nan(""));
    addData(pinIndex, i++, obs->insOutputs && (obs->insOutputs->insField & vn::protocol::uart::InsGroup::INSGROUP_LINEARACCELECEF) ? static_cast<double>(obs->insOutputs->linearAccelEcef(1)) : std::nan(""));
    addData(pinIndex, i++, obs->insOutputs && (obs->insOutputs->insField & vn::protocol::uart::InsGroup::INSGROUP_LINEARACCELECEF) ? static_cast<double>(obs->insOutputs->linearAccelEcef(2)) : std::nan(""));
    addData(pinIndex, i++, obs->insOutputs && (obs->insOutputs->insField & vn::protocol::uart::InsGroup::INSGROUP_POSU) ? static_cast<double>(obs->insOutputs->posU) : std::nan(""));
    addData(pinIndex, i++, obs->insOutputs && (obs->insOutputs->insField & vn::protocol::uart::InsGroup::INSGROUP_VELU) ? static_cast<double>(obs->insOutputs->velU) : std::nan(""));
    // Group 7 (GNSS2)
    addData(pinIndex, i++, obs->gnss2Outputs && (obs->gnss2Outputs->gnssField & vn::protocol::uart::GpsGroup::GPSGROUP_UTC) ? static_cast<double>(obs->gnss2Outputs->timeUtc.year) : std::nan(""));
    addData(pinIndex, i++, obs->gnss2Outputs && (obs->gnss2Outputs->gnssField & vn::protocol::uart::GpsGroup::GPSGROUP_UTC) ? static_cast<double>(obs->gnss2Outputs->timeUtc.month) : std::nan(""));
    addData(pinIndex, i++, obs->gnss2Outputs && (obs->gnss2Outputs->gnssField & vn::protocol::uart::GpsGroup::GPSGROUP_UTC) ? static_cast<double>(obs->gnss2Outputs->timeUtc.day) : std::nan(""));
    addData(pinIndex, i++, obs->gnss2Outputs && (obs->gnss2Outputs->gnssField & vn::protocol::uart::GpsGroup::GPSGROUP_UTC) ? static_cast<double>(obs->gnss2Outputs->timeUtc.hour) : std::nan(""));
    addData(pinIndex, i++, obs->gnss2Outputs && (obs->gnss2Outputs->gnssField & vn::protocol::uart::GpsGroup::GPSGROUP_UTC) ? static_cast<double>(obs->gnss2Outputs->timeUtc.min) : std::nan(""));
    addData(pinIndex, i++, obs->gnss2Outputs && (obs->gnss2Outputs->gnssField & vn::protocol::uart::GpsGroup::GPSGROUP_UTC) ? static_cast<double>(obs->gnss2Outputs->timeUtc.sec) : std::nan(""));
    addData(pinIndex, i++, obs->gnss2Outputs && (obs->gnss2Outputs->gnssField & vn::protocol::uart::GpsGroup::GPSGROUP_UTC) ? static_cast<double>(obs->gnss2Outputs->timeUtc.ms) : std::nan(""));
    addData(pinIndex, i++, obs->gnss2Outputs && (obs->gnss2Outputs->gnssField & vn::protocol::uart::GpsGroup::GPSGROUP_TOW) ? static_cast<double>(obs->gnss2Outputs->tow) : std::nan(""));
    addData(pinIndex, i++, obs->gnss2Outputs && (obs->gnss2Outputs->gnssField & vn::protocol::uart::GpsGroup::GPSGROUP_WEEK) ? static_cast<double>(obs->gnss2Outputs->week) : std::nan(""));
    addData(pinIndex, i++, obs->gnss2Outputs && (obs->gnss2Outputs->gnssField & vn::protocol::uart::GpsGroup::GPSGROUP_NUMSATS) ? static_cast<double>(obs->gnss2Outputs->numSats) : std::nan(""));
    addData(pinIndex, i++, obs->gnss2Outputs && (obs->gnss2Outputs->gnssField & vn::protocol::uart::GpsGroup::GPSGROUP_FIX) ? static_cast<double>(obs->gnss2Outputs->fix) : std::nan(""));
    addData(pinIndex, i++, obs->gnss2Outputs && (obs->gnss2Outputs->gnssField & vn::protocol::uart::GpsGroup::GPSGROUP_POSLLA) ? obs->gnss2Outputs->posLla(0) : std::nan(""));
    addData(pinIndex, i++, obs->gnss2Outputs && (obs->gnss2Outputs->gnssField & vn::protocol::uart::GpsGroup::GPSGROUP_POSLLA) ? obs->gnss2Outputs->posLla(1) : std::nan(""));
    addData(pinIndex, i++, obs->gnss2Outputs && (obs->gnss2Outputs->gnssField & vn::protocol::uart::GpsGroup::GPSGROUP_POSLLA) ? obs->gnss2Outputs->posLla(2) : std::nan(""));
    addData(pinIndex, i++, obs->gnss2Outputs && (obs->gnss2Outputs->gnssField & vn::protocol::uart::GpsGroup::GPSGROUP_POSECEF) ? obs->gnss2Outputs->posEcef(0) : std::nan(""));
    addData(pinIndex, i++, obs->gnss2Outputs && (obs->gnss2Outputs->gnssField & vn::protocol::uart::GpsGroup::GPSGROUP_POSECEF) ? obs->gnss2Outputs->posEcef(1) : std::nan(""));
    addData(pinIndex, i++, obs->gnss2Outputs && (obs->gnss2Outputs->gnssField & vn::protocol::uart::GpsGroup::GPSGROUP_POSECEF) ? obs->gnss2Outputs->posEcef(2) : std::nan(""));
    addData(pinIndex, i++, obs->gnss2Outputs && (obs->gnss2Outputs->gnssField & vn::protocol::uart::GpsGroup::GPSGROUP_VELNED) ? static_cast<double>(obs->gnss2Outputs->velNed(0)) : std::nan(""));
    addData(pinIndex, i++, obs->gnss2Outputs && (obs->gnss2Outputs->gnssField & vn::protocol::uart::GpsGroup::GPSGROUP_VELNED) ? static_cast<double>(obs->gnss2Outputs->velNed(1)) : std::nan(""));
    addData(pinIndex, i++, obs->gnss2Outputs && (obs->gnss2Outputs->gnssField & vn::protocol::uart::GpsGroup::GPSGROUP_VELNED) ? static_cast<double>(obs->gnss2Outputs->velNed(2)) : std::nan(""));
    addData(pinIndex, i++, obs->gnss2Outputs && (obs->gnss2Outputs->gnssField & vn::protocol::uart::GpsGroup::GPSGROUP_VELECEF) ? static_cast<double>(obs->gnss2Outputs->velEcef(0)) : std::nan(""));
    addData(pinIndex, i++, obs->gnss2Outputs && (obs->gnss2Outputs->gnssField & vn::protocol::uart::GpsGroup::GPSGROUP_VELECEF) ? static_cast<double>(obs->gnss2Outputs->velEcef(1)) : std::nan(""));
    addData(pinIndex, i++, obs->gnss2Outputs && (obs->gnss2Outputs->gnssField & vn::protocol::uart::GpsGroup::GPSGROUP_VELECEF) ? static_cast<double>(obs->gnss2Outputs->velEcef(2)) : std::nan(""));
    addData(pinIndex, i++, obs->gnss2Outputs && (obs->gnss2Outputs->gnssField & vn::protocol::uart::GpsGroup::GPSGROUP_POSU) ? static_cast<double>(obs->gnss2Outputs->posU(0)) : std::nan(""));
    addData(pinIndex, i++, obs->gnss2Outputs && (obs->gnss2Outputs->gnssField & vn::protocol::uart::GpsGroup::GPSGROUP_POSU) ? static_cast<double>(obs->gnss2Outputs->posU(1)) : std::nan(""));
    addData(pinIndex, i++, obs->gnss2Outputs && (obs->gnss2Outputs->gnssField & vn::protocol::uart::GpsGroup::GPSGROUP_POSU) ? static_cast<double>(obs->gnss2Outputs->posU(2)) : std::nan(""));
    addData(pinIndex, i++, obs->gnss2Outputs && (obs->gnss2Outputs->gnssField & vn::protocol::uart::GpsGroup::GPSGROUP_VELU) ? static_cast<double>(obs->gnss2Outputs->velU) : std::nan(""));
    addData(pinIndex, i++, obs->gnss2Outputs && (obs->gnss2Outputs->gnssField & vn::protocol::uart::GpsGroup::GPSGROUP_TIMEU) ? static_cast<double>(obs->gnss2Outputs->timeU) : std::nan(""));
    addData(pinIndex, i++, obs->gnss2Outputs && (obs->gnss2Outputs->gnssField & vn::protocol::uart::GpsGroup::GPSGROUP_TIMEINFO) ? static_cast<double>(obs->gnss2Outputs->timeInfo.status.timeOk()) : std::nan(""));
    addData(pinIndex, i++, obs->gnss2Outputs && (obs->gnss2Outputs->gnssField & vn::protocol::uart::GpsGroup::GPSGROUP_TIMEINFO) ? static_cast<double>(obs->gnss2Outputs->timeInfo.status.dateOk()) : std::nan(""));
    addData(pinIndex, i++, obs->gnss2Outputs && (obs->gnss2Outputs->gnssField & vn::protocol::uart::GpsGroup::GPSGROUP_TIMEINFO) ? static_cast<double>(obs->gnss2Outputs->timeInfo.status.utcTimeValid()) : std::nan(""));
    addData(pinIndex, i++, obs->gnss2Outputs && (obs->gnss2Outputs->gnssField & vn::protocol::uart::GpsGroup::GPSGROUP_TIMEINFO) ? static_cast<double>(obs->gnss2Outputs->timeInfo.leapSeconds) : std::nan(""));
    addData(pinIndex, i++, obs->gnss2Outputs && (obs->gnss2Outputs->gnssField & vn::protocol::uart::GpsGroup::GPSGROUP_DOP) ? static_cast<double>(obs->gnss2Outputs->dop.gDop) : std::nan(""));
    addData(pinIndex, i++, obs->gnss2Outputs && (obs->gnss2Outputs->gnssField & vn::protocol::uart::GpsGroup::GPSGROUP_DOP) ? static_cast<double>(obs->gnss2Outputs->dop.pDop) : std::nan(""));
    addData(pinIndex, i++, obs->gnss2Outputs && (obs->gnss2Outputs->gnssField & vn::protocol::uart::GpsGroup::GPSGROUP_DOP) ? static_cast<double>(obs->gnss2Outputs->dop.tDop) : std::nan(""));
    addData(pinIndex, i++, obs->gnss2Outputs && (obs->gnss2Outputs->gnssField & vn::protocol::uart::GpsGroup::GPSGROUP_DOP) ? static_cast<double>(obs->gnss2Outputs->dop.vDop) : std::nan(""));
    addData(pinIndex, i++, obs->gnss2Outputs && (obs->gnss2Outputs->gnssField & vn::protocol::uart::GpsGroup::GPSGROUP_DOP) ? static_cast<double>(obs->gnss2Outputs->dop.hDop) : std::nan(""));
    addData(pinIndex, i++, obs->gnss2Outputs && (obs->gnss2Outputs->gnssField & vn::protocol::uart::GpsGroup::GPSGROUP_DOP) ? static_cast<double>(obs->gnss2Outputs->dop.nDop) : std::nan(""));
    addData(pinIndex, i++, obs->gnss2Outputs && (obs->gnss2Outputs->gnssField & vn::protocol::uart::GpsGroup::GPSGROUP_DOP) ? static_cast<double>(obs->gnss2Outputs->dop.eDop) : std::nan(""));
    addData(pinIndex, i++, obs->gnss2Outputs && (obs->gnss2Outputs->gnssField & vn::protocol::uart::GpsGroup::GPSGROUP_SATINFO) ? static_cast<double>(obs->gnss2Outputs->satInfo.numSats) : std::nan(""));
    addData(pinIndex, i++, obs->gnss2Outputs && (obs->gnss2Outputs->gnssField & vn::protocol::uart::GpsGroup::GPSGROUP_RAWMEAS) ? obs->gnss2Outputs->raw.tow : std::nan(""));
    addData(pinIndex, i++, obs->gnss2Outputs && (obs->gnss2Outputs->gnssField & vn::protocol::uart::GpsGroup::GPSGROUP_RAWMEAS) ? static_cast<double>(obs->gnss2Outputs->raw.week) : std::nan(""));
    addData(pinIndex, i++, obs->gnss2Outputs && (obs->gnss2Outputs->gnssField & vn::protocol::uart::GpsGroup::GPSGROUP_RAWMEAS) ? static_cast<double>(obs->gnss2Outputs->raw.numSats) : std::nan(""));
}

void NAV::Plot::plotWiFiPositioningSolution(const std::shared_ptr<const WiFiPositioningSolution>& obs, size_t pinIndex)
{
    if (!obs->insTime.empty() && _startTime.empty()) { _startTime = obs->insTime; }
    size_t i = 0;

    if (!_originPosition)
    {
        _originPosition = { .frame = gui::widgets::PositionWithFrame::ReferenceFrame::ECEF,
                            .e_position = obs->e_position() };
    }

    int sign = obs->lla_position().x() > _originPosition->latitude() ? 1 : -1;
    // North/South deviation [m]
    double northSouth = calcGeographicalDistance(obs->lla_position().x(), obs->lla_position().y(),
                                                 _originPosition->latitude(), obs->lla_position().y())
                        * sign;

    sign = obs->lla_position().y() > _originPosition->longitude() ? 1 : -1;
    // East/West deviation [m]
    double eastWest = calcGeographicalDistance(obs->lla_position().x(), obs->lla_position().y(),
                                               obs->lla_position().x(), _originPosition->longitude())
                      * sign;

    std::scoped_lock<std::mutex> guard(_pinData.at(pinIndex).mutex);

    // NodeData
    addData(pinIndex, i++, !obs->insTime.empty() ? static_cast<double>((obs->insTime - _startTime).count()) : std::nan(""));
    addData(pinIndex, i++, !obs->insTime.empty() ? static_cast<double>(obs->insTime.toGPSweekTow().tow) : std::nan(""));
    // PosVel
    addData(pinIndex, i++, rad2deg(obs->lla_position()(0)));
    addData(pinIndex, i++, rad2deg(obs->lla_position()(1)));
    addData(pinIndex, i++, obs->lla_position()(2));
    addData(pinIndex, i++, northSouth);
    addData(pinIndex, i++, eastWest);
    addData(pinIndex, i++, obs->e_position().x());
    addData(pinIndex, i++, obs->e_position().y());
    addData(pinIndex, i++, obs->e_position().z());
    addData(pinIndex, i++, obs->bias());
    addData(pinIndex, i++, obs->e_velocity().norm());
    addData(pinIndex, i++, obs->e_velocity().x());
    addData(pinIndex, i++, obs->e_velocity().y());
    addData(pinIndex, i++, obs->e_velocity().z());
    addData(pinIndex, i++, obs->n_velocity().x());
    addData(pinIndex, i++, obs->n_velocity().y());
    addData(pinIndex, i++, obs->n_velocity().z());
    // WiFiPositionSolution
    addData(pinIndex, i++, obs->e_positionStdev()(0));                                                              // X-ECEF StDev [m]
    addData(pinIndex, i++, obs->e_positionStdev()(1));                                                              // Y-ECEF StDev [m]
    addData(pinIndex, i++, obs->e_positionStdev()(2));                                                              // Z-ECEF StDev [m]
    addData(pinIndex, i++, obs->e_CovarianceMatrix()(0, 1));                                                        // XY-ECEF StDev [m]
    addData(pinIndex, i++, obs->e_CovarianceMatrix()(0, 2));                                                        // XZ-ECEF StDev [m]
    addData(pinIndex, i++, obs->e_CovarianceMatrix()(1, 2));                                                        // YZ-ECEF StDev [m]
    addData(pinIndex, i++, obs->n_positionStdev()(0));                                                              // North StDev [m]
    addData(pinIndex, i++, obs->n_positionStdev()(1));                                                              // East StDev [m]
    addData(pinIndex, i++, obs->n_positionStdev()(2));                                                              // Down StDev [m]
    addData(pinIndex, i++, obs->n_CovarianceMatrix()(0, 1));                                                        // NE-ECEF StDev [m]
    addData(pinIndex, i++, obs->n_CovarianceMatrix()(0, 2));                                                        // ND-ECEF StDev [m]
    addData(pinIndex, i++, obs->n_CovarianceMatrix()(1, 2));                                                        // ED-ECEF StDev [m]
    addData(pinIndex, i++, obs->biasStdev());                                                                       // Bias StDev [m]
    addData(pinIndex, i++, obs->e_velocityStdev()(0));                                                              // X velocity ECEF StDev [m/s]
    addData(pinIndex, i++, obs->e_velocityStdev()(1));                                                              // Y velocity ECEF StDev [m/s]
    addData(pinIndex, i++, obs->e_velocityStdev()(2));                                                              // Z velocity ECEF StDev [m/s]
    addData(pinIndex, i++, obs->e_CovarianceMatrix().rows() >= 4 ? obs->e_CovarianceMatrix()(3, 4) : std::nan("")); // XY velocity StDev [m]
    addData(pinIndex, i++, obs->e_CovarianceMatrix().rows() >= 4 ? obs->e_CovarianceMatrix()(3, 5) : std::nan("")); // XZ velocity StDev [m]
    addData(pinIndex, i++, obs->e_CovarianceMatrix().rows() >= 4 ? obs->e_CovarianceMatrix()(4, 5) : std::nan("")); // YZ velocity StDev [m]
    addData(pinIndex, i++, obs->n_velocityStdev()(0));                                                              // North velocity StDev [m/s]
    addData(pinIndex, i++, obs->n_velocityStdev()(1));                                                              // East velocity StDev [m/s]
    addData(pinIndex, i++, obs->n_velocityStdev()(2));                                                              // Down velocity StDev [m/s]
    addData(pinIndex, i++, obs->n_CovarianceMatrix().rows() >= 4 ? obs->n_CovarianceMatrix()(3, 4) : std::nan("")); // NE velocity StDev [m]
    addData(pinIndex, i++, obs->n_CovarianceMatrix().rows() >= 4 ? obs->n_CovarianceMatrix()(3, 5) : std::nan("")); // ND velocity StDev [m]
    addData(pinIndex, i++, obs->n_CovarianceMatrix().rows() >= 4 ? obs->n_CovarianceMatrix()(4, 5) : std::nan("")); // ED velocity StDev [m]
=======
>>>>>>> 8e7072da
}<|MERGE_RESOLUTION|>--- conflicted
+++ resolved
@@ -348,26 +348,6 @@
     _lockConfigDuringRun = false;
     _guiConfigDefaultWindowSize = { 750, 650 };
 
-<<<<<<< HEAD
-    _dataIdentifier = { Pos::type(),
-                        PosVel::type(),
-                        PosVelAtt::type(),
-                        LcKfInsGnssErrors::type(),
-                        TcKfInsGnssErrors::type(),
-                        SppSolution::type(),
-                        RtklibPosObs::type(),
-                        UbloxObs::type(),
-                        ImuObs::type(),
-                        ImuObsSimulated::type(),
-                        KvhObs::type(),
-                        ImuObsWDelta::type(),
-                        VectorNavBinaryOutput::type(),
-                        WiFiPositioningSolution::type() };
-
-    updateNumberOfInputPins();
-
-=======
->>>>>>> 8e7072da
     // PinData::PinType::Flow:
     _pinData.at(0).pinType = PinData::PinType::Flow;
     inputPins.at(0).type = Pin::Type::Flow;
@@ -1874,52 +1854,36 @@
         }
         else if (startPin.dataIdentifier.front() == WiFiPositioningSolution::type())
         {
-            // NodeData
-            _pinData.at(pinIndex).addPlotDataItem(i++, "Time [s]");
-            _pinData.at(pinIndex).addPlotDataItem(i++, "GPS time of week [s]");
-            // PosVel
-            _pinData.at(pinIndex).addPlotDataItem(i++, "Latitude [deg]");
-            _pinData.at(pinIndex).addPlotDataItem(i++, "Longitude [deg]");
-            _pinData.at(pinIndex).addPlotDataItem(i++, "Altitude [m]");
-            _pinData.at(pinIndex).addPlotDataItem(i++, "North/South [m]");
-            _pinData.at(pinIndex).addPlotDataItem(i++, "East/West [m]");
-            _pinData.at(pinIndex).addPlotDataItem(i++, "X-ECEF [m]");
-            _pinData.at(pinIndex).addPlotDataItem(i++, "Y-ECEF [m]");
-            _pinData.at(pinIndex).addPlotDataItem(i++, "Z-ECEF [m]");
-            _pinData.at(pinIndex).addPlotDataItem(i++, "Bias [m]");
-            _pinData.at(pinIndex).addPlotDataItem(i++, "Velocity norm [m/s]");
-            _pinData.at(pinIndex).addPlotDataItem(i++, "X velocity ECEF [m/s]");
-            _pinData.at(pinIndex).addPlotDataItem(i++, "Y velocity ECEF [m/s]");
-            _pinData.at(pinIndex).addPlotDataItem(i++, "Z velocity ECEF [m/s]");
-            _pinData.at(pinIndex).addPlotDataItem(i++, "North velocity [m/s]");
-            _pinData.at(pinIndex).addPlotDataItem(i++, "East velocity [m/s]");
-            _pinData.at(pinIndex).addPlotDataItem(i++, "Down velocity [m/s]");
-            // WiFiPositioningSolution
-            _pinData.at(pinIndex).addPlotDataItem(i++, "X-ECEF StDev [m]");
-            _pinData.at(pinIndex).addPlotDataItem(i++, "Y-ECEF StDev [m]");
-            _pinData.at(pinIndex).addPlotDataItem(i++, "Z-ECEF StDev [m]");
-            _pinData.at(pinIndex).addPlotDataItem(i++, "XY-ECEF StDev [m]");
-            _pinData.at(pinIndex).addPlotDataItem(i++, "XZ-ECEF StDev [m]");
-            _pinData.at(pinIndex).addPlotDataItem(i++, "YZ-ECEF StDev [m]");
-            _pinData.at(pinIndex).addPlotDataItem(i++, "North StDev [m]");
-            _pinData.at(pinIndex).addPlotDataItem(i++, "East StDev [m]");
-            _pinData.at(pinIndex).addPlotDataItem(i++, "Down StDev [m]");
-            _pinData.at(pinIndex).addPlotDataItem(i++, "NE-ECEF StDev [m]");
-            _pinData.at(pinIndex).addPlotDataItem(i++, "ND-ECEF StDev [m]");
-            _pinData.at(pinIndex).addPlotDataItem(i++, "ED-ECEF StDev [m]");
-            _pinData.at(pinIndex).addPlotDataItem(i++, "Bias StDev [m]");
-            _pinData.at(pinIndex).addPlotDataItem(i++, "X velocity ECEF StDev [m/s]");
-            _pinData.at(pinIndex).addPlotDataItem(i++, "Y velocity ECEF StDev [m/s]");
-            _pinData.at(pinIndex).addPlotDataItem(i++, "Z velocity ECEF StDev [m/s]");
-            _pinData.at(pinIndex).addPlotDataItem(i++, "XY velocity StDev [m]");
-            _pinData.at(pinIndex).addPlotDataItem(i++, "XZ velocity StDev [m]");
-            _pinData.at(pinIndex).addPlotDataItem(i++, "YZ velocity StDev [m]");
-            _pinData.at(pinIndex).addPlotDataItem(i++, "North velocity StDev [m/s]");
-            _pinData.at(pinIndex).addPlotDataItem(i++, "East velocity StDev [m/s]");
-            _pinData.at(pinIndex).addPlotDataItem(i++, "Down velocity StDev [m/s]");
-            _pinData.at(pinIndex).addPlotDataItem(i++, "NE velocity StDev [m]");
-            _pinData.at(pinIndex).addPlotDataItem(i++, "ND velocity StDev [m]");
-            _pinData.at(pinIndex).addPlotDataItem(i++, "ED velocity StDev [m]");
+            for (const auto& desc : SppSolution::GetStaticDataDescriptors()) { _pinData.at(pinIndex).addPlotDataItem(i++, desc); }
+            _pinData.at(pinIndex).dynamicDataStartIndex = static_cast<int>(i);
+        }
+        else if (startPin.dataIdentifier.front() == RtklibPosObs::type())
+        {
+            for (const auto& desc : RtklibPosObs::GetStaticDataDescriptors()) { _pinData.at(pinIndex).addPlotDataItem(i++, desc); }
+        }
+        else if (startPin.dataIdentifier.front() == ImuObs::type())
+        {
+            for (const auto& desc : ImuObs::GetStaticDataDescriptors()) { _pinData.at(pinIndex).addPlotDataItem(i++, desc); }
+        }
+        else if (startPin.dataIdentifier.front() == ImuObsWDelta::type())
+        {
+            for (const auto& desc : ImuObsWDelta::GetStaticDataDescriptors()) { _pinData.at(pinIndex).addPlotDataItem(i++, desc); }
+        }
+        else if (startPin.dataIdentifier.front() == ImuObsSimulated::type())
+        {
+            for (const auto& desc : ImuObsSimulated::GetStaticDataDescriptors()) { _pinData.at(pinIndex).addPlotDataItem(i++, desc); }
+        }
+        else if (startPin.dataIdentifier.front() == KvhObs::type())
+        {
+            for (const auto& desc : KvhObs::GetStaticDataDescriptors()) { _pinData.at(pinIndex).addPlotDataItem(i++, desc); }
+        }
+        else if (startPin.dataIdentifier.front() == ImuObsWDelta::type())
+        {
+            for (const auto& desc : ImuObsWDelta::GetStaticDataDescriptors()) { _pinData.at(pinIndex).addPlotDataItem(i++, desc); }
+        }
+        else if (startPin.dataIdentifier.front() == VectorNavBinaryOutput::type())
+        {
+            for (const auto& desc : VectorNavBinaryOutput::GetStaticDataDescriptors()) { _pinData.at(pinIndex).addPlotDataItem(i++, desc); }
         }
     }
     else
@@ -2333,20 +2297,11 @@
         {
             plotData(std::static_pointer_cast<const VectorNavBinaryOutput>(nodeData), pinIdx, i);
         }
-<<<<<<< HEAD
-        else if (sourcePin->dataIdentifier.front() == WiFiPositioningSolution::type())
-        {
-            plotWiFiPositioningSolution(std::static_pointer_cast<const WiFiPositioningSolution>(nodeData), pinIdx);
-        }
-    }
-}
-=======
         // --------------------------------------------- State -----------------------------------------------
         else if (NAV::NodeRegistry::NodeDataTypeAnyIsChildOf(sourcePin->dataIdentifier, { Pos::type() }))
         {
             auto obs = std::static_pointer_cast<const Pos>(nodeData);
             auto localPosition = calcLocalPosition(obs->lla_position());
->>>>>>> 8e7072da
 
             for (size_t j = 0; j < Pos::GetStaticDescriptorCount(); ++j)
             {
@@ -2474,487 +2429,4 @@
         // addData(pinIndex, fmt::format("{} SatVel ECEF Y [m/s]", satData.first), satData.second.e_satVel.y());
         // addData(pinIndex, fmt::format("{} SatVel ECEF Z [m/s]", satData.first), satData.second.e_satVel.z());
     }
-<<<<<<< HEAD
-
-    size_t i = 0;
-
-    std::scoped_lock<std::mutex> guard(_pinData.at(pinIndex).mutex);
-
-    // NodeData
-    addData(pinIndex, i++, !obs->insTime.empty() ? static_cast<double>((obs->insTime - _startTime).count()) : std::nan(""));
-    addData(pinIndex, i++, !obs->insTime.empty() ? static_cast<double>(obs->insTime.toGPSweekTow().tow) : std::nan(""));
-    // UbloxObs
-    addData(pinIndex, i++, e_position.has_value() ? e_position->x() : std::nan(""));
-    addData(pinIndex, i++, e_position.has_value() ? e_position->y() : std::nan(""));
-    addData(pinIndex, i++, e_position.has_value() ? e_position->z() : std::nan(""));
-    addData(pinIndex, i++, lla_position.has_value() ? lla_position->x() : std::nan(""));
-    addData(pinIndex, i++, lla_position.has_value() ? lla_position->y() : std::nan(""));
-    addData(pinIndex, i++, lla_position.has_value() ? lla_position->z() : std::nan(""));
-    addData(pinIndex, i++, northSouth.has_value() ? northSouth.value() : std::nan(""));
-    addData(pinIndex, i++, eastWest.has_value() ? eastWest.value() : std::nan(""));
-    addData(pinIndex, i++, n_velocity.has_value() ? n_velocity->norm() : std::nan(""));
-    addData(pinIndex, i++, n_velocity.has_value() ? n_velocity->x() : std::nan(""));
-    addData(pinIndex, i++, n_velocity.has_value() ? n_velocity->y() : std::nan(""));
-    addData(pinIndex, i++, n_velocity.has_value() ? n_velocity->z() : std::nan(""));
-}
-
-void NAV::Plot::plotImuObs(const std::shared_ptr<const ImuObs>& obs, size_t pinIndex)
-{
-    if (!obs->insTime.empty() && _startTime.empty()) { _startTime = obs->insTime; }
-    size_t i = 0;
-
-    std::scoped_lock<std::mutex> guard(_pinData.at(pinIndex).mutex);
-
-    // NodeData
-    addData(pinIndex, i++, !obs->insTime.empty() ? static_cast<double>((obs->insTime - _startTime).count()) : std::nan(""));
-    addData(pinIndex, i++, !obs->insTime.empty() ? static_cast<double>(obs->insTime.toGPSweekTow().tow) : std::nan(""));
-    // ImuObs
-    addData(pinIndex, i++, obs->timeSinceStartup.has_value() ? static_cast<double>(obs->timeSinceStartup.value()) : std::nan(""));
-    addData(pinIndex, i++, obs->magUncompXYZ.has_value() ? obs->magUncompXYZ->x() : std::nan(""));
-    addData(pinIndex, i++, obs->magUncompXYZ.has_value() ? obs->magUncompXYZ->y() : std::nan(""));
-    addData(pinIndex, i++, obs->magUncompXYZ.has_value() ? obs->magUncompXYZ->z() : std::nan(""));
-    addData(pinIndex, i++, obs->accelUncompXYZ.has_value() ? obs->accelUncompXYZ->x() : std::nan(""));
-    addData(pinIndex, i++, obs->accelUncompXYZ.has_value() ? obs->accelUncompXYZ->y() : std::nan(""));
-    addData(pinIndex, i++, obs->accelUncompXYZ.has_value() ? obs->accelUncompXYZ->z() : std::nan(""));
-    addData(pinIndex, i++, obs->gyroUncompXYZ.has_value() ? obs->gyroUncompXYZ->x() : std::nan(""));
-    addData(pinIndex, i++, obs->gyroUncompXYZ.has_value() ? obs->gyroUncompXYZ->y() : std::nan(""));
-    addData(pinIndex, i++, obs->gyroUncompXYZ.has_value() ? obs->gyroUncompXYZ->z() : std::nan(""));
-    addData(pinIndex, i++, obs->magCompXYZ.has_value() ? obs->magCompXYZ->x() : std::nan(""));
-    addData(pinIndex, i++, obs->magCompXYZ.has_value() ? obs->magCompXYZ->y() : std::nan(""));
-    addData(pinIndex, i++, obs->magCompXYZ.has_value() ? obs->magCompXYZ->z() : std::nan(""));
-    addData(pinIndex, i++, obs->accelCompXYZ.has_value() ? obs->accelCompXYZ->x() : std::nan(""));
-    addData(pinIndex, i++, obs->accelCompXYZ.has_value() ? obs->accelCompXYZ->y() : std::nan(""));
-    addData(pinIndex, i++, obs->accelCompXYZ.has_value() ? obs->accelCompXYZ->z() : std::nan(""));
-    addData(pinIndex, i++, obs->gyroCompXYZ.has_value() ? obs->gyroCompXYZ->x() : std::nan(""));
-    addData(pinIndex, i++, obs->gyroCompXYZ.has_value() ? obs->gyroCompXYZ->y() : std::nan(""));
-    addData(pinIndex, i++, obs->gyroCompXYZ.has_value() ? obs->gyroCompXYZ->z() : std::nan(""));
-    addData(pinIndex, i++, obs->temperature.has_value() ? obs->temperature.value() : std::nan(""));
-}
-
-void NAV::Plot::plotImuObsSimulated(const std::shared_ptr<const ImuObsSimulated>& obs, size_t pinIndex)
-{
-    if (!obs->insTime.empty() && _startTime.empty()) { _startTime = obs->insTime; }
-    size_t i = 0;
-
-    std::scoped_lock<std::mutex> guard(_pinData.at(pinIndex).mutex);
-
-    // NodeData
-    addData(pinIndex, i++, !obs->insTime.empty() ? static_cast<double>((obs->insTime - _startTime).count()) : std::nan(""));
-    addData(pinIndex, i++, !obs->insTime.empty() ? static_cast<double>(obs->insTime.toGPSweekTow().tow) : std::nan(""));
-    // ImuObs
-    addData(pinIndex, i++, obs->timeSinceStartup.has_value() ? static_cast<double>(obs->timeSinceStartup.value()) : std::nan(""));
-    addData(pinIndex, i++, obs->magUncompXYZ.has_value() ? obs->magUncompXYZ->x() : std::nan(""));
-    addData(pinIndex, i++, obs->magUncompXYZ.has_value() ? obs->magUncompXYZ->y() : std::nan(""));
-    addData(pinIndex, i++, obs->magUncompXYZ.has_value() ? obs->magUncompXYZ->z() : std::nan(""));
-    addData(pinIndex, i++, obs->accelUncompXYZ.has_value() ? obs->accelUncompXYZ->x() : std::nan(""));
-    addData(pinIndex, i++, obs->accelUncompXYZ.has_value() ? obs->accelUncompXYZ->y() : std::nan(""));
-    addData(pinIndex, i++, obs->accelUncompXYZ.has_value() ? obs->accelUncompXYZ->z() : std::nan(""));
-    addData(pinIndex, i++, obs->gyroUncompXYZ.has_value() ? obs->gyroUncompXYZ->x() : std::nan(""));
-    addData(pinIndex, i++, obs->gyroUncompXYZ.has_value() ? obs->gyroUncompXYZ->y() : std::nan(""));
-    addData(pinIndex, i++, obs->gyroUncompXYZ.has_value() ? obs->gyroUncompXYZ->z() : std::nan(""));
-    addData(pinIndex, i++, obs->magCompXYZ.has_value() ? obs->magCompXYZ->x() : std::nan(""));
-    addData(pinIndex, i++, obs->magCompXYZ.has_value() ? obs->magCompXYZ->y() : std::nan(""));
-    addData(pinIndex, i++, obs->magCompXYZ.has_value() ? obs->magCompXYZ->z() : std::nan(""));
-    addData(pinIndex, i++, obs->accelCompXYZ.has_value() ? obs->accelCompXYZ->x() : std::nan(""));
-    addData(pinIndex, i++, obs->accelCompXYZ.has_value() ? obs->accelCompXYZ->y() : std::nan(""));
-    addData(pinIndex, i++, obs->accelCompXYZ.has_value() ? obs->accelCompXYZ->z() : std::nan(""));
-    addData(pinIndex, i++, obs->gyroCompXYZ.has_value() ? obs->gyroCompXYZ->x() : std::nan(""));
-    addData(pinIndex, i++, obs->gyroCompXYZ.has_value() ? obs->gyroCompXYZ->y() : std::nan(""));
-    addData(pinIndex, i++, obs->gyroCompXYZ.has_value() ? obs->gyroCompXYZ->z() : std::nan(""));
-    addData(pinIndex, i++, obs->temperature.has_value() ? obs->temperature.value() : std::nan(""));
-    // ImuObsSimulated
-    addData(pinIndex, i++, obs->n_magUncomp.x());   // Mag N [Gauss]
-    addData(pinIndex, i++, obs->n_magUncomp.y());   // Mag E [Gauss]
-    addData(pinIndex, i++, obs->n_magUncomp.z());   // Mag D [Gauss]
-    addData(pinIndex, i++, obs->n_accelUncomp.x()); // Accel N [m/s^2]
-    addData(pinIndex, i++, obs->n_accelUncomp.y()); // Accel E [m/s^2]
-    addData(pinIndex, i++, obs->n_accelUncomp.z()); // Accel D [m/s^2]
-    addData(pinIndex, i++, obs->n_gyroUncomp.x());  // Gyro N [rad/s]
-    addData(pinIndex, i++, obs->n_gyroUncomp.y());  // Gyro E [rad/s]
-    addData(pinIndex, i++, obs->n_gyroUncomp.z());  // Gyro D [rad/s]
-    addData(pinIndex, i++, obs->e_magUncomp.x());   // Mag ECEF X [Gauss]
-    addData(pinIndex, i++, obs->e_magUncomp.y());   // Mag ECEF Y [Gauss]
-    addData(pinIndex, i++, obs->e_magUncomp.z());   // Mag ECEF Z [Gauss]
-    addData(pinIndex, i++, obs->e_accelUncomp.x()); // Accel ECEF X [m/s^2]
-    addData(pinIndex, i++, obs->e_accelUncomp.y()); // Accel ECEF Y [m/s^2]
-    addData(pinIndex, i++, obs->e_accelUncomp.z()); // Accel ECEF Z [m/s^2]
-    addData(pinIndex, i++, obs->e_gyroUncomp.x());  // Gyro ECEF X [rad/s]
-    addData(pinIndex, i++, obs->e_gyroUncomp.y());  // Gyro ECEF Y [rad/s]
-    addData(pinIndex, i++, obs->e_gyroUncomp.z());  // Gyro ECEF Z [rad/s]
-}
-
-void NAV::Plot::plotKvhObs(const std::shared_ptr<const KvhObs>& obs, size_t pinIndex)
-{
-    if (!obs->insTime.empty() && _startTime.empty()) { _startTime = obs->insTime; }
-    size_t i = 0;
-
-    std::scoped_lock<std::mutex> guard(_pinData.at(pinIndex).mutex);
-
-    // NodeData
-    addData(pinIndex, i++, !obs->insTime.empty() ? static_cast<double>((obs->insTime - _startTime).count()) : std::nan(""));
-    addData(pinIndex, i++, !obs->insTime.empty() ? static_cast<double>(obs->insTime.toGPSweekTow().tow) : std::nan(""));
-    // ImuObs
-    addData(pinIndex, i++, obs->timeSinceStartup.has_value() ? static_cast<double>(obs->timeSinceStartup.value()) : std::nan(""));
-    addData(pinIndex, i++, obs->magUncompXYZ.has_value() ? obs->magUncompXYZ->x() : std::nan(""));
-    addData(pinIndex, i++, obs->magUncompXYZ.has_value() ? obs->magUncompXYZ->y() : std::nan(""));
-    addData(pinIndex, i++, obs->magUncompXYZ.has_value() ? obs->magUncompXYZ->z() : std::nan(""));
-    addData(pinIndex, i++, obs->accelUncompXYZ.has_value() ? obs->accelUncompXYZ->x() : std::nan(""));
-    addData(pinIndex, i++, obs->accelUncompXYZ.has_value() ? obs->accelUncompXYZ->y() : std::nan(""));
-    addData(pinIndex, i++, obs->accelUncompXYZ.has_value() ? obs->accelUncompXYZ->z() : std::nan(""));
-    addData(pinIndex, i++, obs->gyroUncompXYZ.has_value() ? obs->gyroUncompXYZ->x() : std::nan(""));
-    addData(pinIndex, i++, obs->gyroUncompXYZ.has_value() ? obs->gyroUncompXYZ->y() : std::nan(""));
-    addData(pinIndex, i++, obs->gyroUncompXYZ.has_value() ? obs->gyroUncompXYZ->z() : std::nan(""));
-    addData(pinIndex, i++, obs->magCompXYZ.has_value() ? obs->magCompXYZ->x() : std::nan(""));
-    addData(pinIndex, i++, obs->magCompXYZ.has_value() ? obs->magCompXYZ->y() : std::nan(""));
-    addData(pinIndex, i++, obs->magCompXYZ.has_value() ? obs->magCompXYZ->z() : std::nan(""));
-    addData(pinIndex, i++, obs->accelCompXYZ.has_value() ? obs->accelCompXYZ->x() : std::nan(""));
-    addData(pinIndex, i++, obs->accelCompXYZ.has_value() ? obs->accelCompXYZ->y() : std::nan(""));
-    addData(pinIndex, i++, obs->accelCompXYZ.has_value() ? obs->accelCompXYZ->z() : std::nan(""));
-    addData(pinIndex, i++, obs->gyroCompXYZ.has_value() ? obs->gyroCompXYZ->x() : std::nan(""));
-    addData(pinIndex, i++, obs->gyroCompXYZ.has_value() ? obs->gyroCompXYZ->y() : std::nan(""));
-    addData(pinIndex, i++, obs->gyroCompXYZ.has_value() ? obs->gyroCompXYZ->z() : std::nan(""));
-    addData(pinIndex, i++, obs->temperature.has_value() ? obs->temperature.value() : std::nan(""));
-    // KvhObs
-    addData(pinIndex, i++, static_cast<double>(obs->status.to_ulong()));
-    addData(pinIndex, i++, obs->sequenceNumber < 128 ? obs->sequenceNumber : std::nan(""));
-}
-
-void NAV::Plot::plotImuObsWDeltaObs(const std::shared_ptr<const ImuObsWDelta>& obs, size_t pinIndex)
-{
-    if (!obs->insTime.empty() && _startTime.empty()) { _startTime = obs->insTime; }
-    size_t i = 0;
-
-    std::scoped_lock<std::mutex> guard(_pinData.at(pinIndex).mutex);
-
-    // NodeData
-    addData(pinIndex, i++, !obs->insTime.empty() ? static_cast<double>((obs->insTime - _startTime).count()) : std::nan(""));
-    addData(pinIndex, i++, !obs->insTime.empty() ? static_cast<double>(obs->insTime.toGPSweekTow().tow) : std::nan(""));
-    // ImuObs
-    addData(pinIndex, i++, obs->timeSinceStartup.has_value() ? static_cast<double>(obs->timeSinceStartup.value()) : std::nan(""));
-    addData(pinIndex, i++, obs->magUncompXYZ.has_value() ? obs->magUncompXYZ->x() : std::nan(""));
-    addData(pinIndex, i++, obs->magUncompXYZ.has_value() ? obs->magUncompXYZ->y() : std::nan(""));
-    addData(pinIndex, i++, obs->magUncompXYZ.has_value() ? obs->magUncompXYZ->z() : std::nan(""));
-    addData(pinIndex, i++, obs->accelUncompXYZ.has_value() ? obs->accelUncompXYZ->x() : std::nan(""));
-    addData(pinIndex, i++, obs->accelUncompXYZ.has_value() ? obs->accelUncompXYZ->y() : std::nan(""));
-    addData(pinIndex, i++, obs->accelUncompXYZ.has_value() ? obs->accelUncompXYZ->z() : std::nan(""));
-    addData(pinIndex, i++, obs->gyroUncompXYZ.has_value() ? obs->gyroUncompXYZ->x() : std::nan(""));
-    addData(pinIndex, i++, obs->gyroUncompXYZ.has_value() ? obs->gyroUncompXYZ->y() : std::nan(""));
-    addData(pinIndex, i++, obs->gyroUncompXYZ.has_value() ? obs->gyroUncompXYZ->z() : std::nan(""));
-    addData(pinIndex, i++, obs->magCompXYZ.has_value() ? obs->magCompXYZ->x() : std::nan(""));
-    addData(pinIndex, i++, obs->magCompXYZ.has_value() ? obs->magCompXYZ->y() : std::nan(""));
-    addData(pinIndex, i++, obs->magCompXYZ.has_value() ? obs->magCompXYZ->z() : std::nan(""));
-    addData(pinIndex, i++, obs->accelCompXYZ.has_value() ? obs->accelCompXYZ->x() : std::nan(""));
-    addData(pinIndex, i++, obs->accelCompXYZ.has_value() ? obs->accelCompXYZ->y() : std::nan(""));
-    addData(pinIndex, i++, obs->accelCompXYZ.has_value() ? obs->accelCompXYZ->z() : std::nan(""));
-    addData(pinIndex, i++, obs->gyroCompXYZ.has_value() ? obs->gyroCompXYZ->x() : std::nan(""));
-    addData(pinIndex, i++, obs->gyroCompXYZ.has_value() ? obs->gyroCompXYZ->y() : std::nan(""));
-    addData(pinIndex, i++, obs->gyroCompXYZ.has_value() ? obs->gyroCompXYZ->z() : std::nan(""));
-    addData(pinIndex, i++, obs->temperature.has_value() ? obs->temperature.value() : std::nan(""));
-    // ImuObsWDelta
-    addData(pinIndex, i++, obs->dtime);
-    addData(pinIndex, i++, obs->dtheta.has_value() ? obs->dtheta->x() : std::nan(""));
-    addData(pinIndex, i++, obs->dtheta.has_value() ? obs->dtheta->y() : std::nan(""));
-    addData(pinIndex, i++, obs->dtheta.has_value() ? obs->dtheta->z() : std::nan(""));
-    addData(pinIndex, i++, obs->dvel.has_value() ? obs->dvel->x() : std::nan(""));
-    addData(pinIndex, i++, obs->dvel.has_value() ? obs->dvel->y() : std::nan(""));
-    addData(pinIndex, i++, obs->dvel.has_value() ? obs->dvel->z() : std::nan(""));
-}
-
-void NAV::Plot::plotVectorNavBinaryObs(const std::shared_ptr<const VectorNavBinaryOutput>& obs, size_t pinIndex)
-{
-    if (!obs->insTime.empty() && _startTime.empty()) { _startTime = obs->insTime; }
-    size_t i = 0;
-
-    std::scoped_lock<std::mutex> guard(_pinData.at(pinIndex).mutex);
-
-    // NodeData
-    addData(pinIndex, i++, !obs->insTime.empty() ? static_cast<double>((obs->insTime - _startTime).count()) : std::nan(""));
-    addData(pinIndex, i++, !obs->insTime.empty() ? static_cast<double>(obs->insTime.toGPSweekTow().tow) : std::nan(""));
-    // VectorNavBinaryOutput
-    // Group 2 (Time)
-    addData(pinIndex, i++, obs->timeOutputs && (obs->timeOutputs->timeField & vn::protocol::uart::TimeGroup::TIMEGROUP_TIMESTARTUP) ? static_cast<double>(obs->timeOutputs->timeStartup) : std::nan(""));
-    addData(pinIndex, i++, obs->timeOutputs && (obs->timeOutputs->timeField & vn::protocol::uart::TimeGroup::TIMEGROUP_TIMEGPS) ? static_cast<double>(obs->timeOutputs->timeGps) : std::nan(""));
-    addData(pinIndex, i++, obs->timeOutputs && (obs->timeOutputs->timeField & vn::protocol::uart::TimeGroup::TIMEGROUP_GPSTOW) ? static_cast<double>(obs->timeOutputs->gpsTow) : std::nan(""));
-    addData(pinIndex, i++, obs->timeOutputs && (obs->timeOutputs->timeField & vn::protocol::uart::TimeGroup::TIMEGROUP_GPSWEEK) ? static_cast<double>(obs->timeOutputs->gpsWeek) : std::nan(""));
-    addData(pinIndex, i++, obs->timeOutputs && (obs->timeOutputs->timeField & vn::protocol::uart::TimeGroup::TIMEGROUP_TIMESYNCIN) ? static_cast<double>(obs->timeOutputs->timeSyncIn) : std::nan(""));
-    addData(pinIndex, i++, obs->timeOutputs && (obs->timeOutputs->timeField & vn::protocol::uart::TimeGroup::TIMEGROUP_TIMEGPSPPS) ? static_cast<double>(obs->timeOutputs->timePPS) : std::nan(""));
-    addData(pinIndex, i++, obs->timeOutputs && (obs->timeOutputs->timeField & vn::protocol::uart::TimeGroup::TIMEGROUP_TIMEUTC) ? static_cast<double>(obs->timeOutputs->timeUtc.year) : std::nan(""));
-    addData(pinIndex, i++, obs->timeOutputs && (obs->timeOutputs->timeField & vn::protocol::uart::TimeGroup::TIMEGROUP_TIMEUTC) ? static_cast<double>(obs->timeOutputs->timeUtc.month) : std::nan(""));
-    addData(pinIndex, i++, obs->timeOutputs && (obs->timeOutputs->timeField & vn::protocol::uart::TimeGroup::TIMEGROUP_TIMEUTC) ? static_cast<double>(obs->timeOutputs->timeUtc.day) : std::nan(""));
-    addData(pinIndex, i++, obs->timeOutputs && (obs->timeOutputs->timeField & vn::protocol::uart::TimeGroup::TIMEGROUP_TIMEUTC) ? static_cast<double>(obs->timeOutputs->timeUtc.hour) : std::nan(""));
-    addData(pinIndex, i++, obs->timeOutputs && (obs->timeOutputs->timeField & vn::protocol::uart::TimeGroup::TIMEGROUP_TIMEUTC) ? static_cast<double>(obs->timeOutputs->timeUtc.min) : std::nan(""));
-    addData(pinIndex, i++, obs->timeOutputs && (obs->timeOutputs->timeField & vn::protocol::uart::TimeGroup::TIMEGROUP_TIMEUTC) ? static_cast<double>(obs->timeOutputs->timeUtc.sec) : std::nan(""));
-    addData(pinIndex, i++, obs->timeOutputs && (obs->timeOutputs->timeField & vn::protocol::uart::TimeGroup::TIMEGROUP_TIMEUTC) ? static_cast<double>(obs->timeOutputs->timeUtc.ms) : std::nan(""));
-    addData(pinIndex, i++, obs->timeOutputs && (obs->timeOutputs->timeField & vn::protocol::uart::TimeGroup::TIMEGROUP_SYNCINCNT) ? static_cast<double>(obs->timeOutputs->syncInCnt) : std::nan(""));
-    addData(pinIndex, i++, obs->timeOutputs && (obs->timeOutputs->timeField & vn::protocol::uart::TimeGroup::TIMEGROUP_SYNCOUTCNT) ? static_cast<double>(obs->timeOutputs->syncOutCnt) : std::nan(""));
-    addData(pinIndex, i++, obs->timeOutputs && (obs->timeOutputs->timeField & vn::protocol::uart::TimeGroup::TIMEGROUP_TIMESTATUS) ? static_cast<double>(obs->timeOutputs->timeStatus.timeOk()) : std::nan(""));
-    addData(pinIndex, i++, obs->timeOutputs && (obs->timeOutputs->timeField & vn::protocol::uart::TimeGroup::TIMEGROUP_TIMESTATUS) ? static_cast<double>(obs->timeOutputs->timeStatus.dateOk()) : std::nan(""));
-    addData(pinIndex, i++, obs->timeOutputs && (obs->timeOutputs->timeField & vn::protocol::uart::TimeGroup::TIMEGROUP_TIMESTATUS) ? static_cast<double>(obs->timeOutputs->timeStatus.utcTimeValid()) : std::nan(""));
-    // Group 3 (IMU)
-    addData(pinIndex, i++, obs->imuOutputs && (obs->imuOutputs->imuField & vn::protocol::uart::ImuGroup::IMUGROUP_IMUSTATUS) ? static_cast<double>(obs->imuOutputs->imuStatus) : std::nan(""));
-    addData(pinIndex, i++, obs->imuOutputs && (obs->imuOutputs->imuField & vn::protocol::uart::ImuGroup::IMUGROUP_UNCOMPMAG) ? static_cast<double>(obs->imuOutputs->uncompMag(0)) : std::nan(""));
-    addData(pinIndex, i++, obs->imuOutputs && (obs->imuOutputs->imuField & vn::protocol::uart::ImuGroup::IMUGROUP_UNCOMPMAG) ? static_cast<double>(obs->imuOutputs->uncompMag(1)) : std::nan(""));
-    addData(pinIndex, i++, obs->imuOutputs && (obs->imuOutputs->imuField & vn::protocol::uart::ImuGroup::IMUGROUP_UNCOMPMAG) ? static_cast<double>(obs->imuOutputs->uncompMag(2)) : std::nan(""));
-    addData(pinIndex, i++, obs->imuOutputs && (obs->imuOutputs->imuField & vn::protocol::uart::ImuGroup::IMUGROUP_UNCOMPACCEL) ? static_cast<double>(obs->imuOutputs->uncompAccel(0)) : std::nan(""));
-    addData(pinIndex, i++, obs->imuOutputs && (obs->imuOutputs->imuField & vn::protocol::uart::ImuGroup::IMUGROUP_UNCOMPACCEL) ? static_cast<double>(obs->imuOutputs->uncompAccel(1)) : std::nan(""));
-    addData(pinIndex, i++, obs->imuOutputs && (obs->imuOutputs->imuField & vn::protocol::uart::ImuGroup::IMUGROUP_UNCOMPACCEL) ? static_cast<double>(obs->imuOutputs->uncompAccel(2)) : std::nan(""));
-    addData(pinIndex, i++, obs->imuOutputs && (obs->imuOutputs->imuField & vn::protocol::uart::ImuGroup::IMUGROUP_UNCOMPGYRO) ? static_cast<double>(obs->imuOutputs->uncompGyro(0)) : std::nan(""));
-    addData(pinIndex, i++, obs->imuOutputs && (obs->imuOutputs->imuField & vn::protocol::uart::ImuGroup::IMUGROUP_UNCOMPGYRO) ? static_cast<double>(obs->imuOutputs->uncompGyro(1)) : std::nan(""));
-    addData(pinIndex, i++, obs->imuOutputs && (obs->imuOutputs->imuField & vn::protocol::uart::ImuGroup::IMUGROUP_UNCOMPGYRO) ? static_cast<double>(obs->imuOutputs->uncompGyro(2)) : std::nan(""));
-    addData(pinIndex, i++, obs->imuOutputs && (obs->imuOutputs->imuField & vn::protocol::uart::ImuGroup::IMUGROUP_TEMP) ? static_cast<double>(obs->imuOutputs->temp) : std::nan(""));
-    addData(pinIndex, i++, obs->imuOutputs && (obs->imuOutputs->imuField & vn::protocol::uart::ImuGroup::IMUGROUP_PRES) ? static_cast<double>(obs->imuOutputs->pres) : std::nan(""));
-    addData(pinIndex, i++, obs->imuOutputs && (obs->imuOutputs->imuField & vn::protocol::uart::ImuGroup::IMUGROUP_DELTATHETA) ? static_cast<double>(obs->imuOutputs->deltaTime) : std::nan(""));
-    addData(pinIndex, i++, obs->imuOutputs && (obs->imuOutputs->imuField & vn::protocol::uart::ImuGroup::IMUGROUP_DELTATHETA) ? static_cast<double>(obs->imuOutputs->deltaTheta(0)) : std::nan(""));
-    addData(pinIndex, i++, obs->imuOutputs && (obs->imuOutputs->imuField & vn::protocol::uart::ImuGroup::IMUGROUP_DELTATHETA) ? static_cast<double>(obs->imuOutputs->deltaTheta(1)) : std::nan(""));
-    addData(pinIndex, i++, obs->imuOutputs && (obs->imuOutputs->imuField & vn::protocol::uart::ImuGroup::IMUGROUP_DELTATHETA) ? static_cast<double>(obs->imuOutputs->deltaTheta(2)) : std::nan(""));
-    addData(pinIndex, i++, obs->imuOutputs && (obs->imuOutputs->imuField & vn::protocol::uart::ImuGroup::IMUGROUP_DELTAVEL) ? static_cast<double>(obs->imuOutputs->deltaV(0)) : std::nan(""));
-    addData(pinIndex, i++, obs->imuOutputs && (obs->imuOutputs->imuField & vn::protocol::uart::ImuGroup::IMUGROUP_DELTAVEL) ? static_cast<double>(obs->imuOutputs->deltaV(1)) : std::nan(""));
-    addData(pinIndex, i++, obs->imuOutputs && (obs->imuOutputs->imuField & vn::protocol::uart::ImuGroup::IMUGROUP_DELTAVEL) ? static_cast<double>(obs->imuOutputs->deltaV(2)) : std::nan(""));
-    addData(pinIndex, i++, obs->imuOutputs && (obs->imuOutputs->imuField & vn::protocol::uart::ImuGroup::IMUGROUP_MAG) ? static_cast<double>(obs->imuOutputs->mag(0)) : std::nan(""));
-    addData(pinIndex, i++, obs->imuOutputs && (obs->imuOutputs->imuField & vn::protocol::uart::ImuGroup::IMUGROUP_MAG) ? static_cast<double>(obs->imuOutputs->mag(1)) : std::nan(""));
-    addData(pinIndex, i++, obs->imuOutputs && (obs->imuOutputs->imuField & vn::protocol::uart::ImuGroup::IMUGROUP_MAG) ? static_cast<double>(obs->imuOutputs->mag(2)) : std::nan(""));
-    addData(pinIndex, i++, obs->imuOutputs && (obs->imuOutputs->imuField & vn::protocol::uart::ImuGroup::IMUGROUP_ACCEL) ? static_cast<double>(obs->imuOutputs->accel(0)) : std::nan(""));
-    addData(pinIndex, i++, obs->imuOutputs && (obs->imuOutputs->imuField & vn::protocol::uart::ImuGroup::IMUGROUP_ACCEL) ? static_cast<double>(obs->imuOutputs->accel(1)) : std::nan(""));
-    addData(pinIndex, i++, obs->imuOutputs && (obs->imuOutputs->imuField & vn::protocol::uart::ImuGroup::IMUGROUP_ACCEL) ? static_cast<double>(obs->imuOutputs->accel(2)) : std::nan(""));
-    addData(pinIndex, i++, obs->imuOutputs && (obs->imuOutputs->imuField & vn::protocol::uart::ImuGroup::IMUGROUP_ANGULARRATE) ? static_cast<double>(obs->imuOutputs->angularRate(0)) : std::nan(""));
-    addData(pinIndex, i++, obs->imuOutputs && (obs->imuOutputs->imuField & vn::protocol::uart::ImuGroup::IMUGROUP_ANGULARRATE) ? static_cast<double>(obs->imuOutputs->angularRate(1)) : std::nan(""));
-    addData(pinIndex, i++, obs->imuOutputs && (obs->imuOutputs->imuField & vn::protocol::uart::ImuGroup::IMUGROUP_ANGULARRATE) ? static_cast<double>(obs->imuOutputs->angularRate(2)) : std::nan(""));
-    // Group 4 (GNSS1)
-    addData(pinIndex, i++, obs->gnss1Outputs && (obs->gnss1Outputs->gnssField & vn::protocol::uart::GpsGroup::GPSGROUP_UTC) ? static_cast<double>(obs->gnss1Outputs->timeUtc.year) : std::nan(""));
-    addData(pinIndex, i++, obs->gnss1Outputs && (obs->gnss1Outputs->gnssField & vn::protocol::uart::GpsGroup::GPSGROUP_UTC) ? static_cast<double>(obs->gnss1Outputs->timeUtc.month) : std::nan(""));
-    addData(pinIndex, i++, obs->gnss1Outputs && (obs->gnss1Outputs->gnssField & vn::protocol::uart::GpsGroup::GPSGROUP_UTC) ? static_cast<double>(obs->gnss1Outputs->timeUtc.day) : std::nan(""));
-    addData(pinIndex, i++, obs->gnss1Outputs && (obs->gnss1Outputs->gnssField & vn::protocol::uart::GpsGroup::GPSGROUP_UTC) ? static_cast<double>(obs->gnss1Outputs->timeUtc.hour) : std::nan(""));
-    addData(pinIndex, i++, obs->gnss1Outputs && (obs->gnss1Outputs->gnssField & vn::protocol::uart::GpsGroup::GPSGROUP_UTC) ? static_cast<double>(obs->gnss1Outputs->timeUtc.min) : std::nan(""));
-    addData(pinIndex, i++, obs->gnss1Outputs && (obs->gnss1Outputs->gnssField & vn::protocol::uart::GpsGroup::GPSGROUP_UTC) ? static_cast<double>(obs->gnss1Outputs->timeUtc.sec) : std::nan(""));
-    addData(pinIndex, i++, obs->gnss1Outputs && (obs->gnss1Outputs->gnssField & vn::protocol::uart::GpsGroup::GPSGROUP_UTC) ? static_cast<double>(obs->gnss1Outputs->timeUtc.ms) : std::nan(""));
-    addData(pinIndex, i++, obs->gnss1Outputs && (obs->gnss1Outputs->gnssField & vn::protocol::uart::GpsGroup::GPSGROUP_TOW) ? static_cast<double>(obs->gnss1Outputs->tow) : std::nan(""));
-    addData(pinIndex, i++, obs->gnss1Outputs && (obs->gnss1Outputs->gnssField & vn::protocol::uart::GpsGroup::GPSGROUP_WEEK) ? static_cast<double>(obs->gnss1Outputs->week) : std::nan(""));
-    addData(pinIndex, i++, obs->gnss1Outputs && (obs->gnss1Outputs->gnssField & vn::protocol::uart::GpsGroup::GPSGROUP_NUMSATS) ? static_cast<double>(obs->gnss1Outputs->numSats) : std::nan(""));
-    addData(pinIndex, i++, obs->gnss1Outputs && (obs->gnss1Outputs->gnssField & vn::protocol::uart::GpsGroup::GPSGROUP_FIX) ? static_cast<double>(obs->gnss1Outputs->fix) : std::nan(""));
-    addData(pinIndex, i++, obs->gnss1Outputs && (obs->gnss1Outputs->gnssField & vn::protocol::uart::GpsGroup::GPSGROUP_POSLLA) ? obs->gnss1Outputs->posLla(0) : std::nan(""));
-    addData(pinIndex, i++, obs->gnss1Outputs && (obs->gnss1Outputs->gnssField & vn::protocol::uart::GpsGroup::GPSGROUP_POSLLA) ? obs->gnss1Outputs->posLla(1) : std::nan(""));
-    addData(pinIndex, i++, obs->gnss1Outputs && (obs->gnss1Outputs->gnssField & vn::protocol::uart::GpsGroup::GPSGROUP_POSLLA) ? obs->gnss1Outputs->posLla(2) : std::nan(""));
-    addData(pinIndex, i++, obs->gnss1Outputs && (obs->gnss1Outputs->gnssField & vn::protocol::uart::GpsGroup::GPSGROUP_POSECEF) ? obs->gnss1Outputs->posEcef(0) : std::nan(""));
-    addData(pinIndex, i++, obs->gnss1Outputs && (obs->gnss1Outputs->gnssField & vn::protocol::uart::GpsGroup::GPSGROUP_POSECEF) ? obs->gnss1Outputs->posEcef(1) : std::nan(""));
-    addData(pinIndex, i++, obs->gnss1Outputs && (obs->gnss1Outputs->gnssField & vn::protocol::uart::GpsGroup::GPSGROUP_POSECEF) ? obs->gnss1Outputs->posEcef(2) : std::nan(""));
-    addData(pinIndex, i++, obs->gnss1Outputs && (obs->gnss1Outputs->gnssField & vn::protocol::uart::GpsGroup::GPSGROUP_VELNED) ? static_cast<double>(obs->gnss1Outputs->velNed(0)) : std::nan(""));
-    addData(pinIndex, i++, obs->gnss1Outputs && (obs->gnss1Outputs->gnssField & vn::protocol::uart::GpsGroup::GPSGROUP_VELNED) ? static_cast<double>(obs->gnss1Outputs->velNed(1)) : std::nan(""));
-    addData(pinIndex, i++, obs->gnss1Outputs && (obs->gnss1Outputs->gnssField & vn::protocol::uart::GpsGroup::GPSGROUP_VELNED) ? static_cast<double>(obs->gnss1Outputs->velNed(2)) : std::nan(""));
-    addData(pinIndex, i++, obs->gnss1Outputs && (obs->gnss1Outputs->gnssField & vn::protocol::uart::GpsGroup::GPSGROUP_VELECEF) ? static_cast<double>(obs->gnss1Outputs->velEcef(0)) : std::nan(""));
-    addData(pinIndex, i++, obs->gnss1Outputs && (obs->gnss1Outputs->gnssField & vn::protocol::uart::GpsGroup::GPSGROUP_VELECEF) ? static_cast<double>(obs->gnss1Outputs->velEcef(1)) : std::nan(""));
-    addData(pinIndex, i++, obs->gnss1Outputs && (obs->gnss1Outputs->gnssField & vn::protocol::uart::GpsGroup::GPSGROUP_VELECEF) ? static_cast<double>(obs->gnss1Outputs->velEcef(2)) : std::nan(""));
-    addData(pinIndex, i++, obs->gnss1Outputs && (obs->gnss1Outputs->gnssField & vn::protocol::uart::GpsGroup::GPSGROUP_POSU) ? static_cast<double>(obs->gnss1Outputs->posU(0)) : std::nan(""));
-    addData(pinIndex, i++, obs->gnss1Outputs && (obs->gnss1Outputs->gnssField & vn::protocol::uart::GpsGroup::GPSGROUP_POSU) ? static_cast<double>(obs->gnss1Outputs->posU(1)) : std::nan(""));
-    addData(pinIndex, i++, obs->gnss1Outputs && (obs->gnss1Outputs->gnssField & vn::protocol::uart::GpsGroup::GPSGROUP_POSU) ? static_cast<double>(obs->gnss1Outputs->posU(2)) : std::nan(""));
-    addData(pinIndex, i++, obs->gnss1Outputs && (obs->gnss1Outputs->gnssField & vn::protocol::uart::GpsGroup::GPSGROUP_VELU) ? static_cast<double>(obs->gnss1Outputs->velU) : std::nan(""));
-    addData(pinIndex, i++, obs->gnss1Outputs && (obs->gnss1Outputs->gnssField & vn::protocol::uart::GpsGroup::GPSGROUP_TIMEU) ? static_cast<double>(obs->gnss1Outputs->timeU) : std::nan(""));
-    addData(pinIndex, i++, obs->gnss1Outputs && (obs->gnss1Outputs->gnssField & vn::protocol::uart::GpsGroup::GPSGROUP_TIMEINFO) ? static_cast<double>(obs->gnss1Outputs->timeInfo.status.timeOk()) : std::nan(""));
-    addData(pinIndex, i++, obs->gnss1Outputs && (obs->gnss1Outputs->gnssField & vn::protocol::uart::GpsGroup::GPSGROUP_TIMEINFO) ? static_cast<double>(obs->gnss1Outputs->timeInfo.status.dateOk()) : std::nan(""));
-    addData(pinIndex, i++, obs->gnss1Outputs && (obs->gnss1Outputs->gnssField & vn::protocol::uart::GpsGroup::GPSGROUP_TIMEINFO) ? static_cast<double>(obs->gnss1Outputs->timeInfo.status.utcTimeValid()) : std::nan(""));
-    addData(pinIndex, i++, obs->gnss1Outputs && (obs->gnss1Outputs->gnssField & vn::protocol::uart::GpsGroup::GPSGROUP_TIMEINFO) ? static_cast<double>(obs->gnss1Outputs->timeInfo.leapSeconds) : std::nan(""));
-    addData(pinIndex, i++, obs->gnss1Outputs && (obs->gnss1Outputs->gnssField & vn::protocol::uart::GpsGroup::GPSGROUP_DOP) ? static_cast<double>(obs->gnss1Outputs->dop.gDop) : std::nan(""));
-    addData(pinIndex, i++, obs->gnss1Outputs && (obs->gnss1Outputs->gnssField & vn::protocol::uart::GpsGroup::GPSGROUP_DOP) ? static_cast<double>(obs->gnss1Outputs->dop.pDop) : std::nan(""));
-    addData(pinIndex, i++, obs->gnss1Outputs && (obs->gnss1Outputs->gnssField & vn::protocol::uart::GpsGroup::GPSGROUP_DOP) ? static_cast<double>(obs->gnss1Outputs->dop.tDop) : std::nan(""));
-    addData(pinIndex, i++, obs->gnss1Outputs && (obs->gnss1Outputs->gnssField & vn::protocol::uart::GpsGroup::GPSGROUP_DOP) ? static_cast<double>(obs->gnss1Outputs->dop.vDop) : std::nan(""));
-    addData(pinIndex, i++, obs->gnss1Outputs && (obs->gnss1Outputs->gnssField & vn::protocol::uart::GpsGroup::GPSGROUP_DOP) ? static_cast<double>(obs->gnss1Outputs->dop.hDop) : std::nan(""));
-    addData(pinIndex, i++, obs->gnss1Outputs && (obs->gnss1Outputs->gnssField & vn::protocol::uart::GpsGroup::GPSGROUP_DOP) ? static_cast<double>(obs->gnss1Outputs->dop.nDop) : std::nan(""));
-    addData(pinIndex, i++, obs->gnss1Outputs && (obs->gnss1Outputs->gnssField & vn::protocol::uart::GpsGroup::GPSGROUP_DOP) ? static_cast<double>(obs->gnss1Outputs->dop.eDop) : std::nan(""));
-    addData(pinIndex, i++, obs->gnss1Outputs && (obs->gnss1Outputs->gnssField & vn::protocol::uart::GpsGroup::GPSGROUP_SATINFO) ? static_cast<double>(obs->gnss1Outputs->satInfo.numSats) : std::nan(""));
-    addData(pinIndex, i++, obs->gnss1Outputs && (obs->gnss1Outputs->gnssField & vn::protocol::uart::GpsGroup::GPSGROUP_RAWMEAS) ? obs->gnss1Outputs->raw.tow : std::nan(""));
-    addData(pinIndex, i++, obs->gnss1Outputs && (obs->gnss1Outputs->gnssField & vn::protocol::uart::GpsGroup::GPSGROUP_RAWMEAS) ? static_cast<double>(obs->gnss1Outputs->raw.week) : std::nan(""));
-    addData(pinIndex, i++, obs->gnss1Outputs && (obs->gnss1Outputs->gnssField & vn::protocol::uart::GpsGroup::GPSGROUP_RAWMEAS) ? static_cast<double>(obs->gnss1Outputs->raw.numSats) : std::nan(""));
-    // Group 5 (Attitude)
-    addData(pinIndex, i++, obs->attitudeOutputs && (obs->attitudeOutputs->attitudeField & vn::protocol::uart::AttitudeGroup::ATTITUDEGROUP_VPESTATUS) ? static_cast<double>(obs->attitudeOutputs->vpeStatus.attitudeQuality()) : std::nan(""));
-    addData(pinIndex, i++, obs->attitudeOutputs && (obs->attitudeOutputs->attitudeField & vn::protocol::uart::AttitudeGroup::ATTITUDEGROUP_VPESTATUS) ? static_cast<double>(obs->attitudeOutputs->vpeStatus.gyroSaturation()) : std::nan(""));
-    addData(pinIndex, i++, obs->attitudeOutputs && (obs->attitudeOutputs->attitudeField & vn::protocol::uart::AttitudeGroup::ATTITUDEGROUP_VPESTATUS) ? static_cast<double>(obs->attitudeOutputs->vpeStatus.gyroSaturationRecovery()) : std::nan(""));
-    addData(pinIndex, i++, obs->attitudeOutputs && (obs->attitudeOutputs->attitudeField & vn::protocol::uart::AttitudeGroup::ATTITUDEGROUP_VPESTATUS) ? static_cast<double>(obs->attitudeOutputs->vpeStatus.magDisturbance()) : std::nan(""));
-    addData(pinIndex, i++, obs->attitudeOutputs && (obs->attitudeOutputs->attitudeField & vn::protocol::uart::AttitudeGroup::ATTITUDEGROUP_VPESTATUS) ? static_cast<double>(obs->attitudeOutputs->vpeStatus.magSaturation()) : std::nan(""));
-    addData(pinIndex, i++, obs->attitudeOutputs && (obs->attitudeOutputs->attitudeField & vn::protocol::uart::AttitudeGroup::ATTITUDEGROUP_VPESTATUS) ? static_cast<double>(obs->attitudeOutputs->vpeStatus.accDisturbance()) : std::nan(""));
-    addData(pinIndex, i++, obs->attitudeOutputs && (obs->attitudeOutputs->attitudeField & vn::protocol::uart::AttitudeGroup::ATTITUDEGROUP_VPESTATUS) ? static_cast<double>(obs->attitudeOutputs->vpeStatus.accSaturation()) : std::nan(""));
-    addData(pinIndex, i++, obs->attitudeOutputs && (obs->attitudeOutputs->attitudeField & vn::protocol::uart::AttitudeGroup::ATTITUDEGROUP_VPESTATUS) ? static_cast<double>(obs->attitudeOutputs->vpeStatus.knownMagDisturbance()) : std::nan(""));
-    addData(pinIndex, i++, obs->attitudeOutputs && (obs->attitudeOutputs->attitudeField & vn::protocol::uart::AttitudeGroup::ATTITUDEGROUP_VPESTATUS) ? static_cast<double>(obs->attitudeOutputs->vpeStatus.knownAccelDisturbance()) : std::nan(""));
-    addData(pinIndex, i++, obs->attitudeOutputs && (obs->attitudeOutputs->attitudeField & vn::protocol::uart::AttitudeGroup::ATTITUDEGROUP_YAWPITCHROLL) ? static_cast<double>(obs->attitudeOutputs->ypr(0)) : std::nan(""));
-    addData(pinIndex, i++, obs->attitudeOutputs && (obs->attitudeOutputs->attitudeField & vn::protocol::uart::AttitudeGroup::ATTITUDEGROUP_YAWPITCHROLL) ? static_cast<double>(obs->attitudeOutputs->ypr(1)) : std::nan(""));
-    addData(pinIndex, i++, obs->attitudeOutputs && (obs->attitudeOutputs->attitudeField & vn::protocol::uart::AttitudeGroup::ATTITUDEGROUP_YAWPITCHROLL) ? static_cast<double>(obs->attitudeOutputs->ypr(2)) : std::nan(""));
-    addData(pinIndex, i++, obs->attitudeOutputs && (obs->attitudeOutputs->attitudeField & vn::protocol::uart::AttitudeGroup::ATTITUDEGROUP_QUATERNION) ? static_cast<double>(obs->attitudeOutputs->qtn.w()) : std::nan(""));
-    addData(pinIndex, i++, obs->attitudeOutputs && (obs->attitudeOutputs->attitudeField & vn::protocol::uart::AttitudeGroup::ATTITUDEGROUP_QUATERNION) ? static_cast<double>(obs->attitudeOutputs->qtn.x()) : std::nan(""));
-    addData(pinIndex, i++, obs->attitudeOutputs && (obs->attitudeOutputs->attitudeField & vn::protocol::uart::AttitudeGroup::ATTITUDEGROUP_QUATERNION) ? static_cast<double>(obs->attitudeOutputs->qtn.y()) : std::nan(""));
-    addData(pinIndex, i++, obs->attitudeOutputs && (obs->attitudeOutputs->attitudeField & vn::protocol::uart::AttitudeGroup::ATTITUDEGROUP_QUATERNION) ? static_cast<double>(obs->attitudeOutputs->qtn.z()) : std::nan(""));
-    addData(pinIndex, i++, obs->attitudeOutputs && (obs->attitudeOutputs->attitudeField & vn::protocol::uart::AttitudeGroup::ATTITUDEGROUP_DCM) ? static_cast<double>(obs->attitudeOutputs->dcm(0, 0)) : std::nan(""));
-    addData(pinIndex, i++, obs->attitudeOutputs && (obs->attitudeOutputs->attitudeField & vn::protocol::uart::AttitudeGroup::ATTITUDEGROUP_DCM) ? static_cast<double>(obs->attitudeOutputs->dcm(0, 1)) : std::nan(""));
-    addData(pinIndex, i++, obs->attitudeOutputs && (obs->attitudeOutputs->attitudeField & vn::protocol::uart::AttitudeGroup::ATTITUDEGROUP_DCM) ? static_cast<double>(obs->attitudeOutputs->dcm(0, 2)) : std::nan(""));
-    addData(pinIndex, i++, obs->attitudeOutputs && (obs->attitudeOutputs->attitudeField & vn::protocol::uart::AttitudeGroup::ATTITUDEGROUP_DCM) ? static_cast<double>(obs->attitudeOutputs->dcm(1, 0)) : std::nan(""));
-    addData(pinIndex, i++, obs->attitudeOutputs && (obs->attitudeOutputs->attitudeField & vn::protocol::uart::AttitudeGroup::ATTITUDEGROUP_DCM) ? static_cast<double>(obs->attitudeOutputs->dcm(1, 1)) : std::nan(""));
-    addData(pinIndex, i++, obs->attitudeOutputs && (obs->attitudeOutputs->attitudeField & vn::protocol::uart::AttitudeGroup::ATTITUDEGROUP_DCM) ? static_cast<double>(obs->attitudeOutputs->dcm(1, 2)) : std::nan(""));
-    addData(pinIndex, i++, obs->attitudeOutputs && (obs->attitudeOutputs->attitudeField & vn::protocol::uart::AttitudeGroup::ATTITUDEGROUP_DCM) ? static_cast<double>(obs->attitudeOutputs->dcm(2, 0)) : std::nan(""));
-    addData(pinIndex, i++, obs->attitudeOutputs && (obs->attitudeOutputs->attitudeField & vn::protocol::uart::AttitudeGroup::ATTITUDEGROUP_DCM) ? static_cast<double>(obs->attitudeOutputs->dcm(2, 1)) : std::nan(""));
-    addData(pinIndex, i++, obs->attitudeOutputs && (obs->attitudeOutputs->attitudeField & vn::protocol::uart::AttitudeGroup::ATTITUDEGROUP_DCM) ? static_cast<double>(obs->attitudeOutputs->dcm(2, 2)) : std::nan(""));
-    addData(pinIndex, i++, obs->attitudeOutputs && (obs->attitudeOutputs->attitudeField & vn::protocol::uart::AttitudeGroup::ATTITUDEGROUP_MAGNED) ? static_cast<double>(obs->attitudeOutputs->magNed(0)) : std::nan(""));
-    addData(pinIndex, i++, obs->attitudeOutputs && (obs->attitudeOutputs->attitudeField & vn::protocol::uart::AttitudeGroup::ATTITUDEGROUP_MAGNED) ? static_cast<double>(obs->attitudeOutputs->magNed(1)) : std::nan(""));
-    addData(pinIndex, i++, obs->attitudeOutputs && (obs->attitudeOutputs->attitudeField & vn::protocol::uart::AttitudeGroup::ATTITUDEGROUP_MAGNED) ? static_cast<double>(obs->attitudeOutputs->magNed(2)) : std::nan(""));
-    addData(pinIndex, i++, obs->attitudeOutputs && (obs->attitudeOutputs->attitudeField & vn::protocol::uart::AttitudeGroup::ATTITUDEGROUP_ACCELNED) ? static_cast<double>(obs->attitudeOutputs->accelNed(0)) : std::nan(""));
-    addData(pinIndex, i++, obs->attitudeOutputs && (obs->attitudeOutputs->attitudeField & vn::protocol::uart::AttitudeGroup::ATTITUDEGROUP_ACCELNED) ? static_cast<double>(obs->attitudeOutputs->accelNed(1)) : std::nan(""));
-    addData(pinIndex, i++, obs->attitudeOutputs && (obs->attitudeOutputs->attitudeField & vn::protocol::uart::AttitudeGroup::ATTITUDEGROUP_ACCELNED) ? static_cast<double>(obs->attitudeOutputs->accelNed(2)) : std::nan(""));
-    addData(pinIndex, i++, obs->attitudeOutputs && (obs->attitudeOutputs->attitudeField & vn::protocol::uart::AttitudeGroup::ATTITUDEGROUP_LINEARACCELBODY) ? static_cast<double>(obs->attitudeOutputs->linearAccelBody(0)) : std::nan(""));
-    addData(pinIndex, i++, obs->attitudeOutputs && (obs->attitudeOutputs->attitudeField & vn::protocol::uart::AttitudeGroup::ATTITUDEGROUP_LINEARACCELBODY) ? static_cast<double>(obs->attitudeOutputs->linearAccelBody(1)) : std::nan(""));
-    addData(pinIndex, i++, obs->attitudeOutputs && (obs->attitudeOutputs->attitudeField & vn::protocol::uart::AttitudeGroup::ATTITUDEGROUP_LINEARACCELBODY) ? static_cast<double>(obs->attitudeOutputs->linearAccelBody(2)) : std::nan(""));
-    addData(pinIndex, i++, obs->attitudeOutputs && (obs->attitudeOutputs->attitudeField & vn::protocol::uart::AttitudeGroup::ATTITUDEGROUP_LINEARACCELNED) ? static_cast<double>(obs->attitudeOutputs->linearAccelNed(0)) : std::nan(""));
-    addData(pinIndex, i++, obs->attitudeOutputs && (obs->attitudeOutputs->attitudeField & vn::protocol::uart::AttitudeGroup::ATTITUDEGROUP_LINEARACCELNED) ? static_cast<double>(obs->attitudeOutputs->linearAccelNed(1)) : std::nan(""));
-    addData(pinIndex, i++, obs->attitudeOutputs && (obs->attitudeOutputs->attitudeField & vn::protocol::uart::AttitudeGroup::ATTITUDEGROUP_LINEARACCELNED) ? static_cast<double>(obs->attitudeOutputs->linearAccelNed(2)) : std::nan(""));
-    addData(pinIndex, i++, obs->attitudeOutputs && (obs->attitudeOutputs->attitudeField & vn::protocol::uart::AttitudeGroup::ATTITUDEGROUP_YPRU) ? static_cast<double>(obs->attitudeOutputs->yprU(0)) : std::nan(""));
-    addData(pinIndex, i++, obs->attitudeOutputs && (obs->attitudeOutputs->attitudeField & vn::protocol::uart::AttitudeGroup::ATTITUDEGROUP_YPRU) ? static_cast<double>(obs->attitudeOutputs->yprU(1)) : std::nan(""));
-    addData(pinIndex, i++, obs->attitudeOutputs && (obs->attitudeOutputs->attitudeField & vn::protocol::uart::AttitudeGroup::ATTITUDEGROUP_YPRU) ? static_cast<double>(obs->attitudeOutputs->yprU(2)) : std::nan(""));
-    // Group 6 (INS)
-    addData(pinIndex, i++, obs->insOutputs && (obs->insOutputs->insField & vn::protocol::uart::InsGroup::INSGROUP_INSSTATUS) ? static_cast<double>(obs->insOutputs->insStatus.mode()) : std::nan(""));
-    addData(pinIndex, i++, obs->insOutputs && (obs->insOutputs->insField & vn::protocol::uart::InsGroup::INSGROUP_INSSTATUS) ? static_cast<double>(obs->insOutputs->insStatus.gpsFix()) : std::nan(""));
-    addData(pinIndex, i++, obs->insOutputs && (obs->insOutputs->insField & vn::protocol::uart::InsGroup::INSGROUP_INSSTATUS) ? static_cast<double>(obs->insOutputs->insStatus.errorIMU()) : std::nan(""));
-    addData(pinIndex, i++, obs->insOutputs && (obs->insOutputs->insField & vn::protocol::uart::InsGroup::INSGROUP_INSSTATUS) ? static_cast<double>(obs->insOutputs->insStatus.errorMagPres()) : std::nan(""));
-    addData(pinIndex, i++, obs->insOutputs && (obs->insOutputs->insField & vn::protocol::uart::InsGroup::INSGROUP_INSSTATUS) ? static_cast<double>(obs->insOutputs->insStatus.errorGnss()) : std::nan(""));
-    addData(pinIndex, i++, obs->insOutputs && (obs->insOutputs->insField & vn::protocol::uart::InsGroup::INSGROUP_INSSTATUS) ? static_cast<double>(obs->insOutputs->insStatus.gpsHeadingIns()) : std::nan(""));
-    addData(pinIndex, i++, obs->insOutputs && (obs->insOutputs->insField & vn::protocol::uart::InsGroup::INSGROUP_INSSTATUS) ? static_cast<double>(obs->insOutputs->insStatus.gpsCompass()) : std::nan(""));
-    addData(pinIndex, i++, obs->insOutputs && (obs->insOutputs->insField & vn::protocol::uart::InsGroup::INSGROUP_POSLLA) ? obs->insOutputs->posLla(0) : std::nan(""));
-    addData(pinIndex, i++, obs->insOutputs && (obs->insOutputs->insField & vn::protocol::uart::InsGroup::INSGROUP_POSLLA) ? obs->insOutputs->posLla(1) : std::nan(""));
-    addData(pinIndex, i++, obs->insOutputs && (obs->insOutputs->insField & vn::protocol::uart::InsGroup::INSGROUP_POSLLA) ? obs->insOutputs->posLla(2) : std::nan(""));
-    addData(pinIndex, i++, obs->insOutputs && (obs->insOutputs->insField & vn::protocol::uart::InsGroup::INSGROUP_POSECEF) ? obs->insOutputs->posEcef(0) : std::nan(""));
-    addData(pinIndex, i++, obs->insOutputs && (obs->insOutputs->insField & vn::protocol::uart::InsGroup::INSGROUP_POSECEF) ? obs->insOutputs->posEcef(1) : std::nan(""));
-    addData(pinIndex, i++, obs->insOutputs && (obs->insOutputs->insField & vn::protocol::uart::InsGroup::INSGROUP_POSECEF) ? obs->insOutputs->posEcef(2) : std::nan(""));
-    addData(pinIndex, i++, obs->insOutputs && (obs->insOutputs->insField & vn::protocol::uart::InsGroup::INSGROUP_VELBODY) ? static_cast<double>(obs->insOutputs->velBody(0)) : std::nan(""));
-    addData(pinIndex, i++, obs->insOutputs && (obs->insOutputs->insField & vn::protocol::uart::InsGroup::INSGROUP_VELBODY) ? static_cast<double>(obs->insOutputs->velBody(1)) : std::nan(""));
-    addData(pinIndex, i++, obs->insOutputs && (obs->insOutputs->insField & vn::protocol::uart::InsGroup::INSGROUP_VELBODY) ? static_cast<double>(obs->insOutputs->velBody(2)) : std::nan(""));
-    addData(pinIndex, i++, obs->insOutputs && (obs->insOutputs->insField & vn::protocol::uart::InsGroup::INSGROUP_VELNED) ? static_cast<double>(obs->insOutputs->velNed(0)) : std::nan(""));
-    addData(pinIndex, i++, obs->insOutputs && (obs->insOutputs->insField & vn::protocol::uart::InsGroup::INSGROUP_VELNED) ? static_cast<double>(obs->insOutputs->velNed(1)) : std::nan(""));
-    addData(pinIndex, i++, obs->insOutputs && (obs->insOutputs->insField & vn::protocol::uart::InsGroup::INSGROUP_VELNED) ? static_cast<double>(obs->insOutputs->velNed(2)) : std::nan(""));
-    addData(pinIndex, i++, obs->insOutputs && (obs->insOutputs->insField & vn::protocol::uart::InsGroup::INSGROUP_VELECEF) ? static_cast<double>(obs->insOutputs->velEcef(0)) : std::nan(""));
-    addData(pinIndex, i++, obs->insOutputs && (obs->insOutputs->insField & vn::protocol::uart::InsGroup::INSGROUP_VELECEF) ? static_cast<double>(obs->insOutputs->velEcef(1)) : std::nan(""));
-    addData(pinIndex, i++, obs->insOutputs && (obs->insOutputs->insField & vn::protocol::uart::InsGroup::INSGROUP_VELECEF) ? static_cast<double>(obs->insOutputs->velEcef(2)) : std::nan(""));
-    addData(pinIndex, i++, obs->insOutputs && (obs->insOutputs->insField & vn::protocol::uart::InsGroup::INSGROUP_MAGECEF) ? static_cast<double>(obs->insOutputs->magEcef(0)) : std::nan(""));
-    addData(pinIndex, i++, obs->insOutputs && (obs->insOutputs->insField & vn::protocol::uart::InsGroup::INSGROUP_MAGECEF) ? static_cast<double>(obs->insOutputs->magEcef(1)) : std::nan(""));
-    addData(pinIndex, i++, obs->insOutputs && (obs->insOutputs->insField & vn::protocol::uart::InsGroup::INSGROUP_MAGECEF) ? static_cast<double>(obs->insOutputs->magEcef(2)) : std::nan(""));
-    addData(pinIndex, i++, obs->insOutputs && (obs->insOutputs->insField & vn::protocol::uart::InsGroup::INSGROUP_ACCELECEF) ? static_cast<double>(obs->insOutputs->accelEcef(0)) : std::nan(""));
-    addData(pinIndex, i++, obs->insOutputs && (obs->insOutputs->insField & vn::protocol::uart::InsGroup::INSGROUP_ACCELECEF) ? static_cast<double>(obs->insOutputs->accelEcef(1)) : std::nan(""));
-    addData(pinIndex, i++, obs->insOutputs && (obs->insOutputs->insField & vn::protocol::uart::InsGroup::INSGROUP_ACCELECEF) ? static_cast<double>(obs->insOutputs->accelEcef(2)) : std::nan(""));
-    addData(pinIndex, i++, obs->insOutputs && (obs->insOutputs->insField & vn::protocol::uart::InsGroup::INSGROUP_LINEARACCELECEF) ? static_cast<double>(obs->insOutputs->linearAccelEcef(0)) : std::nan(""));
-    addData(pinIndex, i++, obs->insOutputs && (obs->insOutputs->insField & vn::protocol::uart::InsGroup::INSGROUP_LINEARACCELECEF) ? static_cast<double>(obs->insOutputs->linearAccelEcef(1)) : std::nan(""));
-    addData(pinIndex, i++, obs->insOutputs && (obs->insOutputs->insField & vn::protocol::uart::InsGroup::INSGROUP_LINEARACCELECEF) ? static_cast<double>(obs->insOutputs->linearAccelEcef(2)) : std::nan(""));
-    addData(pinIndex, i++, obs->insOutputs && (obs->insOutputs->insField & vn::protocol::uart::InsGroup::INSGROUP_POSU) ? static_cast<double>(obs->insOutputs->posU) : std::nan(""));
-    addData(pinIndex, i++, obs->insOutputs && (obs->insOutputs->insField & vn::protocol::uart::InsGroup::INSGROUP_VELU) ? static_cast<double>(obs->insOutputs->velU) : std::nan(""));
-    // Group 7 (GNSS2)
-    addData(pinIndex, i++, obs->gnss2Outputs && (obs->gnss2Outputs->gnssField & vn::protocol::uart::GpsGroup::GPSGROUP_UTC) ? static_cast<double>(obs->gnss2Outputs->timeUtc.year) : std::nan(""));
-    addData(pinIndex, i++, obs->gnss2Outputs && (obs->gnss2Outputs->gnssField & vn::protocol::uart::GpsGroup::GPSGROUP_UTC) ? static_cast<double>(obs->gnss2Outputs->timeUtc.month) : std::nan(""));
-    addData(pinIndex, i++, obs->gnss2Outputs && (obs->gnss2Outputs->gnssField & vn::protocol::uart::GpsGroup::GPSGROUP_UTC) ? static_cast<double>(obs->gnss2Outputs->timeUtc.day) : std::nan(""));
-    addData(pinIndex, i++, obs->gnss2Outputs && (obs->gnss2Outputs->gnssField & vn::protocol::uart::GpsGroup::GPSGROUP_UTC) ? static_cast<double>(obs->gnss2Outputs->timeUtc.hour) : std::nan(""));
-    addData(pinIndex, i++, obs->gnss2Outputs && (obs->gnss2Outputs->gnssField & vn::protocol::uart::GpsGroup::GPSGROUP_UTC) ? static_cast<double>(obs->gnss2Outputs->timeUtc.min) : std::nan(""));
-    addData(pinIndex, i++, obs->gnss2Outputs && (obs->gnss2Outputs->gnssField & vn::protocol::uart::GpsGroup::GPSGROUP_UTC) ? static_cast<double>(obs->gnss2Outputs->timeUtc.sec) : std::nan(""));
-    addData(pinIndex, i++, obs->gnss2Outputs && (obs->gnss2Outputs->gnssField & vn::protocol::uart::GpsGroup::GPSGROUP_UTC) ? static_cast<double>(obs->gnss2Outputs->timeUtc.ms) : std::nan(""));
-    addData(pinIndex, i++, obs->gnss2Outputs && (obs->gnss2Outputs->gnssField & vn::protocol::uart::GpsGroup::GPSGROUP_TOW) ? static_cast<double>(obs->gnss2Outputs->tow) : std::nan(""));
-    addData(pinIndex, i++, obs->gnss2Outputs && (obs->gnss2Outputs->gnssField & vn::protocol::uart::GpsGroup::GPSGROUP_WEEK) ? static_cast<double>(obs->gnss2Outputs->week) : std::nan(""));
-    addData(pinIndex, i++, obs->gnss2Outputs && (obs->gnss2Outputs->gnssField & vn::protocol::uart::GpsGroup::GPSGROUP_NUMSATS) ? static_cast<double>(obs->gnss2Outputs->numSats) : std::nan(""));
-    addData(pinIndex, i++, obs->gnss2Outputs && (obs->gnss2Outputs->gnssField & vn::protocol::uart::GpsGroup::GPSGROUP_FIX) ? static_cast<double>(obs->gnss2Outputs->fix) : std::nan(""));
-    addData(pinIndex, i++, obs->gnss2Outputs && (obs->gnss2Outputs->gnssField & vn::protocol::uart::GpsGroup::GPSGROUP_POSLLA) ? obs->gnss2Outputs->posLla(0) : std::nan(""));
-    addData(pinIndex, i++, obs->gnss2Outputs && (obs->gnss2Outputs->gnssField & vn::protocol::uart::GpsGroup::GPSGROUP_POSLLA) ? obs->gnss2Outputs->posLla(1) : std::nan(""));
-    addData(pinIndex, i++, obs->gnss2Outputs && (obs->gnss2Outputs->gnssField & vn::protocol::uart::GpsGroup::GPSGROUP_POSLLA) ? obs->gnss2Outputs->posLla(2) : std::nan(""));
-    addData(pinIndex, i++, obs->gnss2Outputs && (obs->gnss2Outputs->gnssField & vn::protocol::uart::GpsGroup::GPSGROUP_POSECEF) ? obs->gnss2Outputs->posEcef(0) : std::nan(""));
-    addData(pinIndex, i++, obs->gnss2Outputs && (obs->gnss2Outputs->gnssField & vn::protocol::uart::GpsGroup::GPSGROUP_POSECEF) ? obs->gnss2Outputs->posEcef(1) : std::nan(""));
-    addData(pinIndex, i++, obs->gnss2Outputs && (obs->gnss2Outputs->gnssField & vn::protocol::uart::GpsGroup::GPSGROUP_POSECEF) ? obs->gnss2Outputs->posEcef(2) : std::nan(""));
-    addData(pinIndex, i++, obs->gnss2Outputs && (obs->gnss2Outputs->gnssField & vn::protocol::uart::GpsGroup::GPSGROUP_VELNED) ? static_cast<double>(obs->gnss2Outputs->velNed(0)) : std::nan(""));
-    addData(pinIndex, i++, obs->gnss2Outputs && (obs->gnss2Outputs->gnssField & vn::protocol::uart::GpsGroup::GPSGROUP_VELNED) ? static_cast<double>(obs->gnss2Outputs->velNed(1)) : std::nan(""));
-    addData(pinIndex, i++, obs->gnss2Outputs && (obs->gnss2Outputs->gnssField & vn::protocol::uart::GpsGroup::GPSGROUP_VELNED) ? static_cast<double>(obs->gnss2Outputs->velNed(2)) : std::nan(""));
-    addData(pinIndex, i++, obs->gnss2Outputs && (obs->gnss2Outputs->gnssField & vn::protocol::uart::GpsGroup::GPSGROUP_VELECEF) ? static_cast<double>(obs->gnss2Outputs->velEcef(0)) : std::nan(""));
-    addData(pinIndex, i++, obs->gnss2Outputs && (obs->gnss2Outputs->gnssField & vn::protocol::uart::GpsGroup::GPSGROUP_VELECEF) ? static_cast<double>(obs->gnss2Outputs->velEcef(1)) : std::nan(""));
-    addData(pinIndex, i++, obs->gnss2Outputs && (obs->gnss2Outputs->gnssField & vn::protocol::uart::GpsGroup::GPSGROUP_VELECEF) ? static_cast<double>(obs->gnss2Outputs->velEcef(2)) : std::nan(""));
-    addData(pinIndex, i++, obs->gnss2Outputs && (obs->gnss2Outputs->gnssField & vn::protocol::uart::GpsGroup::GPSGROUP_POSU) ? static_cast<double>(obs->gnss2Outputs->posU(0)) : std::nan(""));
-    addData(pinIndex, i++, obs->gnss2Outputs && (obs->gnss2Outputs->gnssField & vn::protocol::uart::GpsGroup::GPSGROUP_POSU) ? static_cast<double>(obs->gnss2Outputs->posU(1)) : std::nan(""));
-    addData(pinIndex, i++, obs->gnss2Outputs && (obs->gnss2Outputs->gnssField & vn::protocol::uart::GpsGroup::GPSGROUP_POSU) ? static_cast<double>(obs->gnss2Outputs->posU(2)) : std::nan(""));
-    addData(pinIndex, i++, obs->gnss2Outputs && (obs->gnss2Outputs->gnssField & vn::protocol::uart::GpsGroup::GPSGROUP_VELU) ? static_cast<double>(obs->gnss2Outputs->velU) : std::nan(""));
-    addData(pinIndex, i++, obs->gnss2Outputs && (obs->gnss2Outputs->gnssField & vn::protocol::uart::GpsGroup::GPSGROUP_TIMEU) ? static_cast<double>(obs->gnss2Outputs->timeU) : std::nan(""));
-    addData(pinIndex, i++, obs->gnss2Outputs && (obs->gnss2Outputs->gnssField & vn::protocol::uart::GpsGroup::GPSGROUP_TIMEINFO) ? static_cast<double>(obs->gnss2Outputs->timeInfo.status.timeOk()) : std::nan(""));
-    addData(pinIndex, i++, obs->gnss2Outputs && (obs->gnss2Outputs->gnssField & vn::protocol::uart::GpsGroup::GPSGROUP_TIMEINFO) ? static_cast<double>(obs->gnss2Outputs->timeInfo.status.dateOk()) : std::nan(""));
-    addData(pinIndex, i++, obs->gnss2Outputs && (obs->gnss2Outputs->gnssField & vn::protocol::uart::GpsGroup::GPSGROUP_TIMEINFO) ? static_cast<double>(obs->gnss2Outputs->timeInfo.status.utcTimeValid()) : std::nan(""));
-    addData(pinIndex, i++, obs->gnss2Outputs && (obs->gnss2Outputs->gnssField & vn::protocol::uart::GpsGroup::GPSGROUP_TIMEINFO) ? static_cast<double>(obs->gnss2Outputs->timeInfo.leapSeconds) : std::nan(""));
-    addData(pinIndex, i++, obs->gnss2Outputs && (obs->gnss2Outputs->gnssField & vn::protocol::uart::GpsGroup::GPSGROUP_DOP) ? static_cast<double>(obs->gnss2Outputs->dop.gDop) : std::nan(""));
-    addData(pinIndex, i++, obs->gnss2Outputs && (obs->gnss2Outputs->gnssField & vn::protocol::uart::GpsGroup::GPSGROUP_DOP) ? static_cast<double>(obs->gnss2Outputs->dop.pDop) : std::nan(""));
-    addData(pinIndex, i++, obs->gnss2Outputs && (obs->gnss2Outputs->gnssField & vn::protocol::uart::GpsGroup::GPSGROUP_DOP) ? static_cast<double>(obs->gnss2Outputs->dop.tDop) : std::nan(""));
-    addData(pinIndex, i++, obs->gnss2Outputs && (obs->gnss2Outputs->gnssField & vn::protocol::uart::GpsGroup::GPSGROUP_DOP) ? static_cast<double>(obs->gnss2Outputs->dop.vDop) : std::nan(""));
-    addData(pinIndex, i++, obs->gnss2Outputs && (obs->gnss2Outputs->gnssField & vn::protocol::uart::GpsGroup::GPSGROUP_DOP) ? static_cast<double>(obs->gnss2Outputs->dop.hDop) : std::nan(""));
-    addData(pinIndex, i++, obs->gnss2Outputs && (obs->gnss2Outputs->gnssField & vn::protocol::uart::GpsGroup::GPSGROUP_DOP) ? static_cast<double>(obs->gnss2Outputs->dop.nDop) : std::nan(""));
-    addData(pinIndex, i++, obs->gnss2Outputs && (obs->gnss2Outputs->gnssField & vn::protocol::uart::GpsGroup::GPSGROUP_DOP) ? static_cast<double>(obs->gnss2Outputs->dop.eDop) : std::nan(""));
-    addData(pinIndex, i++, obs->gnss2Outputs && (obs->gnss2Outputs->gnssField & vn::protocol::uart::GpsGroup::GPSGROUP_SATINFO) ? static_cast<double>(obs->gnss2Outputs->satInfo.numSats) : std::nan(""));
-    addData(pinIndex, i++, obs->gnss2Outputs && (obs->gnss2Outputs->gnssField & vn::protocol::uart::GpsGroup::GPSGROUP_RAWMEAS) ? obs->gnss2Outputs->raw.tow : std::nan(""));
-    addData(pinIndex, i++, obs->gnss2Outputs && (obs->gnss2Outputs->gnssField & vn::protocol::uart::GpsGroup::GPSGROUP_RAWMEAS) ? static_cast<double>(obs->gnss2Outputs->raw.week) : std::nan(""));
-    addData(pinIndex, i++, obs->gnss2Outputs && (obs->gnss2Outputs->gnssField & vn::protocol::uart::GpsGroup::GPSGROUP_RAWMEAS) ? static_cast<double>(obs->gnss2Outputs->raw.numSats) : std::nan(""));
-}
-
-void NAV::Plot::plotWiFiPositioningSolution(const std::shared_ptr<const WiFiPositioningSolution>& obs, size_t pinIndex)
-{
-    if (!obs->insTime.empty() && _startTime.empty()) { _startTime = obs->insTime; }
-    size_t i = 0;
-
-    if (!_originPosition)
-    {
-        _originPosition = { .frame = gui::widgets::PositionWithFrame::ReferenceFrame::ECEF,
-                            .e_position = obs->e_position() };
-    }
-
-    int sign = obs->lla_position().x() > _originPosition->latitude() ? 1 : -1;
-    // North/South deviation [m]
-    double northSouth = calcGeographicalDistance(obs->lla_position().x(), obs->lla_position().y(),
-                                                 _originPosition->latitude(), obs->lla_position().y())
-                        * sign;
-
-    sign = obs->lla_position().y() > _originPosition->longitude() ? 1 : -1;
-    // East/West deviation [m]
-    double eastWest = calcGeographicalDistance(obs->lla_position().x(), obs->lla_position().y(),
-                                               obs->lla_position().x(), _originPosition->longitude())
-                      * sign;
-
-    std::scoped_lock<std::mutex> guard(_pinData.at(pinIndex).mutex);
-
-    // NodeData
-    addData(pinIndex, i++, !obs->insTime.empty() ? static_cast<double>((obs->insTime - _startTime).count()) : std::nan(""));
-    addData(pinIndex, i++, !obs->insTime.empty() ? static_cast<double>(obs->insTime.toGPSweekTow().tow) : std::nan(""));
-    // PosVel
-    addData(pinIndex, i++, rad2deg(obs->lla_position()(0)));
-    addData(pinIndex, i++, rad2deg(obs->lla_position()(1)));
-    addData(pinIndex, i++, obs->lla_position()(2));
-    addData(pinIndex, i++, northSouth);
-    addData(pinIndex, i++, eastWest);
-    addData(pinIndex, i++, obs->e_position().x());
-    addData(pinIndex, i++, obs->e_position().y());
-    addData(pinIndex, i++, obs->e_position().z());
-    addData(pinIndex, i++, obs->bias());
-    addData(pinIndex, i++, obs->e_velocity().norm());
-    addData(pinIndex, i++, obs->e_velocity().x());
-    addData(pinIndex, i++, obs->e_velocity().y());
-    addData(pinIndex, i++, obs->e_velocity().z());
-    addData(pinIndex, i++, obs->n_velocity().x());
-    addData(pinIndex, i++, obs->n_velocity().y());
-    addData(pinIndex, i++, obs->n_velocity().z());
-    // WiFiPositionSolution
-    addData(pinIndex, i++, obs->e_positionStdev()(0));                                                              // X-ECEF StDev [m]
-    addData(pinIndex, i++, obs->e_positionStdev()(1));                                                              // Y-ECEF StDev [m]
-    addData(pinIndex, i++, obs->e_positionStdev()(2));                                                              // Z-ECEF StDev [m]
-    addData(pinIndex, i++, obs->e_CovarianceMatrix()(0, 1));                                                        // XY-ECEF StDev [m]
-    addData(pinIndex, i++, obs->e_CovarianceMatrix()(0, 2));                                                        // XZ-ECEF StDev [m]
-    addData(pinIndex, i++, obs->e_CovarianceMatrix()(1, 2));                                                        // YZ-ECEF StDev [m]
-    addData(pinIndex, i++, obs->n_positionStdev()(0));                                                              // North StDev [m]
-    addData(pinIndex, i++, obs->n_positionStdev()(1));                                                              // East StDev [m]
-    addData(pinIndex, i++, obs->n_positionStdev()(2));                                                              // Down StDev [m]
-    addData(pinIndex, i++, obs->n_CovarianceMatrix()(0, 1));                                                        // NE-ECEF StDev [m]
-    addData(pinIndex, i++, obs->n_CovarianceMatrix()(0, 2));                                                        // ND-ECEF StDev [m]
-    addData(pinIndex, i++, obs->n_CovarianceMatrix()(1, 2));                                                        // ED-ECEF StDev [m]
-    addData(pinIndex, i++, obs->biasStdev());                                                                       // Bias StDev [m]
-    addData(pinIndex, i++, obs->e_velocityStdev()(0));                                                              // X velocity ECEF StDev [m/s]
-    addData(pinIndex, i++, obs->e_velocityStdev()(1));                                                              // Y velocity ECEF StDev [m/s]
-    addData(pinIndex, i++, obs->e_velocityStdev()(2));                                                              // Z velocity ECEF StDev [m/s]
-    addData(pinIndex, i++, obs->e_CovarianceMatrix().rows() >= 4 ? obs->e_CovarianceMatrix()(3, 4) : std::nan("")); // XY velocity StDev [m]
-    addData(pinIndex, i++, obs->e_CovarianceMatrix().rows() >= 4 ? obs->e_CovarianceMatrix()(3, 5) : std::nan("")); // XZ velocity StDev [m]
-    addData(pinIndex, i++, obs->e_CovarianceMatrix().rows() >= 4 ? obs->e_CovarianceMatrix()(4, 5) : std::nan("")); // YZ velocity StDev [m]
-    addData(pinIndex, i++, obs->n_velocityStdev()(0));                                                              // North velocity StDev [m/s]
-    addData(pinIndex, i++, obs->n_velocityStdev()(1));                                                              // East velocity StDev [m/s]
-    addData(pinIndex, i++, obs->n_velocityStdev()(2));                                                              // Down velocity StDev [m/s]
-    addData(pinIndex, i++, obs->n_CovarianceMatrix().rows() >= 4 ? obs->n_CovarianceMatrix()(3, 4) : std::nan("")); // NE velocity StDev [m]
-    addData(pinIndex, i++, obs->n_CovarianceMatrix().rows() >= 4 ? obs->n_CovarianceMatrix()(3, 5) : std::nan("")); // ND velocity StDev [m]
-    addData(pinIndex, i++, obs->n_CovarianceMatrix().rows() >= 4 ? obs->n_CovarianceMatrix()(4, 5) : std::nan("")); // ED velocity StDev [m]
-=======
->>>>>>> 8e7072da
 }