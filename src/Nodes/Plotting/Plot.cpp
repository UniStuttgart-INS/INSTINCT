// This file is part of INSTINCT, the INS Toolkit for Integrated
// Navigation Concepts and Training by the Institute of Navigation of
// the University of Stuttgart, Germany.
//
// This Source Code Form is subject to the terms of the Mozilla Public
// License, v. 2.0. If a copy of the MPL was not distributed with this
// file, You can obtain one at https://mozilla.org/MPL/2.0/.

#include "Plot.hpp"

#include "util/Logger.hpp"

#include "internal/NodeManager.hpp"
namespace nm = NAV::NodeManager;
#include "internal/FlowManager.hpp"
#include "internal/ConfigManager.hpp"

#include "internal/gui/NodeEditorApplication.hpp"
#include "internal/gui/widgets/Splitter.hpp"
#include "internal/gui/widgets/imgui_ex.hpp"
#include "util/Json.hpp"

#include "util/Container/Vector.hpp"

#include "util/Time/TimeBase.hpp"
#include "Navigation/Ellipsoid/Ellipsoid.hpp"
#include "Navigation/Transformations/CoordinateFrames.hpp"
#include "Navigation/Transformations/Units.hpp"

#include <implot_internal.h>

#include <algorithm>

namespace NAV
{
/// @brief Write info to a json object
/// @param[out] j Json output
/// @param[in] data Object to read info from
void to_json(json& j, const Plot::PinData::PlotData& data)
{
    j = json{
        { "displayName", data.displayName },
    };
}
/// @brief Read info from a json object
/// @param[in] j Json variable to read info from
/// @param[out] data Output object
void from_json(const json& j, Plot::PinData::PlotData& data)
{
    if (j.contains("displayName"))
    {
        j.at("displayName").get_to(data.displayName);
    }
}

/// @brief Write info to a json object
/// @param[out] j Json output
/// @param[in] data Object to read info from
void to_json(json& j, const Plot::PinData& data)
{
    j = json{
        { "dataIdentifier", data.dataIdentifier },
        { "size", data.size },
        { "plotData", data.plotData },
        { "pinType", data.pinType },
        { "stride", data.stride },
    };
}
/// @brief Read info from a json object
/// @param[in] j Json variable to read info from
/// @param[out] data Output object
void from_json(const json& j, Plot::PinData& data)
{
    if (j.contains("dataIdentifier"))
    {
        j.at("dataIdentifier").get_to(data.dataIdentifier);
    }
    if (j.contains("size"))
    {
        j.at("size").get_to(data.size);
    }
    if (j.contains("plotData"))
    {
        j.at("plotData").get_to(data.plotData);
        for (auto& plotData : data.plotData)
        {
            plotData.buffer = ScrollingBuffer<double>(static_cast<size_t>(data.size));
        }
    }
    if (j.contains("pinType"))
    {
        j.at("pinType").get_to(data.pinType);
    }
    if (j.contains("stride"))
    {
        j.at("stride").get_to(data.stride);
    }
}

/// @brief Write info to a json object
/// @param[out] j Json output
/// @param[in] style Object to read info from
void to_json(json& j, const Plot::PlotInfo::PlotItem::Style& style)
{
    j = json{
        { "legendName", style.legendName },
        { "stride", style.stride },
        { "lineType", style.lineType },
        { "color", style.color },
        { "thickness", style.thickness },
        { "markers", style.markers },
        { "markerStyle", style.markerStyle },
        { "markerSize", style.markerSize },
        { "markerWeight", style.markerWeight },
        { "markerFillColor", style.markerFillColor },
        { "markerOutlineColor", style.markerOutlineColor },
    };
}
/// @brief Read info from a json object
/// @param[in] j Json variable to read info from
/// @param[out] style Output object
void from_json(const json& j, Plot::PlotInfo::PlotItem::Style& style)
{
    if (j.contains("legendName"))
    {
        j.at("legendName").get_to(style.legendName);
    }
    if (j.contains("stride"))
    {
        j.at("stride").get_to(style.stride);
    }
    if (j.contains("lineType"))
    {
        j.at("lineType").get_to(style.lineType);
    }
    if (j.contains("color"))
    {
        j.at("color").get_to(style.color);
    }
    if (j.contains("thickness"))
    {
        j.at("thickness").get_to(style.thickness);
    }
    if (j.contains("markers"))
    {
        j.at("markers").get_to(style.markers);
    }
    if (j.contains("markerStyle"))
    {
        j.at("markerStyle").get_to(style.markerStyle);
    }
    if (j.contains("markerSize"))
    {
        j.at("markerSize").get_to(style.markerSize);
    }
    if (j.contains("markerWeight"))
    {
        j.at("markerWeight").get_to(style.markerWeight);
    }
    if (j.contains("markerFillColor"))
    {
        j.at("markerFillColor").get_to(style.markerFillColor);
    }
    if (j.contains("markerOutlineColor"))
    {
        j.at("markerOutlineColor").get_to(style.markerOutlineColor);
    }
}

/// @brief Write info to a json object
/// @param[out] j Json output
/// @param[in] data Object to read info from
void to_json(json& j, const Plot::PlotInfo::PlotItem& data)
{
    j = json{
        { "pinIndex", data.pinIndex },
        { "dataIndex", data.dataIndex },
        { "axis", data.axis },
        { "style", data.style },
    };
}
/// @brief Read info from a json object
/// @param[in] j Json variable to read info from
/// @param[out] data Output object
void from_json(const json& j, Plot::PlotInfo::PlotItem& data)
{
    if (j.contains("pinIndex"))
    {
        j.at("pinIndex").get_to(data.pinIndex);
    }
    if (j.contains("dataIndex"))
    {
        j.at("dataIndex").get_to(data.dataIndex);
    }
    if (j.contains("axis"))
    {
        j.at("axis").get_to(data.axis);
    }
    if (j.contains("style"))
    {
        j.at("style").get_to(data.style);
    }
}

/// @brief Write info to a json object
/// @param[out] j Json output
/// @param[in] data Object to read info from
void to_json(json& j, const Plot::PlotInfo& data)
{
    j = json{
        { "size", data.size },
        { "xAxisFlags", data.xAxisFlags },
        { "yAxisFlags", data.yAxisFlags },
        { "headerText", data.headerText },
        { "leftPaneWidth", data.leftPaneWidth },
        { "plotFlags", data.plotFlags },
        { "rightPaneWidth", data.rightPaneWidth },
        { "selectedPin", data.selectedPin },
        { "selectedXdata", data.selectedXdata },
        { "plotItems", data.plotItems },
        { "title", data.title },
        { "overrideXAxisLabel", data.overrideXAxisLabel },
        { "xAxisLabel", data.xAxisLabel },
        { "y1AxisLabel", data.y1AxisLabel },
        { "y2AxisLabel", data.y2AxisLabel },
        { "y3AxisLabel", data.y3AxisLabel },
    };
}
/// @brief Read info from a json object
/// @param[in] j Json variable to read info from
/// @param[out] data Output object
void from_json(const json& j, Plot::PlotInfo& data)
{
    if (j.contains("size"))
    {
        j.at("size").get_to(data.size);
    }
    if (j.contains("xAxisFlags"))
    {
        j.at("xAxisFlags").get_to(data.xAxisFlags);
    }
    if (j.contains("yAxisFlags"))
    {
        j.at("yAxisFlags").get_to(data.yAxisFlags);
    }
    if (j.contains("headerText"))
    {
        j.at("headerText").get_to(data.headerText);
    }
    if (j.contains("leftPaneWidth"))
    {
        j.at("leftPaneWidth").get_to(data.leftPaneWidth);
    }
    if (j.contains("plotFlags"))
    {
        j.at("plotFlags").get_to(data.plotFlags);
    }
    if (j.contains("rightPaneWidth"))
    {
        j.at("rightPaneWidth").get_to(data.rightPaneWidth);
    }
    if (j.contains("selectedPin"))
    {
        j.at("selectedPin").get_to(data.selectedPin);
    }
    if (j.contains("selectedXdata"))
    {
        j.at("selectedXdata").get_to(data.selectedXdata);
    }
    if (j.contains("plotItems"))
    {
        j.at("plotItems").get_to(data.plotItems);
    }
    if (j.contains("title"))
    {
        j.at("title").get_to(data.title);
    }
    if (j.contains("overrideXAxisLabel"))
    {
        j.at("overrideXAxisLabel").get_to(data.overrideXAxisLabel);
    }
    if (j.contains("xAxisLabel"))
    {
        j.at("xAxisLabel").get_to(data.xAxisLabel);
    }
    if (j.contains("y1AxisLabel"))
    {
        j.at("y1AxisLabel").get_to(data.y1AxisLabel);
    }
    if (j.contains("y2AxisLabel"))
    {
        j.at("y2AxisLabel").get_to(data.y2AxisLabel);
    }
    if (j.contains("y3AxisLabel"))
    {
        j.at("y3AxisLabel").get_to(data.y3AxisLabel);
    }
}

} // namespace NAV

NAV::Plot::Plot()
    : Node(typeStatic())
{
    LOG_TRACE("{}: called", name);

    _hasConfig = true;
    _lockConfigDuringRun = false;
    _guiConfigDefaultWindowSize = { 750, 650 };

    _dataIdentifier = { Pos::type(), PosVel::type(), PosVelAtt::type(), LcKfInsGnssErrors::type(),
                        RtkSolution::type(), SppSolution::type(), RtklibPosObs::type(), UbloxObs::type(),
                        ImuObs::type(), KvhObs::type(), ImuObsWDelta::type(), VectorNavBinaryOutput::type() };

    updateNumberOfInputPins();

    // PinData::PinType::Flow:
    _pinData.at(0).pinType = PinData::PinType::Flow;
    inputPins.at(0).type = Pin::Type::Flow;
    inputPins.at(0).dataIdentifier = _dataIdentifier;
    inputPins.at(0).callback = static_cast<InputPin::FlowFirableCallbackFunc>(&Plot::plotData);
    // PinData::PinType::Bool:
    _pinData.at(1).pinType = PinData::PinType::Bool;
    inputPins.at(1).type = Pin::Type::Bool;
    inputPins.at(1).dataIdentifier.clear();
    inputPins.at(1).callback = static_cast<InputPin::DataChangedNotifyFunc>(&Plot::plotBoolean);
    // PinData::PinType::Int:
    _pinData.at(2).pinType = PinData::PinType::Int;
    inputPins.at(2).type = Pin::Type::Int;
    inputPins.at(2).dataIdentifier.clear();
    inputPins.at(2).callback = static_cast<InputPin::DataChangedNotifyFunc>(&Plot::plotInteger);
    // PinData::PinType::Float:
    _pinData.at(3).pinType = PinData::PinType::Float;
    inputPins.at(3).type = Pin::Type::Float;
    inputPins.at(3).dataIdentifier.clear();
    inputPins.at(3).callback = static_cast<InputPin::DataChangedNotifyFunc>(&Plot::plotFloat);
    // PinData::PinType::Matrix:
    _pinData.at(4).pinType = PinData::PinType::Matrix;
    inputPins.at(4).type = Pin::Type::Matrix;
    inputPins.at(4).dataIdentifier = { "Eigen::MatrixXd", "Eigen::VectorXd" };
    inputPins.at(4).callback = static_cast<InputPin::DataChangedNotifyFunc>(&Plot::plotMatrix);
}

NAV::Plot::~Plot()
{
    LOG_TRACE("{}: called", nameId());
}

std::string NAV::Plot::typeStatic()
{
    return "Plot";
}

std::string NAV::Plot::type() const
{
    return typeStatic();
}

std::string NAV::Plot::category()
{
    return "Plot";
}

void NAV::Plot::guiConfig()
{
    ImGui::SetNextItemOpen(false, ImGuiCond_FirstUseEver);
    if (ImGui::CollapsingHeader(fmt::format("Options##{}", size_t(id)).c_str()))
    {
        if (ImGui::BeginTable(fmt::format("Pin Settings##{}", size_t(id)).c_str(), inputPins.size() > 1 ? 5 : 4,
                              ImGuiTableFlags_Borders | ImGuiTableFlags_SizingFixedFit | ImGuiTableFlags_NoHostExtendX, ImVec2(0.0F, 0.0F)))
        {
            ImGui::TableSetupColumn("Pin");
            ImGui::TableSetupColumn("Pin Type");
            ImGui::TableSetupColumn("# Data Points");
            ImGui::TableSetupColumn("Stride");
            if (inputPins.size() > 1)
            {
                ImGui::TableSetupColumn("");
            }
            ImGui::TableHeadersRow();

            // Used to reset the member variabel _dragAndDropPinIndex in case no plot does a drag and drop action
            bool dragAndDropPinStillInProgress = false;

            auto showDragDropTargetPin = [this](size_t pinIdxTarget) {
                ImGui::Dummy(ImVec2(-1.F, 2.F));

                bool selectableDummy = true;
                ImGui::PushStyleVar(ImGuiStyleVar_SelectableTextAlign, ImVec2(0.5F, 0.5F));
                ImGui::PushStyleColor(ImGuiCol_Header, IM_COL32(16, 173, 44, 79));
                ImGui::Selectable(fmt::format("[drop here]").c_str(), &selectableDummy, ImGuiSelectableFlags_None,
                                  ImVec2(std::max(ImGui::GetColumnWidth(0), ImGui::CalcTextSize("[drop here]").x), 20.F));
                ImGui::PopStyleColor();
                ImGui::PopStyleVar();

                if (ImGui::BeginDragDropTarget())
                {
                    if (const ImGuiPayload* payloadData = ImGui::AcceptDragDropPayload(fmt::format("DND Pin {}", size_t(id)).c_str()))
                    {
                        auto pinIdxSource = *static_cast<size_t*>(payloadData->Data);

                        if (pinIdxSource < pinIdxTarget)
                        {
                            --pinIdxTarget;
                        }

                        move(inputPins, pinIdxSource, pinIdxTarget);
                        move(_pinData, pinIdxSource, pinIdxTarget);
                        for (auto& plot : _plots)
                        {
                            for (auto& plotItem : plot.plotItems)
                            {
                                if (plotItem.pinIndex == pinIdxSource)
                                {
                                    plotItem.pinIndex = pinIdxTarget;
                                }
                                else if (pinIdxSource < pinIdxTarget)
                                {
                                    if (pinIdxSource + 1 <= plotItem.pinIndex && plotItem.pinIndex <= pinIdxTarget)
                                    {
                                        --plotItem.pinIndex;
                                    }
                                }
                                else if (pinIdxTarget < pinIdxSource)
                                {
                                    if (pinIdxTarget <= plotItem.pinIndex && plotItem.pinIndex <= pinIdxSource - 1)
                                    {
                                        ++plotItem.pinIndex;
                                    }
                                }
                            }
                        }
                        flow::ApplyChanges();
                    }
                    ImGui::EndDragDropTarget();
                }
                ImGui::Dummy(ImVec2(-1.F, 2.F));
            };

            for (size_t pinIndex = 0; pinIndex < _pinData.size(); pinIndex++)
            {
                auto& pinData = _pinData.at(pinIndex);
                ImGui::TableNextRow();
                ImGui::TableNextColumn(); // Pin

                if (pinIndex == 0 && _dragAndDropPinIndex > 0)
                {
                    showDragDropTargetPin(0);
                }

                bool selectablePinDummy = false;
                ImGui::Selectable(fmt::format("{}##{}", inputPins.at(pinIndex).name, size_t(id)).c_str(), &selectablePinDummy);
                if (ImGui::BeginDragDropSource(ImGuiDragDropFlags_None))
                {
                    dragAndDropPinStillInProgress = true;
                    _dragAndDropPinIndex = static_cast<int>(pinIndex);
                    // Data is copied into heap inside the drag and drop
                    ImGui::SetDragDropPayload(fmt::format("DND Pin {}", size_t(id)).c_str(), &pinIndex, sizeof(pinIndex));
                    ImGui::TextUnformatted(inputPins.at(pinIndex).name.c_str());
                    ImGui::EndDragDropSource();
                }
                if (_dragAndDropPinIndex >= 0
                    && pinIndex != static_cast<size_t>(_dragAndDropPinIndex - 1)
                    && pinIndex != static_cast<size_t>(_dragAndDropPinIndex))
                {
                    showDragDropTargetPin(pinIndex + 1);
                }
                if (ImGui::IsItemHovered())
                {
                    ImGui::SetTooltip("This item can be dragged to reorder the pins");
                }

                ImGui::TableNextColumn(); // Pin Type
                ImGui::SetNextItemWidth(100.0F * gui::NodeEditorApplication::windowFontRatio());
                if (ImGui::Combo(fmt::format("##Pin Type for Pin {} - {}", pinIndex + 1, size_t(id)).c_str(),
                                 reinterpret_cast<int*>(&pinData.pinType), "Flow\0Bool\0Int\0Float\0Matrix\0\0"))
                {
                    if (inputPins.at(pinIndex).isPinLinked())
                    {
                        inputPins.at(pinIndex).deleteLink();
                    }

                    switch (pinData.pinType)
                    {
                    case PinData::PinType::Flow:
                        inputPins.at(pinIndex).type = Pin::Type::Flow;
                        inputPins.at(pinIndex).dataIdentifier = _dataIdentifier;
                        inputPins.at(pinIndex).callback = static_cast<InputPin::FlowFirableCallbackFunc>(&Plot::plotData);
                        break;
                    case PinData::PinType::Bool:
                        inputPins.at(pinIndex).type = Pin::Type::Bool;
                        inputPins.at(pinIndex).dataIdentifier.clear();
                        inputPins.at(pinIndex).callback = static_cast<InputPin::DataChangedNotifyFunc>(&Plot::plotBoolean);
                        break;
                    case PinData::PinType::Int:
                        inputPins.at(pinIndex).type = Pin::Type::Int;
                        inputPins.at(pinIndex).dataIdentifier.clear();
                        inputPins.at(pinIndex).callback = static_cast<InputPin::DataChangedNotifyFunc>(&Plot::plotInteger);
                        break;
                    case PinData::PinType::Float:
                        inputPins.at(pinIndex).type = Pin::Type::Float;
                        inputPins.at(pinIndex).dataIdentifier.clear();
                        inputPins.at(pinIndex).callback = static_cast<InputPin::DataChangedNotifyFunc>(&Plot::plotFloat);
                        break;
                    case PinData::PinType::Matrix:
                        inputPins.at(pinIndex).type = Pin::Type::Matrix;
                        inputPins.at(pinIndex).dataIdentifier = { "Eigen::MatrixXd", "Eigen::VectorXd" };
                        inputPins.at(pinIndex).callback = static_cast<InputPin::DataChangedNotifyFunc>(&Plot::plotMatrix);
                        break;
                    }

                    flow::ApplyChanges();
                }

                ImGui::TableNextColumn(); // # Data Points
                ImGui::SetNextItemWidth(100.0F * gui::NodeEditorApplication::windowFontRatio());
                if (ImGui::DragInt(fmt::format("##Data Points {} - {}", size_t(id), pinIndex + 1).c_str(),
                                   &pinData.size, 10.0F, 0, INT32_MAX / 2))
                {
                    if (pinData.size < 0)
                    {
                        pinData.size = 0;
                    }
                    std::scoped_lock<std::mutex> guard(pinData.mutex);
                    for (auto& plotData : pinData.plotData)
                    {
                        flow::ApplyChanges();
                        plotData.buffer.resize(static_cast<size_t>(pinData.size));
                    }
                }
                if (ImGui::IsItemHovered())
                {
                    ImGui::SetTooltip("The amount of data which should be stored before the buffer gets reused.\nEnter 0 to show all data.");
                }

                ImGui::TableNextColumn(); // Stride
                ImGui::SetNextItemWidth(100.0F * gui::NodeEditorApplication::windowFontRatio());
                if (ImGui::InputInt(fmt::format("##Stride {} - {}", size_t(id), pinIndex + 1).c_str(),
                                    &pinData.stride))
                {
                    if (pinData.stride < 1)
                    {
                        pinData.stride = 1;
                    }
                    flow::ApplyChanges();
                }
                if (ImGui::IsItemHovered())
                {
                    ImGui::SetTooltip("The amount of points to skip when plotting. This greatly reduces lag when plotting");
                }

                if (inputPins.size() > 1)
                {
                    ImGui::TableNextColumn(); // Delete
                    if (ImGui::Button(fmt::format("x##{} - {}", size_t(id), pinIndex).c_str()))
                    {
                        nm::DeleteInputPin(inputPins.at(pinIndex));
                        _pinData.erase(_pinData.begin() + static_cast<int64_t>(pinIndex));
                        --_nInputPins;

                        for (auto& plot : _plots)
                        {
                            if (plot.selectedPin >= inputPins.size())
                            {
                                plot.selectedPin = inputPins.size() - 1;
                            }
                            for (size_t plotItemIdx = 0; plotItemIdx < plot.plotItems.size(); ++plotItemIdx)
                            {
                                auto& plotItem = plot.plotItems.at(plotItemIdx);

                                if (plotItem.pinIndex == pinIndex) // The index we want to delete
                                {
                                    plot.plotItems.erase(plot.plotItems.begin() + static_cast<int64_t>(plotItemIdx));
                                    --plotItemIdx;
                                }
                                else if (plotItem.pinIndex > pinIndex) // Index higher -> Decrement
                                {
                                    --(plotItem.pinIndex);
                                }
                            }
                        }
                        flow::ApplyChanges();
                    }
                    if (ImGui::IsItemHovered())
                    {
                        ImGui::SetTooltip("Delete the pin");
                    }
                }
            }

            if (!dragAndDropPinStillInProgress)
            {
                _dragAndDropPinIndex = -1;
            }

            ImGui::TableNextRow();
            ImGui::TableNextColumn(); // Pin
            if (ImGui::Button(fmt::format("Add Pin##{}", size_t(id)).c_str()))
            {
                ++_nInputPins;
                LOG_DEBUG("{}: # Input Pins changed to {}", nameId(), _nInputPins);
                flow::ApplyChanges();
                updateNumberOfInputPins();
            }

            ImGui::EndTable();
        }

        if (ImGui::Checkbox(fmt::format("Override local position origin (North/East)##{}", size_t(id)).c_str(), &_overridePositionStartValues))
        {
            flow::ApplyChanges();
            LOG_DEBUG("{}: overridePositionStartValues changed to {}", nameId(), _overridePositionStartValues);
            if (_overridePositionStartValues)
            {
                if (std::isnan(_originLongitude))
                {
                    _originLongitude = 0;
                }
                if (std::isnan(_originLatitude))
                {
                    _originLatitude = 0;
                }
            }
        }
        if (_overridePositionStartValues)
        {
            ImGui::Indent();
            double latitudeOrigin = rad2deg(_originLatitude);
            if (ImGui::InputDoubleL(fmt::format("Latitude Origin##{}", size_t(id)).c_str(), &latitudeOrigin))
            {
                _originLatitude = deg2rad(latitudeOrigin);
                flow::ApplyChanges();
                LOG_DEBUG("{}: latitudeOrigin changed to {}", nameId(), latitudeOrigin);
            }
            double longitudeOrigin = rad2deg(_originLongitude);
            if (ImGui::InputDoubleL(fmt::format("Longitude Origin##{}", size_t(id)).c_str(), &longitudeOrigin))
            {
                _originLongitude = deg2rad(longitudeOrigin);
                flow::ApplyChanges();
                LOG_DEBUG("{}: longitudeOrigin changed to {}", nameId(), longitudeOrigin);
            }
            ImGui::Unindent();
        }
    }

    // Used to reset the member variabel _dragAndDropHeaderIndex in case no plot does a drag and drop action
    bool dragAndDropHeaderStillInProgress = false;

    auto showDragDropTargetHeader = [this](size_t plotIdxTarget) {
        ImGui::Dummy(ImVec2(-1.F, 2.F));

        bool selectableSelectedDummy = true;
        ImGui::PushStyleVar(ImGuiStyleVar_SelectableTextAlign, ImVec2(0.5F, 0.5F));
        ImGui::PushStyleColor(ImGuiCol_Header, IM_COL32(16, 173, 44, 79));
        ImGui::Selectable(fmt::format("[drop here]").c_str(), &selectableSelectedDummy, ImGuiSelectableFlags_None, ImVec2(ImGui::GetWindowContentRegionWidth(), 20.F));
        ImGui::PopStyleColor();
        ImGui::PopStyleVar();

        if (ImGui::BeginDragDropTarget())
        {
            if (const ImGuiPayload* payloadData = ImGui::AcceptDragDropPayload(fmt::format("DND ColHead {}", size_t(id)).c_str()))
            {
                auto plotIdxSource = *static_cast<size_t*>(payloadData->Data);

                if (plotIdxSource < plotIdxTarget)
                {
                    --plotIdxTarget;
                }

                move(_plots, plotIdxSource, plotIdxTarget);
                flow::ApplyChanges();
            }
            ImGui::EndDragDropTarget();
        }
        ImGui::Dummy(ImVec2(-1.F, 2.F));
    };

    if (_dragAndDropHeaderIndex > 0)
    {
        showDragDropTargetHeader(0);
    }

    for (size_t plotIdx = 0; plotIdx < _plots.size(); plotIdx++)
    {
        auto& plot = _plots.at(plotIdx);

        size_t plotElementIdx = 0;

        if (!plot.visible) // In the previous frame the x was pressed on the plot
        {
            LOG_DEBUG("{}: # Plot '{}' at index {} was deleted", nameId(), plot.headerText, plotIdx);
            _plots.erase(_plots.begin() + static_cast<int64_t>(plotIdx));
            _nPlots -= 1;
            flow::ApplyChanges();
            continue;
        }

        ImGui::SetNextItemOpen(true, ImGuiCond_Once);
        if (ImGui::CollapsingHeader(fmt::format("{}##Plot Header {} - {}", plot.headerText, size_t(id), plotIdx).c_str(), &plot.visible))
        {
            if (ImGui::BeginDragDropSource(ImGuiDragDropFlags_None))
            {
                dragAndDropHeaderStillInProgress = true;
                _dragAndDropHeaderIndex = static_cast<int>(plotIdx);
                // Data is copied into heap inside the drag and drop
                ImGui::SetDragDropPayload(fmt::format("DND ColHead {}", size_t(id)).c_str(),
                                          &plotIdx, sizeof(plotIdx));
                ImGui::Dummy(ImVec2(ImGui::CalcTextSize(plot.headerText.c_str()).x + 60.F, -1.F));
                bool dnd_display_close = true;
                ImGui::CollapsingHeader(fmt::format("{}##Plot DND Header {} - {}", plot.headerText, size_t(id), plotIdx).c_str(), &dnd_display_close);
                ImGui::EndDragDropSource();
            }

            ImGui::SetNextItemOpen(false, ImGuiCond_FirstUseEver);
            if (ImGui::TreeNode(fmt::format("Options##{} - {}", size_t(id), plotIdx).c_str()))
            {
                std::string headerTitle = plot.headerText;
                ImGui::InputText(fmt::format("Header Title##{} - {}", size_t(id), plotIdx).c_str(), &headerTitle);
                if (plot.headerText != headerTitle && !ImGui::IsItemActive())
                {
                    plot.headerText = headerTitle;
                    flow::ApplyChanges();
                    LOG_DEBUG("{}: Header changed to {}", nameId(), plot.headerText);
                }
                if (ImGui::InputText(fmt::format("Plot Title##{} - {}", size_t(id), plotIdx).c_str(), &plot.title))
                {
                    flow::ApplyChanges();
                    LOG_DEBUG("{}: Plot Title changed to {}", nameId(), plot.title);
                }
                if (ImGui::SliderFloat(fmt::format("Plot Height##{} - {}", size_t(id), plotIdx).c_str(), &plot.size.y, 0.0F, 1000, "%.0f"))
                {
                    flow::ApplyChanges();
                }
                if (ImGui::Checkbox(fmt::format("Override X Axis Label##{} - {}", size_t(id), plotIdx).c_str(), &plot.overrideXAxisLabel))
                {
                    flow::ApplyChanges();
                }
                if (plot.overrideXAxisLabel)
                {
                    if (ImGui::InputText(fmt::format("X Axis Label##{} - {}", size_t(id), plotIdx).c_str(), &plot.xAxisLabel))
                    {
                        flow::ApplyChanges();
                    }
                }
                if (ImGui::InputText(fmt::format("Y1 Axis Label##{} - {}", size_t(id), plotIdx).c_str(), &plot.y1AxisLabel))
                {
                    flow::ApplyChanges();
                }
                if (plot.plotFlags & ImPlotFlags_YAxis2)
                {
                    if (ImGui::InputText(fmt::format("Y2 Axis Label##{} - {}", size_t(id), plotIdx).c_str(), &plot.y2AxisLabel))
                    {
                        flow::ApplyChanges();
                    }
                }
                if (plot.plotFlags & ImPlotFlags_YAxis3)
                {
                    if (ImGui::InputText(fmt::format("Y3 Axis Label##{} - {}", size_t(id), plotIdx).c_str(), &plot.y3AxisLabel))
                    {
                        flow::ApplyChanges();
                    }
                }
                if (ImGui::BeginTable(fmt::format("Pin Settings##{} - {}", size_t(id), plotIdx).c_str(), 2,
                                      ImGuiTableFlags_Borders | ImGuiTableFlags_SizingFixedFit | ImGuiTableFlags_NoHostExtendX, ImVec2(0.0F, 0.0F)))
                {
                    ImGui::TableSetupColumn("Pin");
                    ImGui::TableSetupColumn("X Data");
                    ImGui::TableHeadersRow();

                    for (size_t pinIndex = 0; pinIndex < _pinData.size(); pinIndex++)
                    {
                        auto& pinData = _pinData.at(pinIndex);

                        ImGui::TableNextRow();
                        ImGui::TableNextColumn(); // Pin
                        ImGui::Text("%zu - %s", pinIndex + 1, pinData.dataIdentifier.c_str());

                        ImGui::TableNextColumn(); // X Data
                        if (!pinData.plotData.empty())
                        {
                            ImGui::SetNextItemWidth(200.0F * gui::NodeEditorApplication::windowFontRatio());
                            if (ImGui::BeginCombo(fmt::format("##X Data for Pin {} - {} - {}", pinIndex + 1, size_t(id), plotIdx).c_str(),
                                                  pinData.plotData.at(plot.selectedXdata.at(pinIndex)).displayName.c_str()))
                            {
                                for (size_t plotDataIndex = 0; plotDataIndex < pinData.plotData.size(); plotDataIndex++)
                                {
                                    auto& plotData = pinData.plotData.at(plotDataIndex);

                                    if (!plotData.hasData)
                                    {
                                        ImGui::PushStyleVar(ImGuiStyleVar_Alpha, ImGui::GetStyle().Alpha * 0.5F);
                                    }
                                    const bool is_selected = (plot.selectedXdata.at(pinIndex) == plotDataIndex);
                                    if (ImGui::Selectable(pinData.plotData.at(plotDataIndex).displayName.c_str(), is_selected))
                                    {
                                        flow::ApplyChanges();
                                        plot.selectedXdata.at(pinIndex) = plotDataIndex;
                                    }
                                    if (!plotData.hasData)
                                    {
                                        ImGui::PopStyleVar();
                                    }

                                    // Set the initial focus when opening the combo (scrolling + keyboard navigation focus)
                                    if (is_selected)
                                    {
                                        ImGui::SetItemDefaultFocus();
                                    }
                                }
                                ImGui::EndCombo();
                            }
                        }
                    }

                    ImGui::EndTable();
                }

                if (ImGui::CheckboxFlags(fmt::format("Y-Axis 2##{} - {}", size_t(id), plotIdx).c_str(),
                                         &plot.plotFlags, ImPlotFlags_YAxis2))
                {
                    flow::ApplyChanges();
                }
                ImGui::SameLine();
                if (ImGui::CheckboxFlags(fmt::format("Y-Axis 3##{} - {}", size_t(id), plotIdx).c_str(),
                                         &plot.plotFlags, ImPlotFlags_YAxis3))
                {
                    flow::ApplyChanges();
                }
                ImGui::SameLine();

                if (ImGui::CheckboxFlags(fmt::format("Auto Limit X-Axis##{} - {}", size_t(id), plotIdx).c_str(),
                                         &plot.xAxisFlags, ImPlotAxisFlags_AutoFit))
                {
                    flow::ApplyChanges();
                }
                ImGui::SameLine();
                if (ImGui::CheckboxFlags(fmt::format("Auto Limit Y-Axis##{} - {}", size_t(id), plotIdx).c_str(),
                                         &plot.yAxisFlags, ImPlotAxisFlags_AutoFit))
                {
                    flow::ApplyChanges();
                }

                ImGui::TreePop();
            }

            gui::widgets::Splitter(fmt::format("Splitter {} - {}", size_t(id), plotIdx).c_str(),
                                   true, 4.0F, &plot.leftPaneWidth, &plot.rightPaneWidth, 3.0F, 80.0F, plot.size.y);

            ImGui::SetNextItemWidth(plot.leftPaneWidth - 2.0F);

            ImGui::BeginGroup();
            {
                if (ImGui::BeginCombo(fmt::format("##Data source pin selection{} - {}", size_t(id), plotIdx).c_str(),
                                      inputPins.at(plot.selectedPin).name.c_str()))
                {
                    for (size_t n = 0; n < inputPins.size(); ++n)
                    {
                        const bool is_selected = (plot.selectedPin == n);
                        if (ImGui::Selectable(inputPins.at(n).name.c_str(), is_selected, 0))
                        {
                            plot.selectedPin = n;
                        }

                        // Set the initial focus when opening the combo (scrolling + keyboard navigation focus)
                        if (is_selected)
                        {
                            ImGui::SetItemDefaultFocus();
                        }
                    }
                    ImGui::EndCombo();
                }
                auto comboBoxSize = ImGui::GetItemRectSize();
                if (ImGui::Button(fmt::format("Clear##{} - {}", size_t(id), plotIdx).c_str(), ImVec2(plot.leftPaneWidth - 2.0F, 0)))
                {
                    plot.plotItems.clear();
                    flow::ApplyChanges();
                }
                if (ImGui::BeginDragDropTarget())
                {
                    if (const ImGuiPayload* payloadData = ImGui::AcceptDragDropPayload(fmt::format("DND PlotItem {} - {}", size_t(id), plotIdx).c_str()))
                    {
                        auto [pinIndex, dataIndex] = *static_cast<std::pair<size_t, size_t>*>(payloadData->Data);

                        auto iter = std::find(plot.plotItems.begin(), plot.plotItems.end(), PlotInfo::PlotItem{ pinIndex, dataIndex });
                        if (iter != plot.plotItems.end())
                        {
                            plot.plotItems.erase(iter);
                            flow::ApplyChanges();
                        }
                    }
                    ImGui::EndDragDropTarget();
                }
                auto buttonSize = ImGui::GetItemRectSize();
                ImGui::BeginChild(fmt::format("Data Drag{} - {}", size_t(id), plotIdx).c_str(),
                                  ImVec2(plot.leftPaneWidth - 2.0F, plot.size.y - comboBoxSize.y - buttonSize.y - 2 * ImGui::GetStyle().ItemSpacing.y),
                                  true);
                {
                    // Left Data Selectables
                    for (size_t dataIndex = 0; dataIndex < _pinData.at(plot.selectedPin).plotData.size(); ++dataIndex)
                    {
                        auto& plotData = _pinData.at(plot.selectedPin).plotData.at(dataIndex);
                        auto plotDataHasData = plotData.hasData;
                        if (!plotDataHasData)
                        {
                            ImGui::PushStyleVar(ImGuiStyleVar_Alpha, ImGui::GetStyle().Alpha * 0.5F);
                        }
                        std::string label = plotData.displayName;

                        if (auto iter = std::find(plot.plotItems.begin(), plot.plotItems.end(), PlotInfo::PlotItem{ plot.selectedPin, dataIndex });
                            iter != plot.plotItems.end())
                        {
                            label += fmt::format(" (Y{})", iter->axis + 1 - 3);
                        }

                        ImGui::Selectable(label.c_str(), false, 0);
                        if (ImGui::BeginDragDropSource(ImGuiDragDropFlags_None))
                        {
                            // Data is copied into heap inside the drag and drop
                            auto pinAndDataIndex = std::make_pair(plot.selectedPin, dataIndex);
                            ImGui::SetDragDropPayload(fmt::format("DND PlotItem {} - {}", size_t(id), plotIdx).c_str(),
                                                      &pinAndDataIndex, sizeof(pinAndDataIndex));
                            ImGui::TextUnformatted(label.c_str());
                            ImGui::EndDragDropSource();
                        }

                        if (!plotDataHasData)
                        {
                            ImGui::PopStyleVar();
                        }
                    }

                    ImGui::EndChild();
                }
                ImGui::EndGroup();
            }

            ImGui::SameLine();

            const char* xLabel = plot.overrideXAxisLabel ? (!plot.xAxisLabel.empty() ? plot.xAxisLabel.c_str() : nullptr)
                                                         : (!_pinData.at(0).plotData.empty() ? _pinData.at(0).plotData.at(plot.selectedXdata.at(0)).displayName.c_str() : nullptr);

            const char* y1Label = !plot.y1AxisLabel.empty() ? plot.y1AxisLabel.c_str() : nullptr;
            const char* y2Label = (plot.plotFlags & ImPlotFlags_YAxis2) && !plot.y2AxisLabel.empty() ? plot.y2AxisLabel.c_str() : nullptr;
            const char* y3Label = (plot.plotFlags & ImPlotFlags_YAxis3) && !plot.y3AxisLabel.empty() ? plot.y3AxisLabel.c_str() : nullptr;

            if (ImPlot::BeginPlot(fmt::format("{}##{} - {}", plot.title, size_t(id), plotIdx).c_str(), plot.size, plot.plotFlags))
            {
                ImPlot::SetupAxis(ImAxis_X1, xLabel, plot.xAxisFlags);
                ImPlot::SetupAxis(ImAxis_Y1, y1Label, plot.yAxisFlags);
                if (plot.plotFlags & ImPlotFlags_YAxis2)
                {
                    ImPlot::SetupAxis(ImAxis_Y2, y2Label, plot.yAxisFlags | ImPlotAxisFlags_NoGridLines | ImPlotAxisFlags_Opposite);
                }
                if (plot.plotFlags & ImPlotFlags_YAxis3)
                {
                    ImPlot::SetupAxis(ImAxis_Y3, y3Label, plot.yAxisFlags | ImPlotAxisFlags_NoGridLines | ImPlotAxisFlags_Opposite);
                }

                for (auto& plotItem : plot.plotItems)
                {
                    auto& pinData = _pinData.at(plotItem.pinIndex);
                    auto& plotData = pinData.plotData.at(plotItem.dataIndex);

                    if (plotData.hasData
                        && (plotItem.axis == ImAxis_Y1
                            || (plotItem.axis == ImAxis_Y2 && (plot.plotFlags & ImPlotFlags_YAxis2))
                            || (plotItem.axis == ImAxis_Y3 && (plot.plotFlags & ImPlotFlags_YAxis3))))
                    {
                        // Lock the buffer so no data can be inserted till plotting finishes
                        std::scoped_lock<std::mutex> guard(pinData.mutex);

                        ImPlot::SetAxis(plotItem.axis);

                        // Style options
                        if (plotItem.style.legendName.empty())
                        {
                            plotItem.style.legendName = fmt::format("{} ({})", plotData.displayName, inputPins.at(plotItem.pinIndex).name);
                        }
                        if (plotItem.style.lineType == PlotInfo::PlotItem::Style::LineType::Line)
                        {
                            ImPlot::SetNextLineStyle(ImPlot::IsColorAuto(plotItem.style.color) ? ImPlot::GetColormapColor(static_cast<int>(plotElementIdx)) : plotItem.style.color,
                                                     plotItem.style.thickness);
                        }
                        if (plotItem.style.lineType == PlotInfo::PlotItem::Style::LineType::Scatter || plotItem.style.markers)
                        {
                            ImPlot::SetNextMarkerStyle(plotItem.style.markerStyle,
                                                       plotItem.style.markerSize,
                                                       ImPlot::IsColorAuto(plotItem.style.markerFillColor) ? ImPlot::GetColormapColor(static_cast<int>(plotElementIdx)) : plotItem.style.markerFillColor,
                                                       plotItem.style.markerWeight,
                                                       ImPlot::IsColorAuto(plotItem.style.markerOutlineColor) ? ImPlot::GetColormapColor(static_cast<int>(plotElementIdx)) : plotItem.style.markerOutlineColor);
                        }

                        std::string plotName = fmt::format("{}##{} - {} - {}", plotItem.style.legendName, size_t(id), plotItem.pinIndex + 1, plotData.displayName);

                        auto stride = plotItem.style.stride ? plotItem.style.stride
                                                            : pinData.stride;
                        auto dataPointCount = static_cast<int>(std::ceil(static_cast<double>(plotData.buffer.size())
                                                                         / static_cast<double>(stride)));

                        // Plot the data
                        if (plotItem.style.lineType == PlotInfo::PlotItem::Style::LineType::Line)
                        {
                            ImPlot::PlotLine(plotName.c_str(),
                                             pinData.plotData.at(plot.selectedXdata.at(plotItem.pinIndex)).buffer.data(),
                                             plotData.buffer.data(),
                                             dataPointCount,
                                             ImPlotLineFlags_None,
                                             static_cast<int>(std::ceil(static_cast<double>(plotData.buffer.offset()) / static_cast<double>(stride))),
                                             stride * static_cast<int>(sizeof(double)));
                        }
                        else if (plotItem.style.lineType == PlotInfo::PlotItem::Style::LineType::Scatter)
                        {
                            ImPlot::PlotScatter(plotName.c_str(),
                                                pinData.plotData.at(plot.selectedXdata.at(plotItem.pinIndex)).buffer.data(),
                                                plotData.buffer.data(),
                                                dataPointCount,
<<<<<<< HEAD
                                                ImPlotScatterFlags_None,
=======
                                                ImPlotLineFlags_None,
>>>>>>> 80800a35
                                                static_cast<int>(std::ceil(static_cast<double>(plotData.buffer.offset()) / static_cast<double>(stride))),
                                                stride * static_cast<int>(sizeof(double)));
                        }

                        // allow legend item labels to be DND sources
                        if (ImPlot::BeginDragDropSourceItem(plotName.c_str()))
                        {
                            // Data is copied into heap inside the drag and drop
                            auto pinAndDataIndex = std::make_pair(plotItem.pinIndex, plotItem.dataIndex);
                            ImGui::SetDragDropPayload(fmt::format("DND PlotItem {} - {}", size_t(id), plotIdx).c_str(), &pinAndDataIndex, sizeof(pinAndDataIndex));
                            ImGui::TextUnformatted(plotData.displayName.c_str());
                            ImPlot::EndDragDropSource();
                        }

                        // Legend item context menu (right click on legend item)
                        if (ImPlot::BeginLegendPopup(plotName.c_str()))
                        {
                            ImGui::TextUnformatted(fmt::format("Pin {} - {}: {}", plotItem.pinIndex + 1, pinData.dataIdentifier, plotData.displayName).c_str());
                            ImGui::Separator();

                            if (plotItem.style.legendNameGui.empty())
                            {
                                plotItem.style.legendNameGui = plotItem.style.legendName;
                            }
                            ImGui::InputText("Legend name", &plotItem.style.legendNameGui);
                            if (plotItem.style.legendNameGui != plotItem.style.legendName && !ImGui::IsItemActive())
                            {
                                plotItem.style.legendName = plotItem.style.legendNameGui;
                                flow::ApplyChanges();
                                LOG_DEBUG("{}: Legend changed to {}", nameId(), plotItem.style.legendName);
                            }

                            if (ImGui::InputInt("Stride", &plotItem.style.stride))
                            {
                                if (plotItem.style.stride < 0)
                                {
                                    plotItem.style.stride = 0;
                                }
                                if (plotItem.style.stride > static_cast<int>(plotData.buffer.size()) - 1)
                                {
                                    plotItem.style.stride = static_cast<int>(plotData.buffer.size()) - 1;
                                }
                                flow::ApplyChanges();
                                LOG_DEBUG("{}: Stride changed to {}", nameId(), plotItem.style.stride);
                            }

                            if (ImGui::Combo("Style", reinterpret_cast<int*>(&plotItem.style.lineType),
                                             "Scatter\0Line\0\0"))
                            {
                                flow::ApplyChanges();
                            }
                            if (plotItem.style.lineType == PlotInfo::PlotItem::Style::LineType::Line)
                            {
                                bool isColorAuto = ImPlot::IsColorAuto(plotItem.style.color);
                                auto col = isColorAuto ? ImPlot::GetColormapColor(static_cast<int>(plotElementIdx)) : plotItem.style.color;
                                if (ImGui::ColorEdit4("Line Color", &col.x))
                                {
                                    plotItem.style.color = col;
                                    flow::ApplyChanges();
                                }
                                if (!isColorAuto)
                                {
                                    ImGui::SameLine();
                                    if (ImGui::Button("Auto##Line Color"))
                                    {
                                        plotItem.style.color = IMPLOT_AUTO_COL;
                                    }
                                }
                                if (ImGui::DragFloat("Line Thickness", &plotItem.style.thickness, 0.1F, 0.0F, 8.0F, "%.2f px"))
                                {
                                    flow::ApplyChanges();
                                }
                                if (ImGui::Checkbox("Markers", &plotItem.style.markers))
                                {
                                    flow::ApplyChanges();
                                }
                            }
                            if (plotItem.style.lineType == PlotInfo::PlotItem::Style::LineType::Scatter || plotItem.style.markers)
                            {
                                if (ImGui::Combo("Marker Style", &plotItem.style.markerStyle,
                                                 "Circle\0Square\0Diamond\0Up\0Down\0Left\0Right\0Cross\0Plus\0Asterisk\0\0"))
                                {
                                    flow::ApplyChanges();
                                }
                                if (ImGui::DragFloat("Marker Size", &plotItem.style.markerSize, 0.1F, 1.0F, 10.0F, "%.2f px"))
                                {
                                    flow::ApplyChanges();
                                }
                                if (ImGui::DragFloat("Marker Weight", &plotItem.style.markerWeight, 0.05F, 0.5F, 3.0F, "%.2f px"))
                                {
                                    flow::ApplyChanges();
                                }
                                bool isColorAuto = ImPlot::IsColorAuto(plotItem.style.markerFillColor);
                                auto col = isColorAuto ? ImPlot::GetColormapColor(static_cast<int>(plotElementIdx)) : plotItem.style.markerFillColor;
                                if (ImGui::ColorEdit4("Marker Fill Color", &col.x))
                                {
                                    plotItem.style.markerFillColor = col;
                                    flow::ApplyChanges();
                                }
                                if (!isColorAuto)
                                {
                                    ImGui::SameLine();
                                    if (ImGui::Button("Auto##Marker Fill Color"))
                                    {
                                        plotItem.style.markerFillColor = IMPLOT_AUTO_COL;
                                    }
                                }

                                isColorAuto = ImPlot::IsColorAuto(plotItem.style.markerOutlineColor);
                                col = isColorAuto ? ImPlot::GetColormapColor(static_cast<int>(plotElementIdx)) : plotItem.style.markerOutlineColor;
                                if (ImGui::ColorEdit4("Marker Outline Color", &col.x))
                                {
                                    plotItem.style.markerOutlineColor = col;
                                    flow::ApplyChanges();
                                }
                                if (!isColorAuto)
                                {
                                    ImGui::SameLine();
                                    if (ImGui::Button("Auto##Marker Outline Color"))
                                    {
                                        plotItem.style.markerOutlineColor = IMPLOT_AUTO_COL;
                                    }
                                }
                            }
                            ImPlot::EndLegendPopup();
                        }

                        plotElementIdx++;
                    }
                }

                auto addDragDropPlotToAxis = [this, plotIdx, &plot](ImAxis dragDropAxis) {
                    if (const ImGuiPayload* payloadData = ImGui::AcceptDragDropPayload(fmt::format("DND PlotItem {} - {}", size_t(id), plotIdx).c_str()))
                    {
                        auto [pinIndex, dataIndex] = *static_cast<std::pair<size_t, size_t>*>(payloadData->Data);

                        auto iter = std::find(plot.plotItems.begin(), plot.plotItems.end(), PlotInfo::PlotItem{ pinIndex, dataIndex });
                        if (iter != plot.plotItems.end()) // Item gets dragged from one axis to another
                        {
                            iter->axis = dragDropAxis;
                        }
                        else
                        {
                            plot.plotItems.emplace_back(pinIndex, dataIndex, dragDropAxis);
                        }
                        flow::ApplyChanges();
                    }
                };

                // allow the main plot area to be a DND target
                if (ImPlot::BeginDragDropTargetPlot())
                {
                    addDragDropPlotToAxis(ImAxis_Y1);
                    ImPlot::EndDragDropTarget();
                }
                // allow each y-axis to be a DND target
                for (ImAxis y = ImAxis_Y1; y <= ImAxis_Y3; ++y)
                {
                    if ((y == ImAxis_Y2 && !(plot.plotFlags & ImPlotFlags_YAxis2))
                        || (y == ImAxis_Y3 && !(plot.plotFlags & ImPlotFlags_YAxis3)))
                    {
                        continue;
                    }
                    if (ImPlot::BeginDragDropTargetAxis(y))
                    {
                        addDragDropPlotToAxis(y);
                        ImPlot::EndDragDropTarget();
                    }
                }

                ImPlot::EndPlot();
            }
        }

        if (_dragAndDropHeaderIndex >= 0
            && plotIdx != static_cast<size_t>(_dragAndDropHeaderIndex - 1)
            && plotIdx != static_cast<size_t>(_dragAndDropHeaderIndex))
        {
            showDragDropTargetHeader(plotIdx + 1);
        }
    }

    if (!dragAndDropHeaderStillInProgress)
    {
        _dragAndDropHeaderIndex = -1;
    }

    ImGui::Separator();
    if (ImGui::Button(fmt::format("Add Plot##{}", size_t(id)).c_str()))
    {
        ++_nPlots;
        LOG_DEBUG("{}: # Plots changed to {}", nameId(), _nPlots);
        flow::ApplyChanges();
        updateNumberOfPlots();
    }
}

[[nodiscard]] json NAV::Plot::save() const
{
    LOG_TRACE("{}: called", nameId());

    json j;

    j["nInputPins"] = _nInputPins;
    j["nPlots"] = _nPlots;
    j["pinData"] = _pinData;
    j["plots"] = _plots;
    j["overridePositionStartValues"] = _overridePositionStartValues;
    if (_overridePositionStartValues)
    {
        j["startValue_North"] = _originLatitude;
        j["startValue_East"] = _originLongitude;
    }

    return j;
}

void NAV::Plot::restore(json const& j)
{
    LOG_TRACE("{}: called", nameId());

    if (j.contains("nInputPins"))
    {
        j.at("nInputPins").get_to(_nInputPins);
        updateNumberOfInputPins();
    }
    if (j.contains("nPlots"))
    {
        j.at("nPlots").get_to(_nPlots);
        updateNumberOfPlots();
    }
    if (j.contains("pinData"))
    {
        j.at("pinData").get_to(_pinData);

        for (size_t inputPinIndex = 0; inputPinIndex < inputPins.size(); inputPinIndex++)
        {
            switch (_pinData.at(inputPinIndex).pinType)
            {
            case PinData::PinType::Flow:
                inputPins.at(inputPinIndex).type = Pin::Type::Flow;
                inputPins.at(inputPinIndex).dataIdentifier = _dataIdentifier;
                inputPins.at(inputPinIndex).callback = static_cast<InputPin::FlowFirableCallbackFunc>(&Plot::plotData);
                break;
            case Plot::PinData::PinType::Bool:
                inputPins.at(inputPinIndex).type = Pin::Type::Bool;
                inputPins.at(inputPinIndex).dataIdentifier.clear();
                inputPins.at(inputPinIndex).callback = static_cast<InputPin::DataChangedNotifyFunc>(&Plot::plotBoolean);
                break;
            case Plot::PinData::PinType::Int:
                inputPins.at(inputPinIndex).type = Pin::Type::Int;
                inputPins.at(inputPinIndex).dataIdentifier.clear();
                inputPins.at(inputPinIndex).callback = static_cast<InputPin::DataChangedNotifyFunc>(&Plot::plotInteger);
                break;
            case Plot::PinData::PinType::Float:
                inputPins.at(inputPinIndex).type = Pin::Type::Float;
                inputPins.at(inputPinIndex).dataIdentifier.clear();
                inputPins.at(inputPinIndex).callback = static_cast<InputPin::DataChangedNotifyFunc>(&Plot::plotFloat);
                break;
            case Plot::PinData::PinType::Matrix:
                inputPins.at(inputPinIndex).type = Pin::Type::Matrix;
                inputPins.at(inputPinIndex).dataIdentifier = { "Eigen::MatrixXd", "Eigen::VectorXd" };
                inputPins.at(inputPinIndex).callback = static_cast<InputPin::DataChangedNotifyFunc>(&Plot::plotMatrix);
                break;
            default:
                break;
            }
        }
    }
    if (j.contains("plots"))
    {
        j.at("plots").get_to(_plots);
    }
    if (j.contains("overridePositionStartValues"))
    {
        j.at("overridePositionStartValues").get_to(_overridePositionStartValues);
    }
    if (_overridePositionStartValues)
    {
        if (j.contains("startValue_North"))
        {
            j.at("startValue_North").get_to(_originLatitude);
        }
        if (j.contains("startValue_East"))
        {
            j.at("startValue_East").get_to(_originLongitude);
        }
    }
}

bool NAV::Plot::initialize()
{
    LOG_TRACE("{}: called", nameId());

    _startTime.reset();
    if (!_overridePositionStartValues)
    {
        _originLatitude = std::nan("");
        _originLongitude = std::nan("");
    }

    for (auto& pinData : _pinData)
    {
        std::scoped_lock<std::mutex> guard(pinData.mutex); // Lock the buffer for multithreaded access

        for (auto& plotData : pinData.plotData)
        {
            plotData.hasData = false;
            plotData.buffer.clear();
        }
    }

    return true;
}

void NAV::Plot::deinitialize()
{
    LOG_TRACE("{}: called", nameId());
}

void NAV::Plot::afterCreateLink(OutputPin& startPin, InputPin& endPin)
{
    LOG_TRACE("{}: called for {} ==> {}", nameId(), size_t(startPin.id), size_t(endPin.id));

    size_t pinIndex = inputPinIndexFromId(endPin.id);

    for (auto& plotData : _pinData.at(pinIndex).plotData) // Mark all plot data for deletion
    {
        plotData.markedForDelete = true;
    }

    size_t i = 0;

    if (inputPins.at(pinIndex).type == Pin::Type::Flow)
    {
        if (startPin.dataIdentifier.size() > 1)
        {
            // Happens if connected Node supports multiple output values which can be chosen, but the node did not load yet.
            // But it will and then recreate the link
            return;
        }
        if (_pinData.at(pinIndex).dataIdentifier != startPin.dataIdentifier.front())
        {
            _pinData.at(pinIndex).plotData.clear();
            for (auto& plot : _plots)
            {
                while (true)
                {
                    auto plotItemIter = std::find_if(plot.plotItems.begin(), plot.plotItems.end(),
                                                     [pinIndex](const PlotInfo::PlotItem& plotItem) { return plotItem.pinIndex == pinIndex; });
                    if (plotItemIter != plot.plotItems.end())
                    {
                        plot.plotItems.erase(plotItemIter);
                    }
                    else
                    {
                        break;
                    }
                }
            }
        }

        _pinData.at(pinIndex).dataIdentifier = startPin.dataIdentifier.front();

        if (startPin.dataIdentifier.front() == Pos::type())
        {
            // NodeData
            _pinData.at(pinIndex).addPlotDataItem(i++, "Time [s]");
            _pinData.at(pinIndex).addPlotDataItem(i++, "GPS time of week [s]");
            // Pos
            _pinData.at(pinIndex).addPlotDataItem(i++, "Latitude [deg]");
            _pinData.at(pinIndex).addPlotDataItem(i++, "Longitude [deg]");
            _pinData.at(pinIndex).addPlotDataItem(i++, "Altitude [m]");
            _pinData.at(pinIndex).addPlotDataItem(i++, "North/South [m]");
            _pinData.at(pinIndex).addPlotDataItem(i++, "East/West [m]");
            _pinData.at(pinIndex).addPlotDataItem(i++, "X-ECEF [m]");
            _pinData.at(pinIndex).addPlotDataItem(i++, "Y-ECEF [m]");
            _pinData.at(pinIndex).addPlotDataItem(i++, "Z-ECEF [m]");
        }
        else if (startPin.dataIdentifier.front() == PosVel::type())
        {
            // NodeData
            _pinData.at(pinIndex).addPlotDataItem(i++, "Time [s]");
            _pinData.at(pinIndex).addPlotDataItem(i++, "GPS time of week [s]");
            // PosVel
            _pinData.at(pinIndex).addPlotDataItem(i++, "Latitude [deg]");
            _pinData.at(pinIndex).addPlotDataItem(i++, "Longitude [deg]");
            _pinData.at(pinIndex).addPlotDataItem(i++, "Altitude [m]");
            _pinData.at(pinIndex).addPlotDataItem(i++, "North/South [m]");
            _pinData.at(pinIndex).addPlotDataItem(i++, "East/West [m]");
            _pinData.at(pinIndex).addPlotDataItem(i++, "X-ECEF [m]");
            _pinData.at(pinIndex).addPlotDataItem(i++, "Y-ECEF [m]");
            _pinData.at(pinIndex).addPlotDataItem(i++, "Z-ECEF [m]");
            _pinData.at(pinIndex).addPlotDataItem(i++, "X velocity ECEF [m/s]");
            _pinData.at(pinIndex).addPlotDataItem(i++, "Y velocity ECEF [m/s]");
            _pinData.at(pinIndex).addPlotDataItem(i++, "Z velocity ECEF [m/s]");
            _pinData.at(pinIndex).addPlotDataItem(i++, "North velocity [m/s]");
            _pinData.at(pinIndex).addPlotDataItem(i++, "East velocity [m/s]");
            _pinData.at(pinIndex).addPlotDataItem(i++, "Down velocity [m/s]");
        }
        else if (startPin.dataIdentifier.front() == PosVelAtt::type()
                 || startPin.dataIdentifier.front() == InertialNavSol::type())
        {
            // NodeData
            _pinData.at(pinIndex).addPlotDataItem(i++, "Time [s]");
            _pinData.at(pinIndex).addPlotDataItem(i++, "GPS time of week [s]");
            // PosVelAtt
            _pinData.at(pinIndex).addPlotDataItem(i++, "Latitude [deg]");
            _pinData.at(pinIndex).addPlotDataItem(i++, "Longitude [deg]");
            _pinData.at(pinIndex).addPlotDataItem(i++, "Altitude [m]");
            _pinData.at(pinIndex).addPlotDataItem(i++, "North/South [m]");
            _pinData.at(pinIndex).addPlotDataItem(i++, "East/West [m]");
            _pinData.at(pinIndex).addPlotDataItem(i++, "X-ECEF [m]");
            _pinData.at(pinIndex).addPlotDataItem(i++, "Y-ECEF [m]");
            _pinData.at(pinIndex).addPlotDataItem(i++, "Z-ECEF [m]");
            _pinData.at(pinIndex).addPlotDataItem(i++, "X velocity ECEF [m/s]");
            _pinData.at(pinIndex).addPlotDataItem(i++, "Y velocity ECEF [m/s]");
            _pinData.at(pinIndex).addPlotDataItem(i++, "Z velocity ECEF [m/s]");
            _pinData.at(pinIndex).addPlotDataItem(i++, "North velocity [m/s]");
            _pinData.at(pinIndex).addPlotDataItem(i++, "East velocity [m/s]");
            _pinData.at(pinIndex).addPlotDataItem(i++, "Down velocity [m/s]");
            _pinData.at(pinIndex).addPlotDataItem(i++, "Roll [deg]");
            _pinData.at(pinIndex).addPlotDataItem(i++, "Pitch [deg]");
            _pinData.at(pinIndex).addPlotDataItem(i++, "Yaw [deg]");
            _pinData.at(pinIndex).addPlotDataItem(i++, "Quaternion::w");
            _pinData.at(pinIndex).addPlotDataItem(i++, "Quaternion::x");
            _pinData.at(pinIndex).addPlotDataItem(i++, "Quaternion::y");
            _pinData.at(pinIndex).addPlotDataItem(i++, "Quaternion::z");
        }
        else if (startPin.dataIdentifier.front() == LcKfInsGnssErrors::type())
        {
            // NodeData
            _pinData.at(pinIndex).addPlotDataItem(i++, "Time [s]");
            _pinData.at(pinIndex).addPlotDataItem(i++, "GPS time of week [s]");
            // PVAError
            _pinData.at(pinIndex).addPlotDataItem(i++, "Roll error [deg]");
            _pinData.at(pinIndex).addPlotDataItem(i++, "Pitch error [deg]");
            _pinData.at(pinIndex).addPlotDataItem(i++, "Yaw error [deg]");
            _pinData.at(pinIndex).addPlotDataItem(i++, "North velocity error [m/s]");
            _pinData.at(pinIndex).addPlotDataItem(i++, "East velocity error [m/s]");
            _pinData.at(pinIndex).addPlotDataItem(i++, "Down velocity error [m/s]");
            _pinData.at(pinIndex).addPlotDataItem(i++, "Latitude error [deg]");
            _pinData.at(pinIndex).addPlotDataItem(i++, "Longitude error [deg]");
            _pinData.at(pinIndex).addPlotDataItem(i++, "Altitude error [m]");
            _pinData.at(pinIndex).addPlotDataItem(i++, "Alpha_eb [deg]");
            _pinData.at(pinIndex).addPlotDataItem(i++, "Beta_eb [deg]");
            _pinData.at(pinIndex).addPlotDataItem(i++, "Gamma_eb [deg]");
            _pinData.at(pinIndex).addPlotDataItem(i++, "ECEF X velocity error [m/s]");
            _pinData.at(pinIndex).addPlotDataItem(i++, "ECEF Y velocity error [m/s]");
            _pinData.at(pinIndex).addPlotDataItem(i++, "ECEF Z velocity error [m/s]");
            _pinData.at(pinIndex).addPlotDataItem(i++, "ECEF X error [m]");
            _pinData.at(pinIndex).addPlotDataItem(i++, "ECEF Y error [m]");
            _pinData.at(pinIndex).addPlotDataItem(i++, "ECEF Z error [m]");
            // ImuBiases
            _pinData.at(pinIndex).addPlotDataItem(i++, "Accelerometer bias b_X accumulated [m/s^2]");
            _pinData.at(pinIndex).addPlotDataItem(i++, "Accelerometer bias b_Y accumulated [m/s^2]");
            _pinData.at(pinIndex).addPlotDataItem(i++, "Accelerometer bias b_Z accumulated [m/s^2]");
            _pinData.at(pinIndex).addPlotDataItem(i++, "Gyroscope bias b_X accumulated [rad/s]");
            _pinData.at(pinIndex).addPlotDataItem(i++, "Gyroscope bias b_Y accumulated [rad/s]");
            _pinData.at(pinIndex).addPlotDataItem(i++, "Gyroscope bias b_Z accumulated [rad/s]");
        }
        else if (startPin.dataIdentifier.front() == RtkSolution::type())
        {
            // NodeData
            _pinData.at(pinIndex).addPlotDataItem(i++, "Time [s]");
            _pinData.at(pinIndex).addPlotDataItem(i++, "GPS time of week [s]");
            // PosVel
            _pinData.at(pinIndex).addPlotDataItem(i++, "Latitude [deg]");
            _pinData.at(pinIndex).addPlotDataItem(i++, "Longitude [deg]");
            _pinData.at(pinIndex).addPlotDataItem(i++, "Altitude [m]");
            _pinData.at(pinIndex).addPlotDataItem(i++, "North/South [m]");
            _pinData.at(pinIndex).addPlotDataItem(i++, "East/West [m]");
            _pinData.at(pinIndex).addPlotDataItem(i++, "X-ECEF [m]");
            _pinData.at(pinIndex).addPlotDataItem(i++, "Y-ECEF [m]");
            _pinData.at(pinIndex).addPlotDataItem(i++, "Z-ECEF [m]");
            _pinData.at(pinIndex).addPlotDataItem(i++, "X velocity ECEF [m/s]");
            _pinData.at(pinIndex).addPlotDataItem(i++, "Y velocity ECEF [m/s]");
            _pinData.at(pinIndex).addPlotDataItem(i++, "Z velocity ECEF [m/s]");
            _pinData.at(pinIndex).addPlotDataItem(i++, "North velocity [m/s]");
            _pinData.at(pinIndex).addPlotDataItem(i++, "East velocity [m/s]");
            _pinData.at(pinIndex).addPlotDataItem(i++, "Down velocity [m/s]");
            // RtkSolution
            _pinData.at(pinIndex).addPlotDataItem(i++, "Solution Type");
        }
        else if (startPin.dataIdentifier.front() == SppSolution::type())
        {
            // NodeData
            _pinData.at(pinIndex).addPlotDataItem(i++, "Time [s]");
            _pinData.at(pinIndex).addPlotDataItem(i++, "GPS time of week [s]");
            // PosVel
            _pinData.at(pinIndex).addPlotDataItem(i++, "Latitude [deg]");
            _pinData.at(pinIndex).addPlotDataItem(i++, "Longitude [deg]");
            _pinData.at(pinIndex).addPlotDataItem(i++, "Altitude [m]");
            _pinData.at(pinIndex).addPlotDataItem(i++, "North/South [m]");
            _pinData.at(pinIndex).addPlotDataItem(i++, "East/West [m]");
            _pinData.at(pinIndex).addPlotDataItem(i++, "X-ECEF [m]");
            _pinData.at(pinIndex).addPlotDataItem(i++, "Y-ECEF [m]");
            _pinData.at(pinIndex).addPlotDataItem(i++, "Z-ECEF [m]");
            _pinData.at(pinIndex).addPlotDataItem(i++, "X velocity ECEF [m/s]");
            _pinData.at(pinIndex).addPlotDataItem(i++, "Y velocity ECEF [m/s]");
            _pinData.at(pinIndex).addPlotDataItem(i++, "Z velocity ECEF [m/s]");
            _pinData.at(pinIndex).addPlotDataItem(i++, "North velocity [m/s]");
            _pinData.at(pinIndex).addPlotDataItem(i++, "East velocity [m/s]");
            _pinData.at(pinIndex).addPlotDataItem(i++, "Down velocity [m/s]");
            // SppSolution
            _pinData.at(pinIndex).addPlotDataItem(i++, "Number satellites (pos)");
            _pinData.at(pinIndex).addPlotDataItem(i++, "Number satellites (vel)");
            _pinData.at(pinIndex).addPlotDataItem(i++, "Receiver clock bias [s]");
            _pinData.at(pinIndex).addPlotDataItem(i++, "Receiver clock drift [s/s]");
            _pinData.at(pinIndex).addPlotDataItem(i++, "X-ECEF StDev [m]");
            _pinData.at(pinIndex).addPlotDataItem(i++, "Y-ECEF StDev [m]");
            _pinData.at(pinIndex).addPlotDataItem(i++, "Z-ECEF StDev [m]");
            _pinData.at(pinIndex).addPlotDataItem(i++, "XY-ECEF StDev [m]");
            _pinData.at(pinIndex).addPlotDataItem(i++, "XZ-ECEF StDev [m]");
            _pinData.at(pinIndex).addPlotDataItem(i++, "YZ-ECEF StDev [m]");
            _pinData.at(pinIndex).addPlotDataItem(i++, "North StDev [m]");
            _pinData.at(pinIndex).addPlotDataItem(i++, "East StDev [m]");
            _pinData.at(pinIndex).addPlotDataItem(i++, "Down StDev [m]");
            _pinData.at(pinIndex).addPlotDataItem(i++, "NE-ECEF StDev [m]");
            _pinData.at(pinIndex).addPlotDataItem(i++, "ND-ECEF StDev [m]");
            _pinData.at(pinIndex).addPlotDataItem(i++, "ED-ECEF StDev [m]");
            _pinData.at(pinIndex).addPlotDataItem(i++, "X velocity ECEF StDev [m/s]");
            _pinData.at(pinIndex).addPlotDataItem(i++, "Y velocity ECEF StDev [m/s]");
            _pinData.at(pinIndex).addPlotDataItem(i++, "Z velocity ECEF StDev [m/s]");
            _pinData.at(pinIndex).addPlotDataItem(i++, "XY velocity StDev [m]");
            _pinData.at(pinIndex).addPlotDataItem(i++, "XZ velocity StDev [m]");
            _pinData.at(pinIndex).addPlotDataItem(i++, "YZ velocity StDev [m]");
            _pinData.at(pinIndex).addPlotDataItem(i++, "North velocity StDev [m/s]");
            _pinData.at(pinIndex).addPlotDataItem(i++, "East velocity StDev [m/s]");
            _pinData.at(pinIndex).addPlotDataItem(i++, "Down velocity StDev [m/s]");
            _pinData.at(pinIndex).addPlotDataItem(i++, "NE velocity StDev [m]");
            _pinData.at(pinIndex).addPlotDataItem(i++, "ND velocity StDev [m]");
            _pinData.at(pinIndex).addPlotDataItem(i++, "ED velocity StDev [m]");
            _pinData.at(pinIndex).addPlotDataItem(i++, "Receiver clock bias StDev [s]");
            _pinData.at(pinIndex).addPlotDataItem(i++, "Receiver clock drift StDev [s/s]");
            _pinData.at(pinIndex).addPlotDataItem(i++, "System time reference system");
            _pinData.at(pinIndex).addPlotDataItem(i++, "GPS system time difference [s]");
            _pinData.at(pinIndex).addPlotDataItem(i++, "GAL system time difference [s]");
            _pinData.at(pinIndex).addPlotDataItem(i++, "GLO system time difference [s]");
            _pinData.at(pinIndex).addPlotDataItem(i++, "BDS system time difference [s]");
            _pinData.at(pinIndex).addPlotDataItem(i++, "QZSS system time difference [s]");
            _pinData.at(pinIndex).addPlotDataItem(i++, "IRNSS system time difference [s]");
            _pinData.at(pinIndex).addPlotDataItem(i++, "SBAS system time difference [s]");
            _pinData.at(pinIndex).addPlotDataItem(i++, "GPS system time drift difference [s/s]");
            _pinData.at(pinIndex).addPlotDataItem(i++, "GAL system time drift difference [s/s]");
            _pinData.at(pinIndex).addPlotDataItem(i++, "GLO system time drift difference [s/s]");
            _pinData.at(pinIndex).addPlotDataItem(i++, "BDS system time drift difference [s/s]");
            _pinData.at(pinIndex).addPlotDataItem(i++, "QZSS system time drift difference [s/s]");
            _pinData.at(pinIndex).addPlotDataItem(i++, "IRNSS system time drift difference [s/s]");
            _pinData.at(pinIndex).addPlotDataItem(i++, "SBAS system time drift difference [s/s]");
            _pinData.at(pinIndex).addPlotDataItem(i++, "GPS system time difference StDev [s]");
            _pinData.at(pinIndex).addPlotDataItem(i++, "GAL system time difference StDev [s]");
            _pinData.at(pinIndex).addPlotDataItem(i++, "GLO system time difference StDev [s]");
            _pinData.at(pinIndex).addPlotDataItem(i++, "BDS system time difference StDev [s]");
            _pinData.at(pinIndex).addPlotDataItem(i++, "QZSS system time difference StDev [s]");
            _pinData.at(pinIndex).addPlotDataItem(i++, "IRNSS system time difference StDev [s]");
            _pinData.at(pinIndex).addPlotDataItem(i++, "SBAS system time difference StDev [s]");
            _pinData.at(pinIndex).addPlotDataItem(i++, "GPS system time drift difference StDev [s/s]");
            _pinData.at(pinIndex).addPlotDataItem(i++, "GAL system time drift difference StDev [s/s]");
            _pinData.at(pinIndex).addPlotDataItem(i++, "GLO system time drift difference StDev [s/s]");
            _pinData.at(pinIndex).addPlotDataItem(i++, "BDS system time drift difference StDev [s/s]");
            _pinData.at(pinIndex).addPlotDataItem(i++, "QZSS system time drift difference StDev [s/s]");
            _pinData.at(pinIndex).addPlotDataItem(i++, "IRNSS system time drift difference StDev [s/s]");
            _pinData.at(pinIndex).addPlotDataItem(i++, "SBAS system time drift difference StDev [s/s]");
        }
        else if (startPin.dataIdentifier.front() == RtklibPosObs::type())
        {
            // NodeData
            _pinData.at(pinIndex).addPlotDataItem(i++, "Time [s]");
            _pinData.at(pinIndex).addPlotDataItem(i++, "GPS time of week [s]");
            // RtklibPosObs
            _pinData.at(pinIndex).addPlotDataItem(i++, "X-ECEF [m]");
            _pinData.at(pinIndex).addPlotDataItem(i++, "Y-ECEF [m]");
            _pinData.at(pinIndex).addPlotDataItem(i++, "Z-ECEF [m]");
            _pinData.at(pinIndex).addPlotDataItem(i++, "Latitude [deg]");
            _pinData.at(pinIndex).addPlotDataItem(i++, "Longitude [deg]");
            _pinData.at(pinIndex).addPlotDataItem(i++, "Altitude [m]");
            _pinData.at(pinIndex).addPlotDataItem(i++, "North/South [m]");
            _pinData.at(pinIndex).addPlotDataItem(i++, "East/West [m]");
            _pinData.at(pinIndex).addPlotDataItem(i++, "Q [-]");
            _pinData.at(pinIndex).addPlotDataItem(i++, "ns [-]");
            _pinData.at(pinIndex).addPlotDataItem(i++, "sdx [m]");
            _pinData.at(pinIndex).addPlotDataItem(i++, "sdy [m]");
            _pinData.at(pinIndex).addPlotDataItem(i++, "sdz [m]");
            _pinData.at(pinIndex).addPlotDataItem(i++, "sdn [m]");
            _pinData.at(pinIndex).addPlotDataItem(i++, "sde [m]");
            _pinData.at(pinIndex).addPlotDataItem(i++, "sdd [m]");
            _pinData.at(pinIndex).addPlotDataItem(i++, "sdxy [m]");
            _pinData.at(pinIndex).addPlotDataItem(i++, "sdyz [m]");
            _pinData.at(pinIndex).addPlotDataItem(i++, "sdzx [m]");
            _pinData.at(pinIndex).addPlotDataItem(i++, "sdne [m]");
            _pinData.at(pinIndex).addPlotDataItem(i++, "sded [m]");
            _pinData.at(pinIndex).addPlotDataItem(i++, "sddn [m]");
            _pinData.at(pinIndex).addPlotDataItem(i++, "age [s]");
            _pinData.at(pinIndex).addPlotDataItem(i++, "ratio [-]");
            _pinData.at(pinIndex).addPlotDataItem(i++, "Velocity ECEF X [m/s]");
            _pinData.at(pinIndex).addPlotDataItem(i++, "Velocity ECEF Y [m/s]");
            _pinData.at(pinIndex).addPlotDataItem(i++, "Velocity ECEF Z [m/s]");
            _pinData.at(pinIndex).addPlotDataItem(i++, "Velocity North [m/s]");
            _pinData.at(pinIndex).addPlotDataItem(i++, "Velocity East [m/s]");
            _pinData.at(pinIndex).addPlotDataItem(i++, "Velocity Down [m/s]");
            _pinData.at(pinIndex).addPlotDataItem(i++, "sdvn [m/s]");
            _pinData.at(pinIndex).addPlotDataItem(i++, "sdve [m/s]");
            _pinData.at(pinIndex).addPlotDataItem(i++, "sdvd [m/s]");
            _pinData.at(pinIndex).addPlotDataItem(i++, "sdvne [m/s]");
            _pinData.at(pinIndex).addPlotDataItem(i++, "sdved [m/s]");
            _pinData.at(pinIndex).addPlotDataItem(i++, "sdvdn [m/s]");
            _pinData.at(pinIndex).addPlotDataItem(i++, "sdvx [m/s]");
            _pinData.at(pinIndex).addPlotDataItem(i++, "sdvy [m/s]");
            _pinData.at(pinIndex).addPlotDataItem(i++, "sdvz [m/s]");
            _pinData.at(pinIndex).addPlotDataItem(i++, "sdvxy [m/s]");
            _pinData.at(pinIndex).addPlotDataItem(i++, "sdvyz [m/s]");
            _pinData.at(pinIndex).addPlotDataItem(i++, "sdvzx [m/s]");
        }
        else if (startPin.dataIdentifier.front() == UbloxObs::type())
        {
            // NodeData
            _pinData.at(pinIndex).addPlotDataItem(i++, "Time [s]");
            _pinData.at(pinIndex).addPlotDataItem(i++, "GPS time of week [s]");
            // UbloxObs
            _pinData.at(pinIndex).addPlotDataItem(i++, "X-ECEF [m]");
            _pinData.at(pinIndex).addPlotDataItem(i++, "Y-ECEF [m]");
            _pinData.at(pinIndex).addPlotDataItem(i++, "Z-ECEF [m]");
            _pinData.at(pinIndex).addPlotDataItem(i++, "Latitude [deg]");
            _pinData.at(pinIndex).addPlotDataItem(i++, "Longitude [deg]");
            _pinData.at(pinIndex).addPlotDataItem(i++, "Altitude [m]");
            _pinData.at(pinIndex).addPlotDataItem(i++, "North/South [m]");
            _pinData.at(pinIndex).addPlotDataItem(i++, "East/West [m]");
            _pinData.at(pinIndex).addPlotDataItem(i++, "Velocity N [m/s]");
            _pinData.at(pinIndex).addPlotDataItem(i++, "Velocity E [m/s]");
            _pinData.at(pinIndex).addPlotDataItem(i++, "Velocity D [m/s]");
        }
        else if (startPin.dataIdentifier.front() == ImuObs::type())
        {
            // NodeData
            _pinData.at(pinIndex).addPlotDataItem(i++, "Time [s]");
            _pinData.at(pinIndex).addPlotDataItem(i++, "GPS time of week [s]");
            // ImuObs
            _pinData.at(pinIndex).addPlotDataItem(i++, "Time since startup [ns]");
            _pinData.at(pinIndex).addPlotDataItem(i++, "Mag uncomp X [Gauss]");
            _pinData.at(pinIndex).addPlotDataItem(i++, "Mag uncomp Y [Gauss]");
            _pinData.at(pinIndex).addPlotDataItem(i++, "Mag uncomp Z [Gauss]");
            _pinData.at(pinIndex).addPlotDataItem(i++, "Accel uncomp X [m/s^2]");
            _pinData.at(pinIndex).addPlotDataItem(i++, "Accel uncomp Y [m/s^2]");
            _pinData.at(pinIndex).addPlotDataItem(i++, "Accel uncomp Z [m/s^2]");
            _pinData.at(pinIndex).addPlotDataItem(i++, "Gyro uncomp X [rad/s]");
            _pinData.at(pinIndex).addPlotDataItem(i++, "Gyro uncomp Y [rad/s]");
            _pinData.at(pinIndex).addPlotDataItem(i++, "Gyro uncomp Z [rad/s]");
            _pinData.at(pinIndex).addPlotDataItem(i++, "Mag Comp X [Gauss]");
            _pinData.at(pinIndex).addPlotDataItem(i++, "Mag Comp Y [Gauss]");
            _pinData.at(pinIndex).addPlotDataItem(i++, "Mag Comp Z [Gauss]");
            _pinData.at(pinIndex).addPlotDataItem(i++, "Accel Comp X [m/s^2]");
            _pinData.at(pinIndex).addPlotDataItem(i++, "Accel Comp Y [m/s^2]");
            _pinData.at(pinIndex).addPlotDataItem(i++, "Accel Comp Z [m/s^2]");
            _pinData.at(pinIndex).addPlotDataItem(i++, "Gyro Comp X [rad/s]");
            _pinData.at(pinIndex).addPlotDataItem(i++, "Gyro Comp Y [rad/s]");
            _pinData.at(pinIndex).addPlotDataItem(i++, "Gyro Comp Z [rad/s]");
            _pinData.at(pinIndex).addPlotDataItem(i++, "Temperature [°C]");
        }
        else if (startPin.dataIdentifier.front() == KvhObs::type())
        {
            // NodeData
            _pinData.at(pinIndex).addPlotDataItem(i++, "Time [s]");
            _pinData.at(pinIndex).addPlotDataItem(i++, "GPS time of week [s]");
            // ImuObs
            _pinData.at(pinIndex).addPlotDataItem(i++, "Time since startup [ns]");
            _pinData.at(pinIndex).addPlotDataItem(i++, "Mag uncomp X [Gauss]");
            _pinData.at(pinIndex).addPlotDataItem(i++, "Mag uncomp Y [Gauss]");
            _pinData.at(pinIndex).addPlotDataItem(i++, "Mag uncomp Z [Gauss]");
            _pinData.at(pinIndex).addPlotDataItem(i++, "Accel uncomp X [m/s^2]");
            _pinData.at(pinIndex).addPlotDataItem(i++, "Accel uncomp Y [m/s^2]");
            _pinData.at(pinIndex).addPlotDataItem(i++, "Accel uncomp Z [m/s^2]");
            _pinData.at(pinIndex).addPlotDataItem(i++, "Gyro uncomp X [rad/s]");
            _pinData.at(pinIndex).addPlotDataItem(i++, "Gyro uncomp Y [rad/s]");
            _pinData.at(pinIndex).addPlotDataItem(i++, "Gyro uncomp Z [rad/s]");
            _pinData.at(pinIndex).addPlotDataItem(i++, "Mag Comp X [Gauss]");
            _pinData.at(pinIndex).addPlotDataItem(i++, "Mag Comp Y [Gauss]");
            _pinData.at(pinIndex).addPlotDataItem(i++, "Mag Comp Z [Gauss]");
            _pinData.at(pinIndex).addPlotDataItem(i++, "Accel Comp X [m/s^2]");
            _pinData.at(pinIndex).addPlotDataItem(i++, "Accel Comp Y [m/s^2]");
            _pinData.at(pinIndex).addPlotDataItem(i++, "Accel Comp Z [m/s^2]");
            _pinData.at(pinIndex).addPlotDataItem(i++, "Gyro Comp X [rad/s]");
            _pinData.at(pinIndex).addPlotDataItem(i++, "Gyro Comp Y [rad/s]");
            _pinData.at(pinIndex).addPlotDataItem(i++, "Gyro Comp Z [rad/s]");
            _pinData.at(pinIndex).addPlotDataItem(i++, "Temperature [°C]");
            // KvhObs
            _pinData.at(pinIndex).addPlotDataItem(i++, "Status [bits]");
            _pinData.at(pinIndex).addPlotDataItem(i++, "Sequence Number [.]");
        }
        else if (startPin.dataIdentifier.front() == ImuObsWDelta::type())
        {
            // NodeData
            _pinData.at(pinIndex).addPlotDataItem(i++, "Time [s]");
            _pinData.at(pinIndex).addPlotDataItem(i++, "GPS time of week [s]");
            // ImuObs
            _pinData.at(pinIndex).addPlotDataItem(i++, "Time since startup [ns]");
            _pinData.at(pinIndex).addPlotDataItem(i++, "Mag uncomp X [Gauss]");
            _pinData.at(pinIndex).addPlotDataItem(i++, "Mag uncomp Y [Gauss]");
            _pinData.at(pinIndex).addPlotDataItem(i++, "Mag uncomp Z [Gauss]");
            _pinData.at(pinIndex).addPlotDataItem(i++, "Accel uncomp X [m/s^2]");
            _pinData.at(pinIndex).addPlotDataItem(i++, "Accel uncomp Y [m/s^2]");
            _pinData.at(pinIndex).addPlotDataItem(i++, "Accel uncomp Z [m/s^2]");
            _pinData.at(pinIndex).addPlotDataItem(i++, "Gyro uncomp X [rad/s]");
            _pinData.at(pinIndex).addPlotDataItem(i++, "Gyro uncomp Y [rad/s]");
            _pinData.at(pinIndex).addPlotDataItem(i++, "Gyro uncomp Z [rad/s]");
            _pinData.at(pinIndex).addPlotDataItem(i++, "Mag Comp X [Gauss]");
            _pinData.at(pinIndex).addPlotDataItem(i++, "Mag Comp Y [Gauss]");
            _pinData.at(pinIndex).addPlotDataItem(i++, "Mag Comp Z [Gauss]");
            _pinData.at(pinIndex).addPlotDataItem(i++, "Accel Comp X [m/s^2]");
            _pinData.at(pinIndex).addPlotDataItem(i++, "Accel Comp Y [m/s^2]");
            _pinData.at(pinIndex).addPlotDataItem(i++, "Accel Comp Z [m/s^2]");
            _pinData.at(pinIndex).addPlotDataItem(i++, "Gyro Comp X [rad/s]");
            _pinData.at(pinIndex).addPlotDataItem(i++, "Gyro Comp Y [rad/s]");
            _pinData.at(pinIndex).addPlotDataItem(i++, "Gyro Comp Z [rad/s]");
            _pinData.at(pinIndex).addPlotDataItem(i++, "Temperature [°C]");
            // ImuObsWDelta
            _pinData.at(pinIndex).addPlotDataItem(i++, "dTime [s]");
            _pinData.at(pinIndex).addPlotDataItem(i++, "dTheta X [deg]");
            _pinData.at(pinIndex).addPlotDataItem(i++, "dTheta Y [deg]");
            _pinData.at(pinIndex).addPlotDataItem(i++, "dTheta Z [deg]");
            _pinData.at(pinIndex).addPlotDataItem(i++, "dVelocity X [m/s]");
            _pinData.at(pinIndex).addPlotDataItem(i++, "dVelocity Y [m/s]");
            _pinData.at(pinIndex).addPlotDataItem(i++, "dVelocity Z [m/s]");
        }
        else if (startPin.dataIdentifier.front() == VectorNavBinaryOutput::type())
        {
            // NodeData
            _pinData.at(pinIndex).addPlotDataItem(i++, "Time [s]");
            _pinData.at(pinIndex).addPlotDataItem(i++, "GPS time of week [s]");
            // VectorNavBinaryOutput
            // Group 2 (Time)
            _pinData.at(pinIndex).addPlotDataItem(i++, "Time::TimeStartup [ns]");
            _pinData.at(pinIndex).addPlotDataItem(i++, "Time::TimeGps [ns]");
            _pinData.at(pinIndex).addPlotDataItem(i++, "Time::GpsTow [ns]");
            _pinData.at(pinIndex).addPlotDataItem(i++, "Time::GpsWeek");
            _pinData.at(pinIndex).addPlotDataItem(i++, "Time::TimeSyncIn [ns]");
            _pinData.at(pinIndex).addPlotDataItem(i++, "Time::TimeGpsPps [ns]");
            _pinData.at(pinIndex).addPlotDataItem(i++, "Time::TimeUTC::year");
            _pinData.at(pinIndex).addPlotDataItem(i++, "Time::TimeUTC::month");
            _pinData.at(pinIndex).addPlotDataItem(i++, "Time::TimeUTC::day");
            _pinData.at(pinIndex).addPlotDataItem(i++, "Time::TimeUTC::hour");
            _pinData.at(pinIndex).addPlotDataItem(i++, "Time::TimeUTC::min");
            _pinData.at(pinIndex).addPlotDataItem(i++, "Time::TimeUTC::sec");
            _pinData.at(pinIndex).addPlotDataItem(i++, "Time::TimeUTC::ms");
            _pinData.at(pinIndex).addPlotDataItem(i++, "Time::SyncInCnt");
            _pinData.at(pinIndex).addPlotDataItem(i++, "Time::SyncOutCnt");
            _pinData.at(pinIndex).addPlotDataItem(i++, "Time::TimeStatus::timeOk");
            _pinData.at(pinIndex).addPlotDataItem(i++, "Time::TimeStatus::dateOk");
            _pinData.at(pinIndex).addPlotDataItem(i++, "Time::TimeStatus::utcTimeValid");
            // Group 3 (IMU)
            _pinData.at(pinIndex).addPlotDataItem(i++, "IMU::ImuStatus");
            _pinData.at(pinIndex).addPlotDataItem(i++, "IMU::UncompMag::X [Gauss]");
            _pinData.at(pinIndex).addPlotDataItem(i++, "IMU::UncompMag::Y [Gauss]");
            _pinData.at(pinIndex).addPlotDataItem(i++, "IMU::UncompMag::Z [Gauss]");
            _pinData.at(pinIndex).addPlotDataItem(i++, "IMU::UncompAccel::X [m/s^2]");
            _pinData.at(pinIndex).addPlotDataItem(i++, "IMU::UncompAccel::Y [m/s^2]");
            _pinData.at(pinIndex).addPlotDataItem(i++, "IMU::UncompAccel::Z [m/s^2]");
            _pinData.at(pinIndex).addPlotDataItem(i++, "IMU::UncompGyro::X [rad/s]");
            _pinData.at(pinIndex).addPlotDataItem(i++, "IMU::UncompGyro::Y [rad/s]");
            _pinData.at(pinIndex).addPlotDataItem(i++, "IMU::UncompGyro::Z [rad/s]");
            _pinData.at(pinIndex).addPlotDataItem(i++, "IMU::Temp [Celsius]");
            _pinData.at(pinIndex).addPlotDataItem(i++, "IMU::Pres [kPa]");
            _pinData.at(pinIndex).addPlotDataItem(i++, "IMU::DeltaTime [s]");
            _pinData.at(pinIndex).addPlotDataItem(i++, "IMU::DeltaTheta::X [deg]");
            _pinData.at(pinIndex).addPlotDataItem(i++, "IMU::DeltaTheta::Y [deg]");
            _pinData.at(pinIndex).addPlotDataItem(i++, "IMU::DeltaTheta::Z [deg]");
            _pinData.at(pinIndex).addPlotDataItem(i++, "IMU::DeltaVel::X [m/s]");
            _pinData.at(pinIndex).addPlotDataItem(i++, "IMU::DeltaVel::Y [m/s]");
            _pinData.at(pinIndex).addPlotDataItem(i++, "IMU::DeltaVel::Z [m/s]");
            _pinData.at(pinIndex).addPlotDataItem(i++, "IMU::Mag::X [Gauss]");
            _pinData.at(pinIndex).addPlotDataItem(i++, "IMU::Mag::Y [Gauss]");
            _pinData.at(pinIndex).addPlotDataItem(i++, "IMU::Mag::Z [Gauss]");
            _pinData.at(pinIndex).addPlotDataItem(i++, "IMU::Accel::X [m/s^2]");
            _pinData.at(pinIndex).addPlotDataItem(i++, "IMU::Accel::Y [m/s^2]");
            _pinData.at(pinIndex).addPlotDataItem(i++, "IMU::Accel::Z [m/s^2]");
            _pinData.at(pinIndex).addPlotDataItem(i++, "IMU::AngularRate::X [rad/s]");
            _pinData.at(pinIndex).addPlotDataItem(i++, "IMU::AngularRate::Y [rad/s]");
            _pinData.at(pinIndex).addPlotDataItem(i++, "IMU::AngularRate::Z [rad/s]");
            // Group 4 (GNSS1)
            _pinData.at(pinIndex).addPlotDataItem(i++, "GNSS1::UTC::year");
            _pinData.at(pinIndex).addPlotDataItem(i++, "GNSS1::UTC::month");
            _pinData.at(pinIndex).addPlotDataItem(i++, "GNSS1::UTC::day");
            _pinData.at(pinIndex).addPlotDataItem(i++, "GNSS1::UTC::hour");
            _pinData.at(pinIndex).addPlotDataItem(i++, "GNSS1::UTC::min");
            _pinData.at(pinIndex).addPlotDataItem(i++, "GNSS1::UTC::sec");
            _pinData.at(pinIndex).addPlotDataItem(i++, "GNSS1::UTC::ms");
            _pinData.at(pinIndex).addPlotDataItem(i++, "GNSS1::Tow [ns]");
            _pinData.at(pinIndex).addPlotDataItem(i++, "GNSS1::Week");
            _pinData.at(pinIndex).addPlotDataItem(i++, "GNSS1::NumSats");
            _pinData.at(pinIndex).addPlotDataItem(i++, "GNSS1::Fix");
            _pinData.at(pinIndex).addPlotDataItem(i++, "GNSS1::PosLla::latitude [deg]");
            _pinData.at(pinIndex).addPlotDataItem(i++, "GNSS1::PosLla::longitude [deg]");
            _pinData.at(pinIndex).addPlotDataItem(i++, "GNSS1::PosLla::altitude [m]");
            _pinData.at(pinIndex).addPlotDataItem(i++, "GNSS1::PosEcef::X [m]");
            _pinData.at(pinIndex).addPlotDataItem(i++, "GNSS1::PosEcef::Y [m]");
            _pinData.at(pinIndex).addPlotDataItem(i++, "GNSS1::PosEcef::Z [m]");
            _pinData.at(pinIndex).addPlotDataItem(i++, "GNSS1::VelNed::N [m/s]");
            _pinData.at(pinIndex).addPlotDataItem(i++, "GNSS1::VelNed::E [m/s]");
            _pinData.at(pinIndex).addPlotDataItem(i++, "GNSS1::VelNed::D [m/s]");
            _pinData.at(pinIndex).addPlotDataItem(i++, "GNSS1::VelEcef::X [m/s]");
            _pinData.at(pinIndex).addPlotDataItem(i++, "GNSS1::VelEcef::Y [m/s]");
            _pinData.at(pinIndex).addPlotDataItem(i++, "GNSS1::VelEcef::Z [m/s]");
            _pinData.at(pinIndex).addPlotDataItem(i++, "GNSS1::PosU::N [m]");
            _pinData.at(pinIndex).addPlotDataItem(i++, "GNSS1::PosU::E [m]");
            _pinData.at(pinIndex).addPlotDataItem(i++, "GNSS1::PosU::D [m]");
            _pinData.at(pinIndex).addPlotDataItem(i++, "GNSS1::VelU [m/s]");
            _pinData.at(pinIndex).addPlotDataItem(i++, "GNSS1::TimeU [s]");
            _pinData.at(pinIndex).addPlotDataItem(i++, "GNSS1::TimeInfo::Status::timeOk");
            _pinData.at(pinIndex).addPlotDataItem(i++, "GNSS1::TimeInfo::Status::dateOk");
            _pinData.at(pinIndex).addPlotDataItem(i++, "GNSS1::TimeInfo::Status::utcTimeValid");
            _pinData.at(pinIndex).addPlotDataItem(i++, "GNSS1::TimeInfo::LeapSeconds");
            _pinData.at(pinIndex).addPlotDataItem(i++, "GNSS1::DOP::g");
            _pinData.at(pinIndex).addPlotDataItem(i++, "GNSS1::DOP::p");
            _pinData.at(pinIndex).addPlotDataItem(i++, "GNSS1::DOP::t");
            _pinData.at(pinIndex).addPlotDataItem(i++, "GNSS1::DOP::v");
            _pinData.at(pinIndex).addPlotDataItem(i++, "GNSS1::DOP::h");
            _pinData.at(pinIndex).addPlotDataItem(i++, "GNSS1::DOP::n");
            _pinData.at(pinIndex).addPlotDataItem(i++, "GNSS1::DOP::e");
            _pinData.at(pinIndex).addPlotDataItem(i++, "GNSS1::SatInfo::NumSats");
            _pinData.at(pinIndex).addPlotDataItem(i++, "GNSS1::RawMeas::Tow [s]");
            _pinData.at(pinIndex).addPlotDataItem(i++, "GNSS1::RawMeas::Week");
            _pinData.at(pinIndex).addPlotDataItem(i++, "GNSS1::RawMeas::NumSats");
            // Group 5 (Attitude)
            _pinData.at(pinIndex).addPlotDataItem(i++, "Att::VpeStatus::AttitudeQuality");
            _pinData.at(pinIndex).addPlotDataItem(i++, "Att::VpeStatus::GyroSaturation");
            _pinData.at(pinIndex).addPlotDataItem(i++, "Att::VpeStatus::GyroSaturationRecovery");
            _pinData.at(pinIndex).addPlotDataItem(i++, "Att::VpeStatus::MagDisturbance");
            _pinData.at(pinIndex).addPlotDataItem(i++, "Att::VpeStatus::MagSaturation");
            _pinData.at(pinIndex).addPlotDataItem(i++, "Att::VpeStatus::AccDisturbance");
            _pinData.at(pinIndex).addPlotDataItem(i++, "Att::VpeStatus::AccSaturation");
            _pinData.at(pinIndex).addPlotDataItem(i++, "Att::VpeStatus::KnownMagDisturbance");
            _pinData.at(pinIndex).addPlotDataItem(i++, "Att::VpeStatus::KnownAccelDisturbance");
            _pinData.at(pinIndex).addPlotDataItem(i++, "Att::YawPitchRoll::Y [deg]");
            _pinData.at(pinIndex).addPlotDataItem(i++, "Att::YawPitchRoll::P [deg]");
            _pinData.at(pinIndex).addPlotDataItem(i++, "Att::YawPitchRoll::R [deg]");
            _pinData.at(pinIndex).addPlotDataItem(i++, "Att::Quaternion::w");
            _pinData.at(pinIndex).addPlotDataItem(i++, "Att::Quaternion::x");
            _pinData.at(pinIndex).addPlotDataItem(i++, "Att::Quaternion::y");
            _pinData.at(pinIndex).addPlotDataItem(i++, "Att::Quaternion::z");
            _pinData.at(pinIndex).addPlotDataItem(i++, "Att::DCM::0-0");
            _pinData.at(pinIndex).addPlotDataItem(i++, "Att::DCM::0-1");
            _pinData.at(pinIndex).addPlotDataItem(i++, "Att::DCM::0-2");
            _pinData.at(pinIndex).addPlotDataItem(i++, "Att::DCM::1-0");
            _pinData.at(pinIndex).addPlotDataItem(i++, "Att::DCM::1-1");
            _pinData.at(pinIndex).addPlotDataItem(i++, "Att::DCM::1-2");
            _pinData.at(pinIndex).addPlotDataItem(i++, "Att::DCM::2-0");
            _pinData.at(pinIndex).addPlotDataItem(i++, "Att::DCM::2-1");
            _pinData.at(pinIndex).addPlotDataItem(i++, "Att::DCM::2-2");
            _pinData.at(pinIndex).addPlotDataItem(i++, "Att::MagNed::N [Gauss]");
            _pinData.at(pinIndex).addPlotDataItem(i++, "Att::MagNed::E [Gauss]");
            _pinData.at(pinIndex).addPlotDataItem(i++, "Att::MagNed::D [Gauss]");
            _pinData.at(pinIndex).addPlotDataItem(i++, "Att::AccelNed::N [m/s^2]");
            _pinData.at(pinIndex).addPlotDataItem(i++, "Att::AccelNed::E [m/s^2]");
            _pinData.at(pinIndex).addPlotDataItem(i++, "Att::AccelNed::D [m/s^2]");
            _pinData.at(pinIndex).addPlotDataItem(i++, "Att::LinearAccelBody::X [m/s^2]");
            _pinData.at(pinIndex).addPlotDataItem(i++, "Att::LinearAccelBody::Y [m/s^2]");
            _pinData.at(pinIndex).addPlotDataItem(i++, "Att::LinearAccelBody::Z [m/s^2]");
            _pinData.at(pinIndex).addPlotDataItem(i++, "Att::LinearAccelNed::N [m/s^2]");
            _pinData.at(pinIndex).addPlotDataItem(i++, "Att::LinearAccelNed::E [m/s^2]");
            _pinData.at(pinIndex).addPlotDataItem(i++, "Att::LinearAccelNed::D [m/s^2]");
            _pinData.at(pinIndex).addPlotDataItem(i++, "Att::YprU::Y [deg]");
            _pinData.at(pinIndex).addPlotDataItem(i++, "Att::YprU::P [deg]");
            _pinData.at(pinIndex).addPlotDataItem(i++, "Att::YprU::R [deg]");
            // Group 6 (INS)
            _pinData.at(pinIndex).addPlotDataItem(i++, "INS::InsStatus::Mode");
            _pinData.at(pinIndex).addPlotDataItem(i++, "INS::InsStatus::GpsFix");
            _pinData.at(pinIndex).addPlotDataItem(i++, "INS::InsStatus::Error::IMU");
            _pinData.at(pinIndex).addPlotDataItem(i++, "INS::InsStatus::Error::MagPres");
            _pinData.at(pinIndex).addPlotDataItem(i++, "INS::InsStatus::Error::GNSS");
            _pinData.at(pinIndex).addPlotDataItem(i++, "INS::InsStatus::GpsHeadingIns");
            _pinData.at(pinIndex).addPlotDataItem(i++, "INS::InsStatus::GpsCompass");
            _pinData.at(pinIndex).addPlotDataItem(i++, "INS::PosLla::latitude [deg]");
            _pinData.at(pinIndex).addPlotDataItem(i++, "INS::PosLla::longitude [deg]");
            _pinData.at(pinIndex).addPlotDataItem(i++, "INS::PosLla::altitude [m]");
            _pinData.at(pinIndex).addPlotDataItem(i++, "INS::PosEcef::X [m]");
            _pinData.at(pinIndex).addPlotDataItem(i++, "INS::PosEcef::Y [m]");
            _pinData.at(pinIndex).addPlotDataItem(i++, "INS::PosEcef::Z [m]");
            _pinData.at(pinIndex).addPlotDataItem(i++, "INS::VelBody::X [m/s]");
            _pinData.at(pinIndex).addPlotDataItem(i++, "INS::VelBody::Y [m/s]");
            _pinData.at(pinIndex).addPlotDataItem(i++, "INS::VelBody::Z [m/s]");
            _pinData.at(pinIndex).addPlotDataItem(i++, "INS::VelNed::N [m/s]");
            _pinData.at(pinIndex).addPlotDataItem(i++, "INS::VelNed::E [m/s]");
            _pinData.at(pinIndex).addPlotDataItem(i++, "INS::VelNed::D [m/s]");
            _pinData.at(pinIndex).addPlotDataItem(i++, "INS::VelEcef::X [m/s]");
            _pinData.at(pinIndex).addPlotDataItem(i++, "INS::VelEcef::Y [m/s]");
            _pinData.at(pinIndex).addPlotDataItem(i++, "INS::VelEcef::Z [m/s]");
            _pinData.at(pinIndex).addPlotDataItem(i++, "INS::MagEcef::X [Gauss}");
            _pinData.at(pinIndex).addPlotDataItem(i++, "INS::MagEcef::Y [Gauss}");
            _pinData.at(pinIndex).addPlotDataItem(i++, "INS::MagEcef::Z [Gauss}");
            _pinData.at(pinIndex).addPlotDataItem(i++, "INS::AccelEcef::X [m/s^2]");
            _pinData.at(pinIndex).addPlotDataItem(i++, "INS::AccelEcef::Y [m/s^2]");
            _pinData.at(pinIndex).addPlotDataItem(i++, "INS::AccelEcef::Z [m/s^2]");
            _pinData.at(pinIndex).addPlotDataItem(i++, "INS::LinearAccelEcef::X [m/s^2]");
            _pinData.at(pinIndex).addPlotDataItem(i++, "INS::LinearAccelEcef::Y [m/s^2]");
            _pinData.at(pinIndex).addPlotDataItem(i++, "INS::LinearAccelEcef::Z [m/s^2]");
            _pinData.at(pinIndex).addPlotDataItem(i++, "INS::PosU [m]");
            _pinData.at(pinIndex).addPlotDataItem(i++, "INS::VelU [m/s]");
            // Group 7 (GNSS2)
            _pinData.at(pinIndex).addPlotDataItem(i++, "GNSS2::UTC::year");
            _pinData.at(pinIndex).addPlotDataItem(i++, "GNSS2::UTC::month");
            _pinData.at(pinIndex).addPlotDataItem(i++, "GNSS2::UTC::day");
            _pinData.at(pinIndex).addPlotDataItem(i++, "GNSS2::UTC::hour");
            _pinData.at(pinIndex).addPlotDataItem(i++, "GNSS2::UTC::min");
            _pinData.at(pinIndex).addPlotDataItem(i++, "GNSS2::UTC::sec");
            _pinData.at(pinIndex).addPlotDataItem(i++, "GNSS2::UTC::ms");
            _pinData.at(pinIndex).addPlotDataItem(i++, "GNSS2::Tow [ns]");
            _pinData.at(pinIndex).addPlotDataItem(i++, "GNSS2::Week");
            _pinData.at(pinIndex).addPlotDataItem(i++, "GNSS2::NumSats");
            _pinData.at(pinIndex).addPlotDataItem(i++, "GNSS2::Fix");
            _pinData.at(pinIndex).addPlotDataItem(i++, "GNSS2::PosLla::latitude [deg]");
            _pinData.at(pinIndex).addPlotDataItem(i++, "GNSS2::PosLla::longitude [deg]");
            _pinData.at(pinIndex).addPlotDataItem(i++, "GNSS2::PosLla::altitude [m]");
            _pinData.at(pinIndex).addPlotDataItem(i++, "GNSS2::PosEcef::X [m]");
            _pinData.at(pinIndex).addPlotDataItem(i++, "GNSS2::PosEcef::Y [m]");
            _pinData.at(pinIndex).addPlotDataItem(i++, "GNSS2::PosEcef::Z [m]");
            _pinData.at(pinIndex).addPlotDataItem(i++, "GNSS2::VelNed::N [m/s]");
            _pinData.at(pinIndex).addPlotDataItem(i++, "GNSS2::VelNed::E [m/s]");
            _pinData.at(pinIndex).addPlotDataItem(i++, "GNSS2::VelNed::D [m/s]");
            _pinData.at(pinIndex).addPlotDataItem(i++, "GNSS2::VelEcef::X [m/s]");
            _pinData.at(pinIndex).addPlotDataItem(i++, "GNSS2::VelEcef::Y [m/s]");
            _pinData.at(pinIndex).addPlotDataItem(i++, "GNSS2::VelEcef::Z [m/s]");
            _pinData.at(pinIndex).addPlotDataItem(i++, "GNSS2::PosU::N [m]");
            _pinData.at(pinIndex).addPlotDataItem(i++, "GNSS2::PosU::E [m]");
            _pinData.at(pinIndex).addPlotDataItem(i++, "GNSS2::PosU::D [m]");
            _pinData.at(pinIndex).addPlotDataItem(i++, "GNSS2::VelU [m/s]");
            _pinData.at(pinIndex).addPlotDataItem(i++, "GNSS2::TimeU [s]");
            _pinData.at(pinIndex).addPlotDataItem(i++, "GNSS2::TimeInfo::Status::timeOk");
            _pinData.at(pinIndex).addPlotDataItem(i++, "GNSS2::TimeInfo::Status::dateOk");
            _pinData.at(pinIndex).addPlotDataItem(i++, "GNSS2::TimeInfo::Status::utcTimeValid");
            _pinData.at(pinIndex).addPlotDataItem(i++, "GNSS2::TimeInfo::LeapSeconds");
            _pinData.at(pinIndex).addPlotDataItem(i++, "GNSS2::DOP::g");
            _pinData.at(pinIndex).addPlotDataItem(i++, "GNSS2::DOP::p");
            _pinData.at(pinIndex).addPlotDataItem(i++, "GNSS2::DOP::t");
            _pinData.at(pinIndex).addPlotDataItem(i++, "GNSS2::DOP::v");
            _pinData.at(pinIndex).addPlotDataItem(i++, "GNSS2::DOP::h");
            _pinData.at(pinIndex).addPlotDataItem(i++, "GNSS2::DOP::n");
            _pinData.at(pinIndex).addPlotDataItem(i++, "GNSS2::DOP::e");
            _pinData.at(pinIndex).addPlotDataItem(i++, "GNSS2::SatInfo::NumSats");
            _pinData.at(pinIndex).addPlotDataItem(i++, "GNSS2::RawMeas::Tow [s]");
            _pinData.at(pinIndex).addPlotDataItem(i++, "GNSS2::RawMeas::Week");
            _pinData.at(pinIndex).addPlotDataItem(i++, "GNSS2::RawMeas::NumSats");
        }
    }
    else if (inputPins.at(pinIndex).type == Pin::Type::Bool)
    {
        _pinData.at(pinIndex).dataIdentifier = startPin.name;

        // NodeData
        _pinData.at(pinIndex).addPlotDataItem(i++, "Time [s]");
        _pinData.at(pinIndex).addPlotDataItem(i++, "GPS time of week [s]");
        // Bool
        _pinData.at(pinIndex).addPlotDataItem(i++, "Boolean");
    }
    else if (inputPins.at(pinIndex).type == Pin::Type::Int)
    {
        _pinData.at(pinIndex).dataIdentifier = startPin.name;

        // NodeData
        _pinData.at(pinIndex).addPlotDataItem(i++, "Time [s]");
        _pinData.at(pinIndex).addPlotDataItem(i++, "GPS time of week [s]");
        // Int
        _pinData.at(pinIndex).addPlotDataItem(i++, "Integer");
    }
    else if (inputPins.at(pinIndex).type == Pin::Type::Float)
    {
        _pinData.at(pinIndex).dataIdentifier = startPin.name;

        // NodeData
        _pinData.at(pinIndex).addPlotDataItem(i++, "Time [s]");
        _pinData.at(pinIndex).addPlotDataItem(i++, "GPS time of week [s]");
        // Float
        _pinData.at(pinIndex).addPlotDataItem(i++, "Float");
    }
    else if (inputPins.at(pinIndex).type == Pin::Type::Matrix)
    {
        _pinData.at(pinIndex).dataIdentifier = startPin.name;

        // NodeData
        _pinData.at(pinIndex).addPlotDataItem(i++, "Time [s]");
        _pinData.at(pinIndex).addPlotDataItem(i++, "GPS time of week [s]");
        // Matrix
        if (startPin.dataIdentifier.front() == "Eigen::MatrixXd")
        {
            if (const auto* matrix = getInputValue<const Eigen::MatrixXd>(pinIndex))
            {
                auto* mutex = getInputValueMutex(pinIndex);
                if (mutex) { mutex->lock(); }
                for (int row = 0; row < matrix->rows(); row++)
                {
                    for (int col = 0; col < matrix->cols(); col++)
                    {
                        _pinData.at(pinIndex).addPlotDataItem(i++, fmt::format("{}, {}", row, col));
                    }
                }
                if (mutex) { mutex->unlock(); }
            }
        }
        else if (startPin.dataIdentifier.front() == "Eigen::VectorXd")
        {
            if (const auto* matrix = getInputValue<const Eigen::VectorXd>(pinIndex))
            {
                auto* mutex = getInputValueMutex(pinIndex);
                if (mutex) { mutex->lock(); }
                for (int row = 0; row < matrix->rows(); row++)
                {
                    _pinData.at(pinIndex).addPlotDataItem(i++, fmt::format("{}", row));
                }
                if (mutex) { mutex->unlock(); }
            }
        }

        for (size_t dataIndex = i; dataIndex < _pinData.at(pinIndex).plotData.size(); dataIndex++)
        {
            for (auto& plot : _plots)
            {
                auto plotItemIter = std::find(plot.plotItems.begin(), plot.plotItems.end(), PlotInfo::PlotItem{ pinIndex, dataIndex });
                if (plotItemIter != plot.plotItems.end())
                {
                    plot.plotItems.erase(plotItemIter);
                }
            }
        }
    }

    for (size_t dataIndex = 0; dataIndex < _pinData.at(pinIndex).plotData.size(); ++dataIndex)
    {
        auto iter = _pinData.at(pinIndex).plotData.begin();
        std::advance(iter, dataIndex);
        if (iter->markedForDelete)
        {
            _pinData.at(pinIndex).plotData.erase(iter);
            --dataIndex;
        }
    }

    for (auto& plot : _plots)
    {
        if (plot.selectedXdata.at(pinIndex) > _pinData.at(pinIndex).plotData.size())
        {
            plot.selectedXdata.at(pinIndex) = 0;
        }
    }
}

void NAV::Plot::updateNumberOfInputPins()
{
    while (inputPins.size() < _nInputPins)
    {
        nm::CreateInputPin(this, fmt::format("Pin {}", inputPins.size() + 1).c_str(), Pin::Type::Flow, _dataIdentifier, &Plot::plotData);
        _pinData.emplace_back();
    }
    while (inputPins.size() > _nInputPins)
    {
        for (auto& plot : _plots)
        {
            if (plot.selectedPin >= _nInputPins)
            {
                plot.selectedPin = _nInputPins - 1;
            }
        }

        nm::DeleteInputPin(inputPins.back());
        _pinData.pop_back();
    }

    for (auto& plot : _plots)
    {
        while (plot.selectedXdata.size() < _nInputPins)
        {
            plot.selectedXdata.emplace_back(0);
        }
        while (plot.selectedXdata.size() > _nInputPins)
        {
            plot.selectedXdata.pop_back();
        }
    }
}

void NAV::Plot::updateNumberOfPlots()
{
    while (_nPlots > _plots.size())
    {
        _plots.emplace_back(fmt::format("Plot {}", _plots.size() + 1), inputPins.size());
    }
    while (_nPlots < _plots.size())
    {
        _plots.pop_back();
    }
}

void NAV::Plot::addData(size_t pinIndex, size_t dataIndex, double value)
{
    auto& pinData = _pinData.at(pinIndex);

    pinData.plotData.at(dataIndex).buffer.push_back(value);
    if (!std::isnan(value))
    {
        pinData.plotData.at(dataIndex).hasData = true;
    }
}

void NAV::Plot::plotBoolean(const InsTime& insTime, size_t pinIdx)
{
    LOG_DATA("{}: Plotting boolean on pin '{}' with time {}", nameId(), inputPins[pinIdx].name, insTime.toYMDHMS());
    if (ConfigManager::Get<bool>("nogui"))
    {
        releaseInputValue(pinIdx);
        return;
    }

    const auto* value = getInputValue<const bool>(pinIdx);

    if (value != nullptr && !insTime.empty())
    {
        if (_startTime.empty()) { _startTime = insTime; }
        size_t i = 0;

        std::scoped_lock<std::mutex> guard(_pinData.at(pinIdx).mutex);

        // NodeData
        addData(pinIdx, i++, static_cast<double>((insTime - _startTime).count()));
        addData(pinIdx, i++, static_cast<double>(insTime.toGPSweekTow().tow));
        // Boolean
        addData(pinIdx, i++, static_cast<double>(*value));
    }
    releaseInputValue(pinIdx);
}

void NAV::Plot::plotInteger(const InsTime& insTime, size_t pinIdx)
{
    LOG_DATA("{}: Plotting integer on pin '{}' with time {}", nameId(), inputPins[pinIdx].name, insTime.toYMDHMS());
    if (ConfigManager::Get<bool>("nogui"))
    {
        releaseInputValue(pinIdx);
        return;
    }

    const auto* value = getInputValue<const int>(pinIdx);

    if (value != nullptr && !insTime.empty())
    {
        if (_startTime.empty()) { _startTime = insTime; }
        size_t i = 0;

        std::scoped_lock<std::mutex> guard(_pinData.at(pinIdx).mutex);

        // NodeData
        addData(pinIdx, i++, static_cast<double>((insTime - _startTime).count()));
        addData(pinIdx, i++, static_cast<double>(insTime.toGPSweekTow().tow));
        // Integer
        addData(pinIdx, i++, static_cast<double>(*value));
    }
    releaseInputValue(pinIdx);
}

void NAV::Plot::plotFloat(const InsTime& insTime, size_t pinIdx)
{
    LOG_DATA("{}: Plotting float on pin '{}' with time {}", nameId(), inputPins[pinIdx].name, insTime.toYMDHMS());
    if (ConfigManager::Get<bool>("nogui"))
    {
        releaseInputValue(pinIdx);
        return;
    }

    const auto* value = getInputValue<const double>(pinIdx);

    if (value != nullptr && !insTime.empty())
    {
        if (_startTime.empty()) { _startTime = insTime; }
        size_t i = 0;

        std::scoped_lock<std::mutex> guard(_pinData.at(pinIdx).mutex);

        // NodeData
        addData(pinIdx, i++, static_cast<double>((insTime - _startTime).count()));
        addData(pinIdx, i++, static_cast<double>(insTime.toGPSweekTow().tow));
        // Double
        addData(pinIdx, i++, *value);
    }
    releaseInputValue(pinIdx);
}

void NAV::Plot::plotMatrix(const InsTime& insTime, size_t pinIdx)
{
    LOG_DATA("{}: Plotting matrix on pin '{}' with time {}", nameId(), inputPins[pinIdx].name, insTime.toYMDHMS());
    if (ConfigManager::Get<bool>("nogui"))
    {
        releaseInputValue(pinIdx);
        return;
    }

    if (auto* sourcePin = inputPins[pinIdx].link.getConnectedPin())
    {
        if (sourcePin->dataIdentifier.front() == "Eigen::MatrixXd")
        {
            const auto* value = getInputValue<const Eigen::MatrixXd>(pinIdx);

            if (value != nullptr && !insTime.empty())
            {
                if (_startTime.empty()) { _startTime = insTime; }
                size_t i = 0;

                std::scoped_lock<std::mutex> guard(_pinData.at(pinIdx).mutex);

                // NodeData
                addData(pinIdx, i++, static_cast<double>((insTime - _startTime).count()));
                addData(pinIdx, i++, static_cast<double>(insTime.toGPSweekTow().tow));
                // Matrix
                for (int row = 0; row < value->rows(); row++)
                {
                    for (int col = 0; col < value->cols(); col++)
                    {
                        addData(pinIdx, i++, (*value)(row, col));
                    }
                }
            }
        }
        else if (sourcePin->dataIdentifier.front() == "Eigen::VectorXd")
        {
            const auto* value = getInputValue<const Eigen::VectorXd>(pinIdx);

            if (value != nullptr && !insTime.empty())
            {
                if (_startTime.empty()) { _startTime = insTime; }
                size_t i = 0;

                std::scoped_lock<std::mutex> guard(_pinData.at(pinIdx).mutex);

                // NodeData
                addData(pinIdx, i++, static_cast<double>((insTime - _startTime).count()));
                addData(pinIdx, i++, static_cast<double>(insTime.toGPSweekTow().tow));
                // Vector
                for (int row = 0; row < value->rows(); row++)
                {
                    addData(pinIdx, i++, (*value)(row));
                }
            }
        }
    }
    releaseInputValue(pinIdx);
}

void NAV::Plot::plotData(NAV::InputPin::NodeDataQueue& queue, size_t pinIdx)
{
    auto nodeData = queue.extract_front();

    if (ConfigManager::Get<bool>("nogui")) { return; }

    LOG_DATA("{}: Plotting data on pin '{}' with time {}", nameId(), inputPins[pinIdx].name, nodeData->insTime.toYMDHMS());

    if (auto* sourcePin = inputPins[pinIdx].link.getConnectedPin())
    {
        if (sourcePin->dataIdentifier.front() == Pos::type())
        {
            plotPos(std::static_pointer_cast<const Pos>(nodeData), pinIdx);
        }
        else if (sourcePin->dataIdentifier.front() == PosVel::type())
        {
            plotPosVel(std::static_pointer_cast<const PosVel>(nodeData), pinIdx);
        }
        else if (sourcePin->dataIdentifier.front() == PosVelAtt::type()
                 || sourcePin->dataIdentifier.front() == InertialNavSol::type())
        {
            plotPosVelAtt(std::static_pointer_cast<const PosVelAtt>(nodeData), pinIdx);
        }
        else if (sourcePin->dataIdentifier.front() == LcKfInsGnssErrors::type())
        {
            plotLcKfInsGnssErrors(std::static_pointer_cast<const LcKfInsGnssErrors>(nodeData), pinIdx);
        }
        else if (sourcePin->dataIdentifier.front() == RtkSolution::type())
        {
            plotRtkSolution(std::static_pointer_cast<const RtkSolution>(nodeData), pinIdx);
        }
        else if (sourcePin->dataIdentifier.front() == SppSolution::type())
        {
            plotSppSolution(std::static_pointer_cast<const SppSolution>(nodeData), pinIdx);
        }
        else if (sourcePin->dataIdentifier.front() == RtklibPosObs::type())
        {
            plotRtklibPosObs(std::static_pointer_cast<const RtklibPosObs>(nodeData), pinIdx);
        }
        else if (sourcePin->dataIdentifier.front() == UbloxObs::type())
        {
            plotUbloxObs(std::static_pointer_cast<const UbloxObs>(nodeData), pinIdx);
        }
        else if (sourcePin->dataIdentifier.front() == ImuObs::type())
        {
            plotImuObs(std::static_pointer_cast<const ImuObs>(nodeData), pinIdx);
        }
        else if (sourcePin->dataIdentifier.front() == KvhObs::type())
        {
            plotKvhObs(std::static_pointer_cast<const KvhObs>(nodeData), pinIdx);
        }
        else if (sourcePin->dataIdentifier.front() == ImuObsWDelta::type())
        {
            plotImuObsWDeltaObs(std::static_pointer_cast<const ImuObsWDelta>(nodeData), pinIdx);
        }
        else if (sourcePin->dataIdentifier.front() == VectorNavBinaryOutput::type())
        {
            plotVectorNavBinaryObs(std::static_pointer_cast<const VectorNavBinaryOutput>(nodeData), pinIdx);
        }
    }
}

void NAV::Plot::plotPos(const std::shared_ptr<const Pos>& obs, size_t pinIndex)
{
    if (!obs->insTime.empty() && _startTime.empty()) { _startTime = obs->insTime; }
    size_t i = 0;

    // [𝜙, λ, h] Latitude, Longitude and altitude in [rad, rad, m]
    Eigen::Vector3d lla_position = obs->lla_position();

    if (std::isnan(_originLatitude))
    {
        _originLatitude = lla_position.x();
    }
    int sign = lla_position.x() > _originLatitude ? 1 : -1;
    // North/South deviation [m]
    double northSouth = calcGeographicalDistance(lla_position.x(), lla_position.y(),
                                                 _originLatitude, lla_position.y())
                        * sign;

    if (std::isnan(_originLongitude))
    {
        _originLongitude = lla_position.y();
    }
    sign = lla_position.y() > _originLongitude ? 1 : -1;
    // East/West deviation [m]
    double eastWest = calcGeographicalDistance(lla_position.x(), lla_position.y(),
                                               lla_position.x(), _originLongitude)
                      * sign;

    std::scoped_lock<std::mutex> guard(_pinData.at(pinIndex).mutex);

    // NodeData
    addData(pinIndex, i++, !obs->insTime.empty() ? static_cast<double>((obs->insTime - _startTime).count()) : std::nan(""));
    addData(pinIndex, i++, !obs->insTime.empty() ? static_cast<double>(obs->insTime.toGPSweekTow().tow) : std::nan(""));
    // Pos
    addData(pinIndex, i++, rad2deg(lla_position(0)));
    addData(pinIndex, i++, rad2deg(lla_position(1)));
    addData(pinIndex, i++, lla_position(2));
    addData(pinIndex, i++, northSouth);
    addData(pinIndex, i++, eastWest);
    addData(pinIndex, i++, obs->e_position().x());
    addData(pinIndex, i++, obs->e_position().y());
    addData(pinIndex, i++, obs->e_position().z());
}

void NAV::Plot::plotPosVel(const std::shared_ptr<const PosVel>& obs, size_t pinIndex)
{
    if (!obs->insTime.empty() && _startTime.empty()) { _startTime = obs->insTime; }
    size_t i = 0;

    // [𝜙, λ, h] Latitude, Longitude and altitude in [rad, rad, m]
    Eigen::Vector3d lla_position = obs->lla_position();

    if (std::isnan(_originLatitude))
    {
        _originLatitude = lla_position.x();
    }
    int sign = lla_position.x() > _originLatitude ? 1 : -1;
    // North/South deviation [m]
    double northSouth = calcGeographicalDistance(lla_position.x(), lla_position.y(),
                                                 _originLatitude, lla_position.y())
                        * sign;

    if (std::isnan(_originLongitude))
    {
        _originLongitude = lla_position.y();
    }
    sign = lla_position.y() > _originLongitude ? 1 : -1;
    // East/West deviation [m]
    double eastWest = calcGeographicalDistance(lla_position.x(), lla_position.y(),
                                               lla_position.x(), _originLongitude)
                      * sign;

    std::scoped_lock<std::mutex> guard(_pinData.at(pinIndex).mutex);

    // NodeData
    addData(pinIndex, i++, !obs->insTime.empty() ? static_cast<double>((obs->insTime - _startTime).count()) : std::nan(""));
    addData(pinIndex, i++, !obs->insTime.empty() ? static_cast<double>(obs->insTime.toGPSweekTow().tow) : std::nan(""));
    // PosVel
    addData(pinIndex, i++, rad2deg(lla_position(0)));
    addData(pinIndex, i++, rad2deg(lla_position(1)));
    addData(pinIndex, i++, lla_position(2));
    addData(pinIndex, i++, northSouth);
    addData(pinIndex, i++, eastWest);
    addData(pinIndex, i++, obs->e_position().x());
    addData(pinIndex, i++, obs->e_position().y());
    addData(pinIndex, i++, obs->e_position().z());
    addData(pinIndex, i++, obs->e_velocity().x());
    addData(pinIndex, i++, obs->e_velocity().y());
    addData(pinIndex, i++, obs->e_velocity().z());
    addData(pinIndex, i++, obs->n_velocity().x());
    addData(pinIndex, i++, obs->n_velocity().y());
    addData(pinIndex, i++, obs->n_velocity().z());
}

void NAV::Plot::plotPosVelAtt(const std::shared_ptr<const PosVelAtt>& obs, size_t pinIndex)
{
    if (!obs->insTime.empty() && _startTime.empty()) { _startTime = obs->insTime; }
    size_t i = 0;

    // [𝜙, λ, h] Latitude, Longitude and altitude in [rad, rad, m]
    Eigen::Vector3d lla_position = obs->lla_position();

    if (std::isnan(_originLatitude))
    {
        _originLatitude = lla_position.x();
    }
    int sign = lla_position.x() > _originLatitude ? 1 : -1;
    // North/South deviation [m]
    double northSouth = calcGeographicalDistance(lla_position.x(), lla_position.y(),
                                                 _originLatitude, lla_position.y())
                        * sign;

    if (std::isnan(_originLongitude))
    {
        _originLongitude = lla_position.y();
    }
    sign = lla_position.y() > _originLongitude ? 1 : -1;
    // East/West deviation [m]
    double eastWest = calcGeographicalDistance(lla_position.x(), lla_position.y(),
                                               lla_position.x(), _originLongitude)
                      * sign;

    std::scoped_lock<std::mutex> guard(_pinData.at(pinIndex).mutex);

    // NodeData
    addData(pinIndex, i++, !obs->insTime.empty() ? static_cast<double>((obs->insTime - _startTime).count()) : std::nan(""));
    addData(pinIndex, i++, !obs->insTime.empty() ? static_cast<double>(obs->insTime.toGPSweekTow().tow) : std::nan(""));
    // PosVelAtt
    addData(pinIndex, i++, rad2deg(lla_position(0)));
    addData(pinIndex, i++, rad2deg(lla_position(1)));
    addData(pinIndex, i++, lla_position(2));
    addData(pinIndex, i++, northSouth);
    addData(pinIndex, i++, eastWest);
    addData(pinIndex, i++, obs->e_position().x());
    addData(pinIndex, i++, obs->e_position().y());
    addData(pinIndex, i++, obs->e_position().z());
    addData(pinIndex, i++, obs->e_velocity().x());
    addData(pinIndex, i++, obs->e_velocity().y());
    addData(pinIndex, i++, obs->e_velocity().z());
    addData(pinIndex, i++, obs->n_velocity().x());
    addData(pinIndex, i++, obs->n_velocity().y());
    addData(pinIndex, i++, obs->n_velocity().z());
    addData(pinIndex, i++, rad2deg(obs->rollPitchYaw().x()));
    addData(pinIndex, i++, rad2deg(obs->rollPitchYaw().y()));
    addData(pinIndex, i++, rad2deg(obs->rollPitchYaw().z()));
    addData(pinIndex, i++, obs->n_Quat_b().w());
    addData(pinIndex, i++, obs->n_Quat_b().x());
    addData(pinIndex, i++, obs->n_Quat_b().y());
    addData(pinIndex, i++, obs->n_Quat_b().z());
}

void NAV::Plot::plotLcKfInsGnssErrors(const std::shared_ptr<const LcKfInsGnssErrors>& obs, size_t pinIndex)
{
    if (!obs->insTime.empty() && _startTime.empty()) { _startTime = obs->insTime; }
    size_t i = 0;

    std::scoped_lock<std::mutex> guard(_pinData.at(pinIndex).mutex);

    // NodeData
    addData(pinIndex, i++, !obs->insTime.empty() ? static_cast<double>((obs->insTime - _startTime).count()) : std::nan(""));
    addData(pinIndex, i++, !obs->insTime.empty() ? static_cast<double>(obs->insTime.toGPSweekTow().tow) : std::nan(""));
    // PVAError
    addData(pinIndex, i++, obs->frame == LcKfInsGnssErrors::Frame::NED ? rad2deg(obs->attitudeError(0)) : std::nan(""));
    addData(pinIndex, i++, obs->frame == LcKfInsGnssErrors::Frame::NED ? rad2deg(obs->attitudeError(1)) : std::nan(""));
    addData(pinIndex, i++, obs->frame == LcKfInsGnssErrors::Frame::NED ? rad2deg(obs->attitudeError(2)) : std::nan(""));
    addData(pinIndex, i++, obs->frame == LcKfInsGnssErrors::Frame::NED ? obs->velocityError(0) : std::nan(""));
    addData(pinIndex, i++, obs->frame == LcKfInsGnssErrors::Frame::NED ? obs->velocityError(1) : std::nan(""));
    addData(pinIndex, i++, obs->frame == LcKfInsGnssErrors::Frame::NED ? obs->velocityError(2) : std::nan(""));
    addData(pinIndex, i++, obs->frame == LcKfInsGnssErrors::Frame::NED ? rad2deg(obs->positionError(0)) : std::nan(""));
    addData(pinIndex, i++, obs->frame == LcKfInsGnssErrors::Frame::NED ? rad2deg(obs->positionError(1)) : std::nan(""));
    addData(pinIndex, i++, obs->frame == LcKfInsGnssErrors::Frame::NED ? obs->positionError(2) : std::nan(""));

    addData(pinIndex, i++, obs->frame == LcKfInsGnssErrors::Frame::ECEF ? rad2deg(obs->attitudeError(0)) : std::nan(""));
    addData(pinIndex, i++, obs->frame == LcKfInsGnssErrors::Frame::ECEF ? rad2deg(obs->attitudeError(1)) : std::nan(""));
    addData(pinIndex, i++, obs->frame == LcKfInsGnssErrors::Frame::ECEF ? rad2deg(obs->attitudeError(2)) : std::nan(""));
    addData(pinIndex, i++, obs->frame == LcKfInsGnssErrors::Frame::ECEF ? obs->velocityError(0) : std::nan(""));
    addData(pinIndex, i++, obs->frame == LcKfInsGnssErrors::Frame::ECEF ? obs->velocityError(1) : std::nan(""));
    addData(pinIndex, i++, obs->frame == LcKfInsGnssErrors::Frame::ECEF ? obs->velocityError(2) : std::nan(""));
    addData(pinIndex, i++, obs->frame == LcKfInsGnssErrors::Frame::ECEF ? obs->positionError(0) : std::nan(""));
    addData(pinIndex, i++, obs->frame == LcKfInsGnssErrors::Frame::ECEF ? obs->positionError(1) : std::nan(""));
    addData(pinIndex, i++, obs->frame == LcKfInsGnssErrors::Frame::ECEF ? obs->positionError(2) : std::nan(""));
    // ImuBiases
    addData(pinIndex, i++, obs->b_biasAccel(0));
    addData(pinIndex, i++, obs->b_biasAccel(1));
    addData(pinIndex, i++, obs->b_biasAccel(2));
    addData(pinIndex, i++, obs->b_biasGyro(0));
    addData(pinIndex, i++, obs->b_biasGyro(1));
    addData(pinIndex, i++, obs->b_biasGyro(2));
}

void NAV::Plot::plotRtkSolution(const std::shared_ptr<const RtkSolution>& obs, size_t pinIndex)
{
    if (!obs->insTime.empty() && _startTime.empty()) { _startTime = obs->insTime; }
    size_t i = 0;

    if (std::isnan(_originLatitude))
    {
        _originLatitude = obs->lla_position().x();
    }
    int sign = obs->lla_position().x() > _originLatitude ? 1 : -1;
    // North/South deviation [m]
    double northSouth = calcGeographicalDistance(obs->lla_position().x(), obs->lla_position().y(),
                                                 _originLatitude, obs->lla_position().y())
                        * sign;

    if (std::isnan(_originLongitude))
    {
        _originLongitude = obs->lla_position().y();
    }
    sign = obs->lla_position().y() > _originLongitude ? 1 : -1;
    // East/West deviation [m]
    double eastWest = calcGeographicalDistance(obs->lla_position().x(), obs->lla_position().y(),
                                               obs->lla_position().x(), _originLongitude)
                      * sign;

    std::scoped_lock<std::mutex> guard(_pinData.at(pinIndex).mutex);

    // NodeData
    addData(pinIndex, i++, !obs->insTime.empty() ? static_cast<double>((obs->insTime - _startTime).count()) : std::nan(""));
    addData(pinIndex, i++, !obs->insTime.empty() ? static_cast<double>(obs->insTime.toGPSweekTow().tow) : std::nan(""));
    // PosVel
    addData(pinIndex, i++, rad2deg(obs->lla_position()(0)));
    addData(pinIndex, i++, rad2deg(obs->lla_position()(1)));
    addData(pinIndex, i++, obs->lla_position()(2));
    addData(pinIndex, i++, northSouth);
    addData(pinIndex, i++, eastWest);
    addData(pinIndex, i++, obs->e_position().x());
    addData(pinIndex, i++, obs->e_position().y());
    addData(pinIndex, i++, obs->e_position().z());
    addData(pinIndex, i++, obs->e_velocity().x());
    addData(pinIndex, i++, obs->e_velocity().y());
    addData(pinIndex, i++, obs->e_velocity().z());
    addData(pinIndex, i++, obs->n_velocity().x());
    addData(pinIndex, i++, obs->n_velocity().y());
    addData(pinIndex, i++, obs->n_velocity().z());
    // RtkSolution
    addData(pinIndex, i++, static_cast<int>(obs->solType));
}

void NAV::Plot::plotSppSolution(const std::shared_ptr<const SppSolution>& obs, size_t pinIndex)
{
    if (!obs->insTime.empty() && _startTime.empty()) { _startTime = obs->insTime; }
    size_t i = 0;

    if (std::isnan(_originLatitude))
    {
        _originLatitude = obs->lla_position().x();
    }
    int sign = obs->lla_position().x() > _originLatitude ? 1 : -1;
    // North/South deviation [m]
    double northSouth = calcGeographicalDistance(obs->lla_position().x(), obs->lla_position().y(),
                                                 _originLatitude, obs->lla_position().y())
                        * sign;

    if (std::isnan(_originLongitude))
    {
        _originLongitude = obs->lla_position().y();
    }
    sign = obs->lla_position().y() > _originLongitude ? 1 : -1;
    // East/West deviation [m]
    double eastWest = calcGeographicalDistance(obs->lla_position().x(), obs->lla_position().y(),
                                               obs->lla_position().x(), _originLongitude)
                      * sign;

    std::scoped_lock<std::mutex> guard(_pinData.at(pinIndex).mutex);

    // NodeData
    addData(pinIndex, i++, !obs->insTime.empty() ? static_cast<double>((obs->insTime - _startTime).count()) : std::nan(""));
    addData(pinIndex, i++, !obs->insTime.empty() ? static_cast<double>(obs->insTime.toGPSweekTow().tow) : std::nan(""));
    // PosVel
    addData(pinIndex, i++, rad2deg(obs->lla_position()(0)));
    addData(pinIndex, i++, rad2deg(obs->lla_position()(1)));
    addData(pinIndex, i++, obs->lla_position()(2));
    addData(pinIndex, i++, northSouth);
    addData(pinIndex, i++, eastWest);
    addData(pinIndex, i++, obs->e_position().x());
    addData(pinIndex, i++, obs->e_position().y());
    addData(pinIndex, i++, obs->e_position().z());
    addData(pinIndex, i++, obs->e_velocity().x());
    addData(pinIndex, i++, obs->e_velocity().y());
    addData(pinIndex, i++, obs->e_velocity().z());
    addData(pinIndex, i++, obs->n_velocity().x());
    addData(pinIndex, i++, obs->n_velocity().y());
    addData(pinIndex, i++, obs->n_velocity().z());
    // SppSolution
    addData(pinIndex, i++, static_cast<double>(obs->nSatellitesPosition));
    addData(pinIndex, i++, static_cast<double>(obs->nSatellitesVelocity));
    addData(pinIndex, i++, obs->recvClk.bias.value);      // Receiver clock bias [s]
    addData(pinIndex, i++, obs->recvClk.drift.value);     // Receiver clock drift [s/s]
    addData(pinIndex, i++, obs->e_positionStdev()(0, 0)); // X-ECEF StDev [m]
    addData(pinIndex, i++, obs->e_positionStdev()(1, 1)); // Y-ECEF StDev [m]
    addData(pinIndex, i++, obs->e_positionStdev()(2, 2)); // Z-ECEF StDev [m]
    addData(pinIndex, i++, obs->e_positionStdev()(0, 1)); // XY-ECEF StDev [m]
    addData(pinIndex, i++, obs->e_positionStdev()(0, 2)); // XZ-ECEF StDev [m]
    addData(pinIndex, i++, obs->e_positionStdev()(1, 2)); // YZ-ECEF StDev [m]
    addData(pinIndex, i++, obs->n_positionStdev()(0, 0)); // North StDev [m]
    addData(pinIndex, i++, obs->n_positionStdev()(1, 1)); // East StDev [m]
    addData(pinIndex, i++, obs->n_positionStdev()(2, 2)); // Down StDev [m]
    addData(pinIndex, i++, obs->n_positionStdev()(0, 1)); // NE-ECEF StDev [m]
    addData(pinIndex, i++, obs->n_positionStdev()(0, 2)); // ND-ECEF StDev [m]
    addData(pinIndex, i++, obs->n_positionStdev()(1, 2)); // ED-ECEF StDev [m]
    addData(pinIndex, i++, obs->e_velocityStdev()(0, 0)); // X velocity ECEF StDev [m/s]
    addData(pinIndex, i++, obs->e_velocityStdev()(1, 1)); // Y velocity ECEF StDev [m/s]
    addData(pinIndex, i++, obs->e_velocityStdev()(2, 2)); // Z velocity ECEF StDev [m/s]
    addData(pinIndex, i++, obs->e_velocityStdev()(0, 1)); // XY velocity StDev [m]
    addData(pinIndex, i++, obs->e_velocityStdev()(0, 2)); // XZ velocity StDev [m]
    addData(pinIndex, i++, obs->e_velocityStdev()(1, 2)); // YZ velocity StDev [m]
    addData(pinIndex, i++, obs->n_velocityStdev()(0, 0)); // North velocity StDev [m/s]
    addData(pinIndex, i++, obs->n_velocityStdev()(1, 1)); // East velocity StDev [m/s]
    addData(pinIndex, i++, obs->n_velocityStdev()(2, 2)); // Down velocity StDev [m/s]
    addData(pinIndex, i++, obs->n_velocityStdev()(0, 1)); // NE velocity StDev [m]
    addData(pinIndex, i++, obs->n_velocityStdev()(0, 2)); // ND velocity StDev [m]
    addData(pinIndex, i++, obs->n_velocityStdev()(1, 2)); // ED velocity StDev [m]
    addData(pinIndex, i++, obs->recvClk.bias.stdDev);     // Receiver clock bias StDev [s]
    addData(pinIndex, i++, obs->recvClk.drift.stdDev);    // Receiver clock drift StDev [s/s]

    addData(pinIndex, i++, static_cast<double>(obs->recvClk.referenceTimeSatelliteSystem.toEnumeration())); // System time reference system

    addData(pinIndex, i++, obs->recvClk.sysTimeDiff.contains(GPS) ? obs->recvClk.sysTimeDiff.at(GPS).value : std::nan(""));     // GPS system time difference [s]
    addData(pinIndex, i++, obs->recvClk.sysTimeDiff.contains(GAL) ? obs->recvClk.sysTimeDiff.at(GAL).value : std::nan(""));     // GAL system time difference [s]
    addData(pinIndex, i++, obs->recvClk.sysTimeDiff.contains(GLO) ? obs->recvClk.sysTimeDiff.at(GLO).value : std::nan(""));     // GLO system time difference [s]
    addData(pinIndex, i++, obs->recvClk.sysTimeDiff.contains(BDS) ? obs->recvClk.sysTimeDiff.at(BDS).value : std::nan(""));     // BDS system time difference [s]
    addData(pinIndex, i++, obs->recvClk.sysTimeDiff.contains(QZSS) ? obs->recvClk.sysTimeDiff.at(QZSS).value : std::nan(""));   // QZSS system time difference [s]
    addData(pinIndex, i++, obs->recvClk.sysTimeDiff.contains(IRNSS) ? obs->recvClk.sysTimeDiff.at(IRNSS).value : std::nan("")); // IRNSS system time difference [s]
    addData(pinIndex, i++, obs->recvClk.sysTimeDiff.contains(SBAS) ? obs->recvClk.sysTimeDiff.at(SBAS).value : std::nan(""));   // SBAS system time difference [s]

    addData(pinIndex, i++, obs->recvClk.sysDriftDiff.contains(GPS) ? obs->recvClk.sysDriftDiff.at(GPS).value : std::nan(""));     // GPS system time drift difference [s/s]
    addData(pinIndex, i++, obs->recvClk.sysDriftDiff.contains(GAL) ? obs->recvClk.sysDriftDiff.at(GAL).value : std::nan(""));     // GAL system time drift difference [s/s]
    addData(pinIndex, i++, obs->recvClk.sysDriftDiff.contains(GLO) ? obs->recvClk.sysDriftDiff.at(GLO).value : std::nan(""));     // GLO system time drift difference [s/s]
    addData(pinIndex, i++, obs->recvClk.sysDriftDiff.contains(BDS) ? obs->recvClk.sysDriftDiff.at(BDS).value : std::nan(""));     // BDS system time drift difference [s/s]
    addData(pinIndex, i++, obs->recvClk.sysDriftDiff.contains(QZSS) ? obs->recvClk.sysDriftDiff.at(QZSS).value : std::nan(""));   // QZSS system time drift difference [s/s]
    addData(pinIndex, i++, obs->recvClk.sysDriftDiff.contains(IRNSS) ? obs->recvClk.sysDriftDiff.at(IRNSS).value : std::nan("")); // IRNSS system time drift difference [s/s]
    addData(pinIndex, i++, obs->recvClk.sysDriftDiff.contains(SBAS) ? obs->recvClk.sysDriftDiff.at(SBAS).value : std::nan(""));   // SBAS system time drift difference [s/s]

    addData(pinIndex, i++, obs->recvClk.sysTimeDiff.contains(GPS) ? obs->recvClk.sysTimeDiff.at(GPS).stdDev : std::nan(""));     // GPS system time difference StDev [s]
    addData(pinIndex, i++, obs->recvClk.sysTimeDiff.contains(GAL) ? obs->recvClk.sysTimeDiff.at(GAL).stdDev : std::nan(""));     // GAL system time difference StDev [s]
    addData(pinIndex, i++, obs->recvClk.sysTimeDiff.contains(GLO) ? obs->recvClk.sysTimeDiff.at(GLO).stdDev : std::nan(""));     // GLO system time difference StDev [s]
    addData(pinIndex, i++, obs->recvClk.sysTimeDiff.contains(BDS) ? obs->recvClk.sysTimeDiff.at(BDS).stdDev : std::nan(""));     // BDS system time difference StDev [s]
    addData(pinIndex, i++, obs->recvClk.sysTimeDiff.contains(QZSS) ? obs->recvClk.sysTimeDiff.at(QZSS).stdDev : std::nan(""));   // QZSS system time difference StDev [s]
    addData(pinIndex, i++, obs->recvClk.sysTimeDiff.contains(IRNSS) ? obs->recvClk.sysTimeDiff.at(IRNSS).stdDev : std::nan("")); // IRNSS system time difference StDev [s]
    addData(pinIndex, i++, obs->recvClk.sysTimeDiff.contains(SBAS) ? obs->recvClk.sysTimeDiff.at(SBAS).stdDev : std::nan(""));   // SBAS system time difference StDev [s]

    addData(pinIndex, i++, obs->recvClk.sysDriftDiff.contains(GPS) ? obs->recvClk.sysDriftDiff.at(GPS).stdDev : std::nan(""));     // GPS system time drift difference StDev [s/s]
    addData(pinIndex, i++, obs->recvClk.sysDriftDiff.contains(GAL) ? obs->recvClk.sysDriftDiff.at(GAL).stdDev : std::nan(""));     // GAL system time drift difference StDev [s/s]
    addData(pinIndex, i++, obs->recvClk.sysDriftDiff.contains(GLO) ? obs->recvClk.sysDriftDiff.at(GLO).stdDev : std::nan(""));     // GLO system time drift difference StDev [s/s]
    addData(pinIndex, i++, obs->recvClk.sysDriftDiff.contains(BDS) ? obs->recvClk.sysDriftDiff.at(BDS).stdDev : std::nan(""));     // BDS system time drift difference StDev [s/s]
    addData(pinIndex, i++, obs->recvClk.sysDriftDiff.contains(QZSS) ? obs->recvClk.sysDriftDiff.at(QZSS).stdDev : std::nan(""));   // QZSS system time drift difference StDev [s/s]
    addData(pinIndex, i++, obs->recvClk.sysDriftDiff.contains(IRNSS) ? obs->recvClk.sysDriftDiff.at(IRNSS).stdDev : std::nan("")); // IRNSS system time drift difference StDev [s/s]
    addData(pinIndex, i++, obs->recvClk.sysDriftDiff.contains(SBAS) ? obs->recvClk.sysDriftDiff.at(SBAS).stdDev : std::nan(""));   // SBAS system time drift difference StDev [s/s]
}

void NAV::Plot::plotRtklibPosObs(const std::shared_ptr<const RtklibPosObs>& obs, size_t pinIndex)
{
    if (!obs->insTime.empty() && _startTime.empty()) { _startTime = obs->insTime; }
    size_t i = 0;

    if (std::isnan(_originLatitude))
    {
        _originLatitude = obs->lla_position().x();
    }
    int sign = obs->lla_position().x() > _originLatitude ? 1 : -1;
    // North/South deviation [m]
    double northSouth = calcGeographicalDistance(obs->lla_position().x(), obs->lla_position().y(),
                                                 _originLatitude, obs->lla_position().y())
                        * sign;

    if (std::isnan(_originLongitude))
    {
        _originLongitude = obs->lla_position().y();
    }
    sign = obs->lla_position().y() > _originLongitude ? 1 : -1;
    // East/West deviation [m]
    double eastWest = calcGeographicalDistance(obs->lla_position().x(), obs->lla_position().y(),
                                               obs->lla_position().x(), _originLongitude)
                      * sign;

    std::scoped_lock<std::mutex> guard(_pinData.at(pinIndex).mutex);

    // NodeData
    addData(pinIndex, i++, !obs->insTime.empty() ? static_cast<double>((obs->insTime - _startTime).count()) : std::nan(""));
    addData(pinIndex, i++, !obs->insTime.empty() ? static_cast<double>(obs->insTime.toGPSweekTow().tow) : std::nan(""));
    // RtklibPosObs
    addData(pinIndex, i++, obs->e_position().x());
    addData(pinIndex, i++, obs->e_position().y());
    addData(pinIndex, i++, obs->e_position().z());
    addData(pinIndex, i++, rad2deg(obs->lla_position()(0)));
    addData(pinIndex, i++, rad2deg(obs->lla_position()(1)));
    addData(pinIndex, i++, obs->lla_position()(2));
    addData(pinIndex, i++, northSouth);
    addData(pinIndex, i++, eastWest);
    addData(pinIndex, i++, obs->Q);
    addData(pinIndex, i++, obs->ns);
    addData(pinIndex, i++, obs->sdXYZ.x());
    addData(pinIndex, i++, obs->sdXYZ.y());
    addData(pinIndex, i++, obs->sdXYZ.z());
    addData(pinIndex, i++, obs->sdNED.x());
    addData(pinIndex, i++, obs->sdNED.y());
    addData(pinIndex, i++, obs->sdNED.z());
    addData(pinIndex, i++, obs->sdxy.has_value() ? obs->sdxy.value() : std::nan(""));
    addData(pinIndex, i++, obs->sdyz.has_value() ? obs->sdyz.value() : std::nan(""));
    addData(pinIndex, i++, obs->sdzx.has_value() ? obs->sdzx.value() : std::nan(""));
    addData(pinIndex, i++, obs->sdne.has_value() ? obs->sdne.value() : std::nan(""));
    addData(pinIndex, i++, obs->sded.has_value() ? obs->sded.value() : std::nan(""));
    addData(pinIndex, i++, obs->sddn.has_value() ? obs->sddn.value() : std::nan(""));
    addData(pinIndex, i++, obs->age);
    addData(pinIndex, i++, obs->ratio);
    addData(pinIndex, i++, obs->e_velocity().x());
    addData(pinIndex, i++, obs->e_velocity().y());
    addData(pinIndex, i++, obs->e_velocity().z());
    addData(pinIndex, i++, obs->n_velocity().x());
    addData(pinIndex, i++, obs->n_velocity().y());
    addData(pinIndex, i++, obs->n_velocity().z());
    addData(pinIndex, i++, obs->sdvNED.has_value() ? obs->sdvNED->x() : std::nan(""));
    addData(pinIndex, i++, obs->sdvNED.has_value() ? obs->sdvNED->y() : std::nan(""));
    addData(pinIndex, i++, obs->sdvNED.has_value() ? obs->sdvNED->z() : std::nan(""));
    addData(pinIndex, i++, obs->sdvne.has_value() ? obs->sdvne.value() : std::nan(""));
    addData(pinIndex, i++, obs->sdved.has_value() ? obs->sdved.value() : std::nan(""));
    addData(pinIndex, i++, obs->sdvdn.has_value() ? obs->sdvdn.value() : std::nan(""));
    addData(pinIndex, i++, obs->sdvXYZ.has_value() ? obs->sdvXYZ->x() : std::nan(""));
    addData(pinIndex, i++, obs->sdvXYZ.has_value() ? obs->sdvXYZ->y() : std::nan(""));
    addData(pinIndex, i++, obs->sdvXYZ.has_value() ? obs->sdvXYZ->z() : std::nan(""));
    addData(pinIndex, i++, obs->sdvxy.has_value() ? obs->sdvxy.value() : std::nan(""));
    addData(pinIndex, i++, obs->sdvyz.has_value() ? obs->sdvyz.value() : std::nan(""));
    addData(pinIndex, i++, obs->sdvzx.has_value() ? obs->sdvzx.value() : std::nan(""));
}

void NAV::Plot::plotUbloxObs(const std::shared_ptr<const UbloxObs>& obs, size_t pinIndex)
{
    if (!obs->insTime.empty() && _startTime.empty()) { _startTime = obs->insTime; }

    // Position in ECEF coordinates in [m]
    std::optional<Eigen::Vector3d> e_position;
    // [𝜙, λ, h] Latitude, Longitude and altitude in [rad, rad, m]
    std::optional<Eigen::Vector3d> lla_position;
    // Velocity in NED coordinates in [m/s]
    std::optional<Eigen::Vector3d> n_velocity;

    if (obs->msgClass == vendor::ublox::UbxClass::UBX_CLASS_NAV)
    {
        auto msgId = static_cast<vendor::ublox::UbxNavMessages>(obs->msgId);
        if (msgId == vendor::ublox::UbxNavMessages::UBX_NAV_POSECEF)
        {
            e_position.emplace(std::get<vendor::ublox::UbxNavPosecef>(obs->data).ecefX * 1e-2,
                               std::get<vendor::ublox::UbxNavPosecef>(obs->data).ecefY * 1e-2,
                               std::get<vendor::ublox::UbxNavPosecef>(obs->data).ecefZ * 1e-2);
            lla_position = trafo::ecef2lla_WGS84(e_position.value());
        }
        else if (msgId == vendor::ublox::UbxNavMessages::UBX_NAV_POSLLH)
        {
            lla_position.emplace(deg2rad(std::get<vendor::ublox::UbxNavPosllh>(obs->data).lat * 1e-7),
                                 deg2rad(std::get<vendor::ublox::UbxNavPosllh>(obs->data).lon * 1e-7),
                                 std::get<vendor::ublox::UbxNavPosllh>(obs->data).height * 1e-3);
        }
        else if (msgId == vendor::ublox::UbxNavMessages::UBX_NAV_VELNED)
        {
            n_velocity.emplace(std::get<vendor::ublox::UbxNavVelned>(obs->data).velN * 1e-2,
                               std::get<vendor::ublox::UbxNavVelned>(obs->data).velE * 1e-2,
                               std::get<vendor::ublox::UbxNavVelned>(obs->data).velD * 1e-2);
        }
        else
        {
            return;
        }
    }
    else
    {
        return;
    }
    // North/South deviation [m]
    std::optional<double> northSouth;
    // East/West deviation [m]
    std::optional<double> eastWest;

    if (lla_position.has_value())
    {
        if (std::isnan(_originLatitude))
        {
            _originLatitude = lla_position->x();
        }
        int sign = lla_position->x() > _originLatitude ? 1 : -1;
        northSouth = calcGeographicalDistance(lla_position->x(), lla_position->y(),
                                              _originLatitude, lla_position->y())
                     * sign;

        if (std::isnan(_originLongitude))
        {
            _originLongitude = lla_position->y();
        }
        sign = lla_position->y() > _originLongitude ? 1 : -1;
        eastWest = calcGeographicalDistance(lla_position->x(), lla_position->y(),
                                            lla_position->x(), _originLongitude)
                   * sign;

        lla_position->x() = rad2deg(lla_position->x());
        lla_position->y() = rad2deg(lla_position->y());
    }

    size_t i = 0;

    std::scoped_lock<std::mutex> guard(_pinData.at(pinIndex).mutex);

    // NodeData
    addData(pinIndex, i++, !obs->insTime.empty() ? static_cast<double>((obs->insTime - _startTime).count()) : std::nan(""));
    addData(pinIndex, i++, !obs->insTime.empty() ? static_cast<double>(obs->insTime.toGPSweekTow().tow) : std::nan(""));
    // UbloxObs
    addData(pinIndex, i++, e_position.has_value() ? e_position->x() : std::nan(""));
    addData(pinIndex, i++, e_position.has_value() ? e_position->y() : std::nan(""));
    addData(pinIndex, i++, e_position.has_value() ? e_position->z() : std::nan(""));
    addData(pinIndex, i++, lla_position.has_value() ? lla_position->x() : std::nan(""));
    addData(pinIndex, i++, lla_position.has_value() ? lla_position->y() : std::nan(""));
    addData(pinIndex, i++, lla_position.has_value() ? lla_position->z() : std::nan(""));
    addData(pinIndex, i++, northSouth.has_value() ? northSouth.value() : std::nan(""));
    addData(pinIndex, i++, eastWest.has_value() ? eastWest.value() : std::nan(""));
    addData(pinIndex, i++, n_velocity.has_value() ? n_velocity->x() : std::nan(""));
    addData(pinIndex, i++, n_velocity.has_value() ? n_velocity->y() : std::nan(""));
    addData(pinIndex, i++, n_velocity.has_value() ? n_velocity->z() : std::nan(""));
}

void NAV::Plot::plotImuObs(const std::shared_ptr<const ImuObs>& obs, size_t pinIndex)
{
    if (!obs->insTime.empty() && _startTime.empty()) { _startTime = obs->insTime; }
    size_t i = 0;

    std::scoped_lock<std::mutex> guard(_pinData.at(pinIndex).mutex);

    // NodeData
    addData(pinIndex, i++, !obs->insTime.empty() ? static_cast<double>((obs->insTime - _startTime).count()) : std::nan(""));
    addData(pinIndex, i++, !obs->insTime.empty() ? static_cast<double>(obs->insTime.toGPSweekTow().tow) : std::nan(""));
    // ImuObs
    addData(pinIndex, i++, obs->timeSinceStartup.has_value() ? static_cast<double>(obs->timeSinceStartup.value()) : std::nan(""));
    addData(pinIndex, i++, obs->magUncompXYZ.has_value() ? obs->magUncompXYZ->x() : std::nan(""));
    addData(pinIndex, i++, obs->magUncompXYZ.has_value() ? obs->magUncompXYZ->y() : std::nan(""));
    addData(pinIndex, i++, obs->magUncompXYZ.has_value() ? obs->magUncompXYZ->z() : std::nan(""));
    addData(pinIndex, i++, obs->accelUncompXYZ.has_value() ? obs->accelUncompXYZ->x() : std::nan(""));
    addData(pinIndex, i++, obs->accelUncompXYZ.has_value() ? obs->accelUncompXYZ->y() : std::nan(""));
    addData(pinIndex, i++, obs->accelUncompXYZ.has_value() ? obs->accelUncompXYZ->z() : std::nan(""));
    addData(pinIndex, i++, obs->gyroUncompXYZ.has_value() ? obs->gyroUncompXYZ->x() : std::nan(""));
    addData(pinIndex, i++, obs->gyroUncompXYZ.has_value() ? obs->gyroUncompXYZ->y() : std::nan(""));
    addData(pinIndex, i++, obs->gyroUncompXYZ.has_value() ? obs->gyroUncompXYZ->z() : std::nan(""));
    addData(pinIndex, i++, obs->magCompXYZ.has_value() ? obs->magCompXYZ->x() : std::nan(""));
    addData(pinIndex, i++, obs->magCompXYZ.has_value() ? obs->magCompXYZ->y() : std::nan(""));
    addData(pinIndex, i++, obs->magCompXYZ.has_value() ? obs->magCompXYZ->z() : std::nan(""));
    addData(pinIndex, i++, obs->accelCompXYZ.has_value() ? obs->accelCompXYZ->x() : std::nan(""));
    addData(pinIndex, i++, obs->accelCompXYZ.has_value() ? obs->accelCompXYZ->y() : std::nan(""));
    addData(pinIndex, i++, obs->accelCompXYZ.has_value() ? obs->accelCompXYZ->z() : std::nan(""));
    addData(pinIndex, i++, obs->gyroCompXYZ.has_value() ? obs->gyroCompXYZ->x() : std::nan(""));
    addData(pinIndex, i++, obs->gyroCompXYZ.has_value() ? obs->gyroCompXYZ->y() : std::nan(""));
    addData(pinIndex, i++, obs->gyroCompXYZ.has_value() ? obs->gyroCompXYZ->z() : std::nan(""));
    addData(pinIndex, i++, obs->temperature.has_value() ? obs->temperature.value() : std::nan(""));
}

void NAV::Plot::plotKvhObs(const std::shared_ptr<const KvhObs>& obs, size_t pinIndex)
{
    if (!obs->insTime.empty() && _startTime.empty()) { _startTime = obs->insTime; }
    size_t i = 0;

    std::scoped_lock<std::mutex> guard(_pinData.at(pinIndex).mutex);

    // NodeData
    addData(pinIndex, i++, !obs->insTime.empty() ? static_cast<double>((obs->insTime - _startTime).count()) : std::nan(""));
    addData(pinIndex, i++, !obs->insTime.empty() ? static_cast<double>(obs->insTime.toGPSweekTow().tow) : std::nan(""));
    // ImuObs
    addData(pinIndex, i++, obs->timeSinceStartup.has_value() ? static_cast<double>(obs->timeSinceStartup.value()) : std::nan(""));
    addData(pinIndex, i++, obs->magUncompXYZ.has_value() ? obs->magUncompXYZ->x() : std::nan(""));
    addData(pinIndex, i++, obs->magUncompXYZ.has_value() ? obs->magUncompXYZ->y() : std::nan(""));
    addData(pinIndex, i++, obs->magUncompXYZ.has_value() ? obs->magUncompXYZ->z() : std::nan(""));
    addData(pinIndex, i++, obs->accelUncompXYZ.has_value() ? obs->accelUncompXYZ->x() : std::nan(""));
    addData(pinIndex, i++, obs->accelUncompXYZ.has_value() ? obs->accelUncompXYZ->y() : std::nan(""));
    addData(pinIndex, i++, obs->accelUncompXYZ.has_value() ? obs->accelUncompXYZ->z() : std::nan(""));
    addData(pinIndex, i++, obs->gyroUncompXYZ.has_value() ? obs->gyroUncompXYZ->x() : std::nan(""));
    addData(pinIndex, i++, obs->gyroUncompXYZ.has_value() ? obs->gyroUncompXYZ->y() : std::nan(""));
    addData(pinIndex, i++, obs->gyroUncompXYZ.has_value() ? obs->gyroUncompXYZ->z() : std::nan(""));
    addData(pinIndex, i++, obs->magCompXYZ.has_value() ? obs->magCompXYZ->x() : std::nan(""));
    addData(pinIndex, i++, obs->magCompXYZ.has_value() ? obs->magCompXYZ->y() : std::nan(""));
    addData(pinIndex, i++, obs->magCompXYZ.has_value() ? obs->magCompXYZ->z() : std::nan(""));
    addData(pinIndex, i++, obs->accelCompXYZ.has_value() ? obs->accelCompXYZ->x() : std::nan(""));
    addData(pinIndex, i++, obs->accelCompXYZ.has_value() ? obs->accelCompXYZ->y() : std::nan(""));
    addData(pinIndex, i++, obs->accelCompXYZ.has_value() ? obs->accelCompXYZ->z() : std::nan(""));
    addData(pinIndex, i++, obs->gyroCompXYZ.has_value() ? obs->gyroCompXYZ->x() : std::nan(""));
    addData(pinIndex, i++, obs->gyroCompXYZ.has_value() ? obs->gyroCompXYZ->y() : std::nan(""));
    addData(pinIndex, i++, obs->gyroCompXYZ.has_value() ? obs->gyroCompXYZ->z() : std::nan(""));
    addData(pinIndex, i++, obs->temperature.has_value() ? obs->temperature.value() : std::nan(""));
    // KvhObs
    addData(pinIndex, i++, static_cast<double>(obs->status.to_ulong()));
    addData(pinIndex, i++, obs->sequenceNumber < 128 ? obs->sequenceNumber : std::nan(""));
}

void NAV::Plot::plotImuObsWDeltaObs(const std::shared_ptr<const ImuObsWDelta>& obs, size_t pinIndex)
{
    if (!obs->insTime.empty() && _startTime.empty()) { _startTime = obs->insTime; }
    size_t i = 0;

    std::scoped_lock<std::mutex> guard(_pinData.at(pinIndex).mutex);

    // NodeData
    addData(pinIndex, i++, !obs->insTime.empty() ? static_cast<double>((obs->insTime - _startTime).count()) : std::nan(""));
    addData(pinIndex, i++, !obs->insTime.empty() ? static_cast<double>(obs->insTime.toGPSweekTow().tow) : std::nan(""));
    // ImuObs
    addData(pinIndex, i++, obs->timeSinceStartup.has_value() ? static_cast<double>(obs->timeSinceStartup.value()) : std::nan(""));
    addData(pinIndex, i++, obs->magUncompXYZ.has_value() ? obs->magUncompXYZ->x() : std::nan(""));
    addData(pinIndex, i++, obs->magUncompXYZ.has_value() ? obs->magUncompXYZ->y() : std::nan(""));
    addData(pinIndex, i++, obs->magUncompXYZ.has_value() ? obs->magUncompXYZ->z() : std::nan(""));
    addData(pinIndex, i++, obs->accelUncompXYZ.has_value() ? obs->accelUncompXYZ->x() : std::nan(""));
    addData(pinIndex, i++, obs->accelUncompXYZ.has_value() ? obs->accelUncompXYZ->y() : std::nan(""));
    addData(pinIndex, i++, obs->accelUncompXYZ.has_value() ? obs->accelUncompXYZ->z() : std::nan(""));
    addData(pinIndex, i++, obs->gyroUncompXYZ.has_value() ? obs->gyroUncompXYZ->x() : std::nan(""));
    addData(pinIndex, i++, obs->gyroUncompXYZ.has_value() ? obs->gyroUncompXYZ->y() : std::nan(""));
    addData(pinIndex, i++, obs->gyroUncompXYZ.has_value() ? obs->gyroUncompXYZ->z() : std::nan(""));
    addData(pinIndex, i++, obs->magCompXYZ.has_value() ? obs->magCompXYZ->x() : std::nan(""));
    addData(pinIndex, i++, obs->magCompXYZ.has_value() ? obs->magCompXYZ->y() : std::nan(""));
    addData(pinIndex, i++, obs->magCompXYZ.has_value() ? obs->magCompXYZ->z() : std::nan(""));
    addData(pinIndex, i++, obs->accelCompXYZ.has_value() ? obs->accelCompXYZ->x() : std::nan(""));
    addData(pinIndex, i++, obs->accelCompXYZ.has_value() ? obs->accelCompXYZ->y() : std::nan(""));
    addData(pinIndex, i++, obs->accelCompXYZ.has_value() ? obs->accelCompXYZ->z() : std::nan(""));
    addData(pinIndex, i++, obs->gyroCompXYZ.has_value() ? obs->gyroCompXYZ->x() : std::nan(""));
    addData(pinIndex, i++, obs->gyroCompXYZ.has_value() ? obs->gyroCompXYZ->y() : std::nan(""));
    addData(pinIndex, i++, obs->gyroCompXYZ.has_value() ? obs->gyroCompXYZ->z() : std::nan(""));
    addData(pinIndex, i++, obs->temperature.has_value() ? obs->temperature.value() : std::nan(""));
    // ImuObsWDelta
    addData(pinIndex, i++, obs->dtime);
    addData(pinIndex, i++, obs->dtheta.has_value() ? obs->dtheta->x() : std::nan(""));
    addData(pinIndex, i++, obs->dtheta.has_value() ? obs->dtheta->y() : std::nan(""));
    addData(pinIndex, i++, obs->dtheta.has_value() ? obs->dtheta->z() : std::nan(""));
    addData(pinIndex, i++, obs->dvel.has_value() ? obs->dvel->x() : std::nan(""));
    addData(pinIndex, i++, obs->dvel.has_value() ? obs->dvel->y() : std::nan(""));
    addData(pinIndex, i++, obs->dvel.has_value() ? obs->dvel->z() : std::nan(""));
}

void NAV::Plot::plotVectorNavBinaryObs(const std::shared_ptr<const VectorNavBinaryOutput>& obs, size_t pinIndex)
{
    if (!obs->insTime.empty() && _startTime.empty()) { _startTime = obs->insTime; }
    size_t i = 0;

    std::scoped_lock<std::mutex> guard(_pinData.at(pinIndex).mutex);

    // NodeData
    addData(pinIndex, i++, !obs->insTime.empty() ? static_cast<double>((obs->insTime - _startTime).count()) : std::nan(""));
    addData(pinIndex, i++, !obs->insTime.empty() ? static_cast<double>(obs->insTime.toGPSweekTow().tow) : std::nan(""));
    // VectorNavBinaryOutput
    // Group 2 (Time)
    addData(pinIndex, i++, obs->timeOutputs && (obs->timeOutputs->timeField & vn::protocol::uart::TimeGroup::TIMEGROUP_TIMESTARTUP) ? static_cast<double>(obs->timeOutputs->timeStartup) : std::nan(""));
    addData(pinIndex, i++, obs->timeOutputs && (obs->timeOutputs->timeField & vn::protocol::uart::TimeGroup::TIMEGROUP_TIMEGPS) ? static_cast<double>(obs->timeOutputs->timeGps) : std::nan(""));
    addData(pinIndex, i++, obs->timeOutputs && (obs->timeOutputs->timeField & vn::protocol::uart::TimeGroup::TIMEGROUP_GPSTOW) ? static_cast<double>(obs->timeOutputs->gpsTow) : std::nan(""));
    addData(pinIndex, i++, obs->timeOutputs && (obs->timeOutputs->timeField & vn::protocol::uart::TimeGroup::TIMEGROUP_GPSWEEK) ? static_cast<double>(obs->timeOutputs->gpsWeek) : std::nan(""));
    addData(pinIndex, i++, obs->timeOutputs && (obs->timeOutputs->timeField & vn::protocol::uart::TimeGroup::TIMEGROUP_TIMESYNCIN) ? static_cast<double>(obs->timeOutputs->timeSyncIn) : std::nan(""));
    addData(pinIndex, i++, obs->timeOutputs && (obs->timeOutputs->timeField & vn::protocol::uart::TimeGroup::TIMEGROUP_TIMEGPSPPS) ? static_cast<double>(obs->timeOutputs->timePPS) : std::nan(""));
    addData(pinIndex, i++, obs->timeOutputs && (obs->timeOutputs->timeField & vn::protocol::uart::TimeGroup::TIMEGROUP_TIMEUTC) ? static_cast<double>(obs->timeOutputs->timeUtc.year) : std::nan(""));
    addData(pinIndex, i++, obs->timeOutputs && (obs->timeOutputs->timeField & vn::protocol::uart::TimeGroup::TIMEGROUP_TIMEUTC) ? static_cast<double>(obs->timeOutputs->timeUtc.month) : std::nan(""));
    addData(pinIndex, i++, obs->timeOutputs && (obs->timeOutputs->timeField & vn::protocol::uart::TimeGroup::TIMEGROUP_TIMEUTC) ? static_cast<double>(obs->timeOutputs->timeUtc.day) : std::nan(""));
    addData(pinIndex, i++, obs->timeOutputs && (obs->timeOutputs->timeField & vn::protocol::uart::TimeGroup::TIMEGROUP_TIMEUTC) ? static_cast<double>(obs->timeOutputs->timeUtc.hour) : std::nan(""));
    addData(pinIndex, i++, obs->timeOutputs && (obs->timeOutputs->timeField & vn::protocol::uart::TimeGroup::TIMEGROUP_TIMEUTC) ? static_cast<double>(obs->timeOutputs->timeUtc.min) : std::nan(""));
    addData(pinIndex, i++, obs->timeOutputs && (obs->timeOutputs->timeField & vn::protocol::uart::TimeGroup::TIMEGROUP_TIMEUTC) ? static_cast<double>(obs->timeOutputs->timeUtc.sec) : std::nan(""));
    addData(pinIndex, i++, obs->timeOutputs && (obs->timeOutputs->timeField & vn::protocol::uart::TimeGroup::TIMEGROUP_TIMEUTC) ? static_cast<double>(obs->timeOutputs->timeUtc.ms) : std::nan(""));
    addData(pinIndex, i++, obs->timeOutputs && (obs->timeOutputs->timeField & vn::protocol::uart::TimeGroup::TIMEGROUP_SYNCINCNT) ? static_cast<double>(obs->timeOutputs->syncInCnt) : std::nan(""));
    addData(pinIndex, i++, obs->timeOutputs && (obs->timeOutputs->timeField & vn::protocol::uart::TimeGroup::TIMEGROUP_SYNCOUTCNT) ? static_cast<double>(obs->timeOutputs->syncOutCnt) : std::nan(""));
    addData(pinIndex, i++, obs->timeOutputs && (obs->timeOutputs->timeField & vn::protocol::uart::TimeGroup::TIMEGROUP_TIMESTATUS) ? static_cast<double>(obs->timeOutputs->timeStatus.timeOk()) : std::nan(""));
    addData(pinIndex, i++, obs->timeOutputs && (obs->timeOutputs->timeField & vn::protocol::uart::TimeGroup::TIMEGROUP_TIMESTATUS) ? static_cast<double>(obs->timeOutputs->timeStatus.dateOk()) : std::nan(""));
    addData(pinIndex, i++, obs->timeOutputs && (obs->timeOutputs->timeField & vn::protocol::uart::TimeGroup::TIMEGROUP_TIMESTATUS) ? static_cast<double>(obs->timeOutputs->timeStatus.utcTimeValid()) : std::nan(""));
    // Group 3 (IMU)
    addData(pinIndex, i++, obs->imuOutputs && (obs->imuOutputs->imuField & vn::protocol::uart::ImuGroup::IMUGROUP_IMUSTATUS) ? static_cast<double>(obs->imuOutputs->imuStatus) : std::nan(""));
    addData(pinIndex, i++, obs->imuOutputs && (obs->imuOutputs->imuField & vn::protocol::uart::ImuGroup::IMUGROUP_UNCOMPMAG) ? static_cast<double>(obs->imuOutputs->uncompMag(0)) : std::nan(""));
    addData(pinIndex, i++, obs->imuOutputs && (obs->imuOutputs->imuField & vn::protocol::uart::ImuGroup::IMUGROUP_UNCOMPMAG) ? static_cast<double>(obs->imuOutputs->uncompMag(1)) : std::nan(""));
    addData(pinIndex, i++, obs->imuOutputs && (obs->imuOutputs->imuField & vn::protocol::uart::ImuGroup::IMUGROUP_UNCOMPMAG) ? static_cast<double>(obs->imuOutputs->uncompMag(2)) : std::nan(""));
    addData(pinIndex, i++, obs->imuOutputs && (obs->imuOutputs->imuField & vn::protocol::uart::ImuGroup::IMUGROUP_UNCOMPACCEL) ? static_cast<double>(obs->imuOutputs->uncompAccel(0)) : std::nan(""));
    addData(pinIndex, i++, obs->imuOutputs && (obs->imuOutputs->imuField & vn::protocol::uart::ImuGroup::IMUGROUP_UNCOMPACCEL) ? static_cast<double>(obs->imuOutputs->uncompAccel(1)) : std::nan(""));
    addData(pinIndex, i++, obs->imuOutputs && (obs->imuOutputs->imuField & vn::protocol::uart::ImuGroup::IMUGROUP_UNCOMPACCEL) ? static_cast<double>(obs->imuOutputs->uncompAccel(2)) : std::nan(""));
    addData(pinIndex, i++, obs->imuOutputs && (obs->imuOutputs->imuField & vn::protocol::uart::ImuGroup::IMUGROUP_UNCOMPGYRO) ? static_cast<double>(obs->imuOutputs->uncompGyro(0)) : std::nan(""));
    addData(pinIndex, i++, obs->imuOutputs && (obs->imuOutputs->imuField & vn::protocol::uart::ImuGroup::IMUGROUP_UNCOMPGYRO) ? static_cast<double>(obs->imuOutputs->uncompGyro(1)) : std::nan(""));
    addData(pinIndex, i++, obs->imuOutputs && (obs->imuOutputs->imuField & vn::protocol::uart::ImuGroup::IMUGROUP_UNCOMPGYRO) ? static_cast<double>(obs->imuOutputs->uncompGyro(2)) : std::nan(""));
    addData(pinIndex, i++, obs->imuOutputs && (obs->imuOutputs->imuField & vn::protocol::uart::ImuGroup::IMUGROUP_TEMP) ? static_cast<double>(obs->imuOutputs->temp) : std::nan(""));
    addData(pinIndex, i++, obs->imuOutputs && (obs->imuOutputs->imuField & vn::protocol::uart::ImuGroup::IMUGROUP_PRES) ? static_cast<double>(obs->imuOutputs->pres) : std::nan(""));
    addData(pinIndex, i++, obs->imuOutputs && (obs->imuOutputs->imuField & vn::protocol::uart::ImuGroup::IMUGROUP_DELTATHETA) ? static_cast<double>(obs->imuOutputs->deltaTime) : std::nan(""));
    addData(pinIndex, i++, obs->imuOutputs && (obs->imuOutputs->imuField & vn::protocol::uart::ImuGroup::IMUGROUP_DELTATHETA) ? static_cast<double>(obs->imuOutputs->deltaTheta(0)) : std::nan(""));
    addData(pinIndex, i++, obs->imuOutputs && (obs->imuOutputs->imuField & vn::protocol::uart::ImuGroup::IMUGROUP_DELTATHETA) ? static_cast<double>(obs->imuOutputs->deltaTheta(1)) : std::nan(""));
    addData(pinIndex, i++, obs->imuOutputs && (obs->imuOutputs->imuField & vn::protocol::uart::ImuGroup::IMUGROUP_DELTATHETA) ? static_cast<double>(obs->imuOutputs->deltaTheta(2)) : std::nan(""));
    addData(pinIndex, i++, obs->imuOutputs && (obs->imuOutputs->imuField & vn::protocol::uart::ImuGroup::IMUGROUP_DELTAVEL) ? static_cast<double>(obs->imuOutputs->deltaV(0)) : std::nan(""));
    addData(pinIndex, i++, obs->imuOutputs && (obs->imuOutputs->imuField & vn::protocol::uart::ImuGroup::IMUGROUP_DELTAVEL) ? static_cast<double>(obs->imuOutputs->deltaV(1)) : std::nan(""));
    addData(pinIndex, i++, obs->imuOutputs && (obs->imuOutputs->imuField & vn::protocol::uart::ImuGroup::IMUGROUP_DELTAVEL) ? static_cast<double>(obs->imuOutputs->deltaV(2)) : std::nan(""));
    addData(pinIndex, i++, obs->imuOutputs && (obs->imuOutputs->imuField & vn::protocol::uart::ImuGroup::IMUGROUP_MAG) ? static_cast<double>(obs->imuOutputs->mag(0)) : std::nan(""));
    addData(pinIndex, i++, obs->imuOutputs && (obs->imuOutputs->imuField & vn::protocol::uart::ImuGroup::IMUGROUP_MAG) ? static_cast<double>(obs->imuOutputs->mag(1)) : std::nan(""));
    addData(pinIndex, i++, obs->imuOutputs && (obs->imuOutputs->imuField & vn::protocol::uart::ImuGroup::IMUGROUP_MAG) ? static_cast<double>(obs->imuOutputs->mag(2)) : std::nan(""));
    addData(pinIndex, i++, obs->imuOutputs && (obs->imuOutputs->imuField & vn::protocol::uart::ImuGroup::IMUGROUP_ACCEL) ? static_cast<double>(obs->imuOutputs->accel(0)) : std::nan(""));
    addData(pinIndex, i++, obs->imuOutputs && (obs->imuOutputs->imuField & vn::protocol::uart::ImuGroup::IMUGROUP_ACCEL) ? static_cast<double>(obs->imuOutputs->accel(1)) : std::nan(""));
    addData(pinIndex, i++, obs->imuOutputs && (obs->imuOutputs->imuField & vn::protocol::uart::ImuGroup::IMUGROUP_ACCEL) ? static_cast<double>(obs->imuOutputs->accel(2)) : std::nan(""));
    addData(pinIndex, i++, obs->imuOutputs && (obs->imuOutputs->imuField & vn::protocol::uart::ImuGroup::IMUGROUP_ANGULARRATE) ? static_cast<double>(obs->imuOutputs->angularRate(0)) : std::nan(""));
    addData(pinIndex, i++, obs->imuOutputs && (obs->imuOutputs->imuField & vn::protocol::uart::ImuGroup::IMUGROUP_ANGULARRATE) ? static_cast<double>(obs->imuOutputs->angularRate(1)) : std::nan(""));
    addData(pinIndex, i++, obs->imuOutputs && (obs->imuOutputs->imuField & vn::protocol::uart::ImuGroup::IMUGROUP_ANGULARRATE) ? static_cast<double>(obs->imuOutputs->angularRate(2)) : std::nan(""));
    // Group 4 (GNSS1)
    addData(pinIndex, i++, obs->gnss1Outputs && (obs->gnss1Outputs->gnssField & vn::protocol::uart::GpsGroup::GPSGROUP_UTC) ? static_cast<double>(obs->gnss1Outputs->timeUtc.year) : std::nan(""));
    addData(pinIndex, i++, obs->gnss1Outputs && (obs->gnss1Outputs->gnssField & vn::protocol::uart::GpsGroup::GPSGROUP_UTC) ? static_cast<double>(obs->gnss1Outputs->timeUtc.month) : std::nan(""));
    addData(pinIndex, i++, obs->gnss1Outputs && (obs->gnss1Outputs->gnssField & vn::protocol::uart::GpsGroup::GPSGROUP_UTC) ? static_cast<double>(obs->gnss1Outputs->timeUtc.day) : std::nan(""));
    addData(pinIndex, i++, obs->gnss1Outputs && (obs->gnss1Outputs->gnssField & vn::protocol::uart::GpsGroup::GPSGROUP_UTC) ? static_cast<double>(obs->gnss1Outputs->timeUtc.hour) : std::nan(""));
    addData(pinIndex, i++, obs->gnss1Outputs && (obs->gnss1Outputs->gnssField & vn::protocol::uart::GpsGroup::GPSGROUP_UTC) ? static_cast<double>(obs->gnss1Outputs->timeUtc.min) : std::nan(""));
    addData(pinIndex, i++, obs->gnss1Outputs && (obs->gnss1Outputs->gnssField & vn::protocol::uart::GpsGroup::GPSGROUP_UTC) ? static_cast<double>(obs->gnss1Outputs->timeUtc.sec) : std::nan(""));
    addData(pinIndex, i++, obs->gnss1Outputs && (obs->gnss1Outputs->gnssField & vn::protocol::uart::GpsGroup::GPSGROUP_UTC) ? static_cast<double>(obs->gnss1Outputs->timeUtc.ms) : std::nan(""));
    addData(pinIndex, i++, obs->gnss1Outputs && (obs->gnss1Outputs->gnssField & vn::protocol::uart::GpsGroup::GPSGROUP_TOW) ? static_cast<double>(obs->gnss1Outputs->tow) : std::nan(""));
    addData(pinIndex, i++, obs->gnss1Outputs && (obs->gnss1Outputs->gnssField & vn::protocol::uart::GpsGroup::GPSGROUP_WEEK) ? static_cast<double>(obs->gnss1Outputs->week) : std::nan(""));
    addData(pinIndex, i++, obs->gnss1Outputs && (obs->gnss1Outputs->gnssField & vn::protocol::uart::GpsGroup::GPSGROUP_NUMSATS) ? static_cast<double>(obs->gnss1Outputs->numSats) : std::nan(""));
    addData(pinIndex, i++, obs->gnss1Outputs && (obs->gnss1Outputs->gnssField & vn::protocol::uart::GpsGroup::GPSGROUP_FIX) ? static_cast<double>(obs->gnss1Outputs->fix) : std::nan(""));
    addData(pinIndex, i++, obs->gnss1Outputs && (obs->gnss1Outputs->gnssField & vn::protocol::uart::GpsGroup::GPSGROUP_POSLLA) ? obs->gnss1Outputs->posLla(0) : std::nan(""));
    addData(pinIndex, i++, obs->gnss1Outputs && (obs->gnss1Outputs->gnssField & vn::protocol::uart::GpsGroup::GPSGROUP_POSLLA) ? obs->gnss1Outputs->posLla(1) : std::nan(""));
    addData(pinIndex, i++, obs->gnss1Outputs && (obs->gnss1Outputs->gnssField & vn::protocol::uart::GpsGroup::GPSGROUP_POSLLA) ? obs->gnss1Outputs->posLla(2) : std::nan(""));
    addData(pinIndex, i++, obs->gnss1Outputs && (obs->gnss1Outputs->gnssField & vn::protocol::uart::GpsGroup::GPSGROUP_POSECEF) ? obs->gnss1Outputs->posEcef(0) : std::nan(""));
    addData(pinIndex, i++, obs->gnss1Outputs && (obs->gnss1Outputs->gnssField & vn::protocol::uart::GpsGroup::GPSGROUP_POSECEF) ? obs->gnss1Outputs->posEcef(1) : std::nan(""));
    addData(pinIndex, i++, obs->gnss1Outputs && (obs->gnss1Outputs->gnssField & vn::protocol::uart::GpsGroup::GPSGROUP_POSECEF) ? obs->gnss1Outputs->posEcef(2) : std::nan(""));
    addData(pinIndex, i++, obs->gnss1Outputs && (obs->gnss1Outputs->gnssField & vn::protocol::uart::GpsGroup::GPSGROUP_VELNED) ? static_cast<double>(obs->gnss1Outputs->velNed(0)) : std::nan(""));
    addData(pinIndex, i++, obs->gnss1Outputs && (obs->gnss1Outputs->gnssField & vn::protocol::uart::GpsGroup::GPSGROUP_VELNED) ? static_cast<double>(obs->gnss1Outputs->velNed(1)) : std::nan(""));
    addData(pinIndex, i++, obs->gnss1Outputs && (obs->gnss1Outputs->gnssField & vn::protocol::uart::GpsGroup::GPSGROUP_VELNED) ? static_cast<double>(obs->gnss1Outputs->velNed(2)) : std::nan(""));
    addData(pinIndex, i++, obs->gnss1Outputs && (obs->gnss1Outputs->gnssField & vn::protocol::uart::GpsGroup::GPSGROUP_VELECEF) ? static_cast<double>(obs->gnss1Outputs->velEcef(0)) : std::nan(""));
    addData(pinIndex, i++, obs->gnss1Outputs && (obs->gnss1Outputs->gnssField & vn::protocol::uart::GpsGroup::GPSGROUP_VELECEF) ? static_cast<double>(obs->gnss1Outputs->velEcef(1)) : std::nan(""));
    addData(pinIndex, i++, obs->gnss1Outputs && (obs->gnss1Outputs->gnssField & vn::protocol::uart::GpsGroup::GPSGROUP_VELECEF) ? static_cast<double>(obs->gnss1Outputs->velEcef(2)) : std::nan(""));
    addData(pinIndex, i++, obs->gnss1Outputs && (obs->gnss1Outputs->gnssField & vn::protocol::uart::GpsGroup::GPSGROUP_POSU) ? static_cast<double>(obs->gnss1Outputs->posU(0)) : std::nan(""));
    addData(pinIndex, i++, obs->gnss1Outputs && (obs->gnss1Outputs->gnssField & vn::protocol::uart::GpsGroup::GPSGROUP_POSU) ? static_cast<double>(obs->gnss1Outputs->posU(1)) : std::nan(""));
    addData(pinIndex, i++, obs->gnss1Outputs && (obs->gnss1Outputs->gnssField & vn::protocol::uart::GpsGroup::GPSGROUP_POSU) ? static_cast<double>(obs->gnss1Outputs->posU(2)) : std::nan(""));
    addData(pinIndex, i++, obs->gnss1Outputs && (obs->gnss1Outputs->gnssField & vn::protocol::uart::GpsGroup::GPSGROUP_VELU) ? static_cast<double>(obs->gnss1Outputs->velU) : std::nan(""));
    addData(pinIndex, i++, obs->gnss1Outputs && (obs->gnss1Outputs->gnssField & vn::protocol::uart::GpsGroup::GPSGROUP_TIMEU) ? static_cast<double>(obs->gnss1Outputs->timeU) : std::nan(""));
    addData(pinIndex, i++, obs->gnss1Outputs && (obs->gnss1Outputs->gnssField & vn::protocol::uart::GpsGroup::GPSGROUP_TIMEINFO) ? static_cast<double>(obs->gnss1Outputs->timeInfo.status.timeOk()) : std::nan(""));
    addData(pinIndex, i++, obs->gnss1Outputs && (obs->gnss1Outputs->gnssField & vn::protocol::uart::GpsGroup::GPSGROUP_TIMEINFO) ? static_cast<double>(obs->gnss1Outputs->timeInfo.status.dateOk()) : std::nan(""));
    addData(pinIndex, i++, obs->gnss1Outputs && (obs->gnss1Outputs->gnssField & vn::protocol::uart::GpsGroup::GPSGROUP_TIMEINFO) ? static_cast<double>(obs->gnss1Outputs->timeInfo.status.utcTimeValid()) : std::nan(""));
    addData(pinIndex, i++, obs->gnss1Outputs && (obs->gnss1Outputs->gnssField & vn::protocol::uart::GpsGroup::GPSGROUP_TIMEINFO) ? static_cast<double>(obs->gnss1Outputs->timeInfo.leapSeconds) : std::nan(""));
    addData(pinIndex, i++, obs->gnss1Outputs && (obs->gnss1Outputs->gnssField & vn::protocol::uart::GpsGroup::GPSGROUP_DOP) ? static_cast<double>(obs->gnss1Outputs->dop.gDop) : std::nan(""));
    addData(pinIndex, i++, obs->gnss1Outputs && (obs->gnss1Outputs->gnssField & vn::protocol::uart::GpsGroup::GPSGROUP_DOP) ? static_cast<double>(obs->gnss1Outputs->dop.pDop) : std::nan(""));
    addData(pinIndex, i++, obs->gnss1Outputs && (obs->gnss1Outputs->gnssField & vn::protocol::uart::GpsGroup::GPSGROUP_DOP) ? static_cast<double>(obs->gnss1Outputs->dop.tDop) : std::nan(""));
    addData(pinIndex, i++, obs->gnss1Outputs && (obs->gnss1Outputs->gnssField & vn::protocol::uart::GpsGroup::GPSGROUP_DOP) ? static_cast<double>(obs->gnss1Outputs->dop.vDop) : std::nan(""));
    addData(pinIndex, i++, obs->gnss1Outputs && (obs->gnss1Outputs->gnssField & vn::protocol::uart::GpsGroup::GPSGROUP_DOP) ? static_cast<double>(obs->gnss1Outputs->dop.hDop) : std::nan(""));
    addData(pinIndex, i++, obs->gnss1Outputs && (obs->gnss1Outputs->gnssField & vn::protocol::uart::GpsGroup::GPSGROUP_DOP) ? static_cast<double>(obs->gnss1Outputs->dop.nDop) : std::nan(""));
    addData(pinIndex, i++, obs->gnss1Outputs && (obs->gnss1Outputs->gnssField & vn::protocol::uart::GpsGroup::GPSGROUP_DOP) ? static_cast<double>(obs->gnss1Outputs->dop.eDop) : std::nan(""));
    addData(pinIndex, i++, obs->gnss1Outputs && (obs->gnss1Outputs->gnssField & vn::protocol::uart::GpsGroup::GPSGROUP_SATINFO) ? static_cast<double>(obs->gnss1Outputs->satInfo.numSats) : std::nan(""));
    addData(pinIndex, i++, obs->gnss1Outputs && (obs->gnss1Outputs->gnssField & vn::protocol::uart::GpsGroup::GPSGROUP_RAWMEAS) ? obs->gnss1Outputs->raw.tow : std::nan(""));
    addData(pinIndex, i++, obs->gnss1Outputs && (obs->gnss1Outputs->gnssField & vn::protocol::uart::GpsGroup::GPSGROUP_RAWMEAS) ? static_cast<double>(obs->gnss1Outputs->raw.week) : std::nan(""));
    addData(pinIndex, i++, obs->gnss1Outputs && (obs->gnss1Outputs->gnssField & vn::protocol::uart::GpsGroup::GPSGROUP_RAWMEAS) ? static_cast<double>(obs->gnss1Outputs->raw.numSats) : std::nan(""));
    // Group 5 (Attitude)
    addData(pinIndex, i++, obs->attitudeOutputs && (obs->attitudeOutputs->attitudeField & vn::protocol::uart::AttitudeGroup::ATTITUDEGROUP_VPESTATUS) ? static_cast<double>(obs->attitudeOutputs->vpeStatus.attitudeQuality()) : std::nan(""));
    addData(pinIndex, i++, obs->attitudeOutputs && (obs->attitudeOutputs->attitudeField & vn::protocol::uart::AttitudeGroup::ATTITUDEGROUP_VPESTATUS) ? static_cast<double>(obs->attitudeOutputs->vpeStatus.gyroSaturation()) : std::nan(""));
    addData(pinIndex, i++, obs->attitudeOutputs && (obs->attitudeOutputs->attitudeField & vn::protocol::uart::AttitudeGroup::ATTITUDEGROUP_VPESTATUS) ? static_cast<double>(obs->attitudeOutputs->vpeStatus.gyroSaturationRecovery()) : std::nan(""));
    addData(pinIndex, i++, obs->attitudeOutputs && (obs->attitudeOutputs->attitudeField & vn::protocol::uart::AttitudeGroup::ATTITUDEGROUP_VPESTATUS) ? static_cast<double>(obs->attitudeOutputs->vpeStatus.magDisturbance()) : std::nan(""));
    addData(pinIndex, i++, obs->attitudeOutputs && (obs->attitudeOutputs->attitudeField & vn::protocol::uart::AttitudeGroup::ATTITUDEGROUP_VPESTATUS) ? static_cast<double>(obs->attitudeOutputs->vpeStatus.magSaturation()) : std::nan(""));
    addData(pinIndex, i++, obs->attitudeOutputs && (obs->attitudeOutputs->attitudeField & vn::protocol::uart::AttitudeGroup::ATTITUDEGROUP_VPESTATUS) ? static_cast<double>(obs->attitudeOutputs->vpeStatus.accDisturbance()) : std::nan(""));
    addData(pinIndex, i++, obs->attitudeOutputs && (obs->attitudeOutputs->attitudeField & vn::protocol::uart::AttitudeGroup::ATTITUDEGROUP_VPESTATUS) ? static_cast<double>(obs->attitudeOutputs->vpeStatus.accSaturation()) : std::nan(""));
    addData(pinIndex, i++, obs->attitudeOutputs && (obs->attitudeOutputs->attitudeField & vn::protocol::uart::AttitudeGroup::ATTITUDEGROUP_VPESTATUS) ? static_cast<double>(obs->attitudeOutputs->vpeStatus.knownMagDisturbance()) : std::nan(""));
    addData(pinIndex, i++, obs->attitudeOutputs && (obs->attitudeOutputs->attitudeField & vn::protocol::uart::AttitudeGroup::ATTITUDEGROUP_VPESTATUS) ? static_cast<double>(obs->attitudeOutputs->vpeStatus.knownAccelDisturbance()) : std::nan(""));
    addData(pinIndex, i++, obs->attitudeOutputs && (obs->attitudeOutputs->attitudeField & vn::protocol::uart::AttitudeGroup::ATTITUDEGROUP_YAWPITCHROLL) ? static_cast<double>(obs->attitudeOutputs->ypr(0)) : std::nan(""));
    addData(pinIndex, i++, obs->attitudeOutputs && (obs->attitudeOutputs->attitudeField & vn::protocol::uart::AttitudeGroup::ATTITUDEGROUP_YAWPITCHROLL) ? static_cast<double>(obs->attitudeOutputs->ypr(1)) : std::nan(""));
    addData(pinIndex, i++, obs->attitudeOutputs && (obs->attitudeOutputs->attitudeField & vn::protocol::uart::AttitudeGroup::ATTITUDEGROUP_YAWPITCHROLL) ? static_cast<double>(obs->attitudeOutputs->ypr(2)) : std::nan(""));
    addData(pinIndex, i++, obs->attitudeOutputs && (obs->attitudeOutputs->attitudeField & vn::protocol::uart::AttitudeGroup::ATTITUDEGROUP_QUATERNION) ? static_cast<double>(obs->attitudeOutputs->qtn.w()) : std::nan(""));
    addData(pinIndex, i++, obs->attitudeOutputs && (obs->attitudeOutputs->attitudeField & vn::protocol::uart::AttitudeGroup::ATTITUDEGROUP_QUATERNION) ? static_cast<double>(obs->attitudeOutputs->qtn.x()) : std::nan(""));
    addData(pinIndex, i++, obs->attitudeOutputs && (obs->attitudeOutputs->attitudeField & vn::protocol::uart::AttitudeGroup::ATTITUDEGROUP_QUATERNION) ? static_cast<double>(obs->attitudeOutputs->qtn.y()) : std::nan(""));
    addData(pinIndex, i++, obs->attitudeOutputs && (obs->attitudeOutputs->attitudeField & vn::protocol::uart::AttitudeGroup::ATTITUDEGROUP_QUATERNION) ? static_cast<double>(obs->attitudeOutputs->qtn.z()) : std::nan(""));
    addData(pinIndex, i++, obs->attitudeOutputs && (obs->attitudeOutputs->attitudeField & vn::protocol::uart::AttitudeGroup::ATTITUDEGROUP_DCM) ? static_cast<double>(obs->attitudeOutputs->dcm(0, 0)) : std::nan(""));
    addData(pinIndex, i++, obs->attitudeOutputs && (obs->attitudeOutputs->attitudeField & vn::protocol::uart::AttitudeGroup::ATTITUDEGROUP_DCM) ? static_cast<double>(obs->attitudeOutputs->dcm(0, 1)) : std::nan(""));
    addData(pinIndex, i++, obs->attitudeOutputs && (obs->attitudeOutputs->attitudeField & vn::protocol::uart::AttitudeGroup::ATTITUDEGROUP_DCM) ? static_cast<double>(obs->attitudeOutputs->dcm(0, 2)) : std::nan(""));
    addData(pinIndex, i++, obs->attitudeOutputs && (obs->attitudeOutputs->attitudeField & vn::protocol::uart::AttitudeGroup::ATTITUDEGROUP_DCM) ? static_cast<double>(obs->attitudeOutputs->dcm(1, 0)) : std::nan(""));
    addData(pinIndex, i++, obs->attitudeOutputs && (obs->attitudeOutputs->attitudeField & vn::protocol::uart::AttitudeGroup::ATTITUDEGROUP_DCM) ? static_cast<double>(obs->attitudeOutputs->dcm(1, 1)) : std::nan(""));
    addData(pinIndex, i++, obs->attitudeOutputs && (obs->attitudeOutputs->attitudeField & vn::protocol::uart::AttitudeGroup::ATTITUDEGROUP_DCM) ? static_cast<double>(obs->attitudeOutputs->dcm(1, 2)) : std::nan(""));
    addData(pinIndex, i++, obs->attitudeOutputs && (obs->attitudeOutputs->attitudeField & vn::protocol::uart::AttitudeGroup::ATTITUDEGROUP_DCM) ? static_cast<double>(obs->attitudeOutputs->dcm(2, 0)) : std::nan(""));
    addData(pinIndex, i++, obs->attitudeOutputs && (obs->attitudeOutputs->attitudeField & vn::protocol::uart::AttitudeGroup::ATTITUDEGROUP_DCM) ? static_cast<double>(obs->attitudeOutputs->dcm(2, 1)) : std::nan(""));
    addData(pinIndex, i++, obs->attitudeOutputs && (obs->attitudeOutputs->attitudeField & vn::protocol::uart::AttitudeGroup::ATTITUDEGROUP_DCM) ? static_cast<double>(obs->attitudeOutputs->dcm(2, 2)) : std::nan(""));
    addData(pinIndex, i++, obs->attitudeOutputs && (obs->attitudeOutputs->attitudeField & vn::protocol::uart::AttitudeGroup::ATTITUDEGROUP_MAGNED) ? static_cast<double>(obs->attitudeOutputs->magNed(0)) : std::nan(""));
    addData(pinIndex, i++, obs->attitudeOutputs && (obs->attitudeOutputs->attitudeField & vn::protocol::uart::AttitudeGroup::ATTITUDEGROUP_MAGNED) ? static_cast<double>(obs->attitudeOutputs->magNed(1)) : std::nan(""));
    addData(pinIndex, i++, obs->attitudeOutputs && (obs->attitudeOutputs->attitudeField & vn::protocol::uart::AttitudeGroup::ATTITUDEGROUP_MAGNED) ? static_cast<double>(obs->attitudeOutputs->magNed(2)) : std::nan(""));
    addData(pinIndex, i++, obs->attitudeOutputs && (obs->attitudeOutputs->attitudeField & vn::protocol::uart::AttitudeGroup::ATTITUDEGROUP_ACCELNED) ? static_cast<double>(obs->attitudeOutputs->accelNed(0)) : std::nan(""));
    addData(pinIndex, i++, obs->attitudeOutputs && (obs->attitudeOutputs->attitudeField & vn::protocol::uart::AttitudeGroup::ATTITUDEGROUP_ACCELNED) ? static_cast<double>(obs->attitudeOutputs->accelNed(1)) : std::nan(""));
    addData(pinIndex, i++, obs->attitudeOutputs && (obs->attitudeOutputs->attitudeField & vn::protocol::uart::AttitudeGroup::ATTITUDEGROUP_ACCELNED) ? static_cast<double>(obs->attitudeOutputs->accelNed(2)) : std::nan(""));
    addData(pinIndex, i++, obs->attitudeOutputs && (obs->attitudeOutputs->attitudeField & vn::protocol::uart::AttitudeGroup::ATTITUDEGROUP_LINEARACCELBODY) ? static_cast<double>(obs->attitudeOutputs->linearAccelBody(0)) : std::nan(""));
    addData(pinIndex, i++, obs->attitudeOutputs && (obs->attitudeOutputs->attitudeField & vn::protocol::uart::AttitudeGroup::ATTITUDEGROUP_LINEARACCELBODY) ? static_cast<double>(obs->attitudeOutputs->linearAccelBody(1)) : std::nan(""));
    addData(pinIndex, i++, obs->attitudeOutputs && (obs->attitudeOutputs->attitudeField & vn::protocol::uart::AttitudeGroup::ATTITUDEGROUP_LINEARACCELBODY) ? static_cast<double>(obs->attitudeOutputs->linearAccelBody(2)) : std::nan(""));
    addData(pinIndex, i++, obs->attitudeOutputs && (obs->attitudeOutputs->attitudeField & vn::protocol::uart::AttitudeGroup::ATTITUDEGROUP_LINEARACCELNED) ? static_cast<double>(obs->attitudeOutputs->linearAccelNed(0)) : std::nan(""));
    addData(pinIndex, i++, obs->attitudeOutputs && (obs->attitudeOutputs->attitudeField & vn::protocol::uart::AttitudeGroup::ATTITUDEGROUP_LINEARACCELNED) ? static_cast<double>(obs->attitudeOutputs->linearAccelNed(1)) : std::nan(""));
    addData(pinIndex, i++, obs->attitudeOutputs && (obs->attitudeOutputs->attitudeField & vn::protocol::uart::AttitudeGroup::ATTITUDEGROUP_LINEARACCELNED) ? static_cast<double>(obs->attitudeOutputs->linearAccelNed(2)) : std::nan(""));
    addData(pinIndex, i++, obs->attitudeOutputs && (obs->attitudeOutputs->attitudeField & vn::protocol::uart::AttitudeGroup::ATTITUDEGROUP_YPRU) ? static_cast<double>(obs->attitudeOutputs->yprU(0)) : std::nan(""));
    addData(pinIndex, i++, obs->attitudeOutputs && (obs->attitudeOutputs->attitudeField & vn::protocol::uart::AttitudeGroup::ATTITUDEGROUP_YPRU) ? static_cast<double>(obs->attitudeOutputs->yprU(1)) : std::nan(""));
    addData(pinIndex, i++, obs->attitudeOutputs && (obs->attitudeOutputs->attitudeField & vn::protocol::uart::AttitudeGroup::ATTITUDEGROUP_YPRU) ? static_cast<double>(obs->attitudeOutputs->yprU(2)) : std::nan(""));
    // Group 6 (INS)
    addData(pinIndex, i++, obs->insOutputs && (obs->insOutputs->insField & vn::protocol::uart::InsGroup::INSGROUP_INSSTATUS) ? static_cast<double>(obs->insOutputs->insStatus.mode()) : std::nan(""));
    addData(pinIndex, i++, obs->insOutputs && (obs->insOutputs->insField & vn::protocol::uart::InsGroup::INSGROUP_INSSTATUS) ? static_cast<double>(obs->insOutputs->insStatus.gpsFix()) : std::nan(""));
    addData(pinIndex, i++, obs->insOutputs && (obs->insOutputs->insField & vn::protocol::uart::InsGroup::INSGROUP_INSSTATUS) ? static_cast<double>(obs->insOutputs->insStatus.errorIMU()) : std::nan(""));
    addData(pinIndex, i++, obs->insOutputs && (obs->insOutputs->insField & vn::protocol::uart::InsGroup::INSGROUP_INSSTATUS) ? static_cast<double>(obs->insOutputs->insStatus.errorMagPres()) : std::nan(""));
    addData(pinIndex, i++, obs->insOutputs && (obs->insOutputs->insField & vn::protocol::uart::InsGroup::INSGROUP_INSSTATUS) ? static_cast<double>(obs->insOutputs->insStatus.errorGnss()) : std::nan(""));
    addData(pinIndex, i++, obs->insOutputs && (obs->insOutputs->insField & vn::protocol::uart::InsGroup::INSGROUP_INSSTATUS) ? static_cast<double>(obs->insOutputs->insStatus.gpsHeadingIns()) : std::nan(""));
    addData(pinIndex, i++, obs->insOutputs && (obs->insOutputs->insField & vn::protocol::uart::InsGroup::INSGROUP_INSSTATUS) ? static_cast<double>(obs->insOutputs->insStatus.gpsCompass()) : std::nan(""));
    addData(pinIndex, i++, obs->insOutputs && (obs->insOutputs->insField & vn::protocol::uart::InsGroup::INSGROUP_POSLLA) ? obs->insOutputs->posLla(0) : std::nan(""));
    addData(pinIndex, i++, obs->insOutputs && (obs->insOutputs->insField & vn::protocol::uart::InsGroup::INSGROUP_POSLLA) ? obs->insOutputs->posLla(1) : std::nan(""));
    addData(pinIndex, i++, obs->insOutputs && (obs->insOutputs->insField & vn::protocol::uart::InsGroup::INSGROUP_POSLLA) ? obs->insOutputs->posLla(2) : std::nan(""));
    addData(pinIndex, i++, obs->insOutputs && (obs->insOutputs->insField & vn::protocol::uart::InsGroup::INSGROUP_POSECEF) ? obs->insOutputs->posEcef(0) : std::nan(""));
    addData(pinIndex, i++, obs->insOutputs && (obs->insOutputs->insField & vn::protocol::uart::InsGroup::INSGROUP_POSECEF) ? obs->insOutputs->posEcef(1) : std::nan(""));
    addData(pinIndex, i++, obs->insOutputs && (obs->insOutputs->insField & vn::protocol::uart::InsGroup::INSGROUP_POSECEF) ? obs->insOutputs->posEcef(2) : std::nan(""));
    addData(pinIndex, i++, obs->insOutputs && (obs->insOutputs->insField & vn::protocol::uart::InsGroup::INSGROUP_VELBODY) ? static_cast<double>(obs->insOutputs->velBody(0)) : std::nan(""));
    addData(pinIndex, i++, obs->insOutputs && (obs->insOutputs->insField & vn::protocol::uart::InsGroup::INSGROUP_VELBODY) ? static_cast<double>(obs->insOutputs->velBody(1)) : std::nan(""));
    addData(pinIndex, i++, obs->insOutputs && (obs->insOutputs->insField & vn::protocol::uart::InsGroup::INSGROUP_VELBODY) ? static_cast<double>(obs->insOutputs->velBody(2)) : std::nan(""));
    addData(pinIndex, i++, obs->insOutputs && (obs->insOutputs->insField & vn::protocol::uart::InsGroup::INSGROUP_VELNED) ? static_cast<double>(obs->insOutputs->velNed(0)) : std::nan(""));
    addData(pinIndex, i++, obs->insOutputs && (obs->insOutputs->insField & vn::protocol::uart::InsGroup::INSGROUP_VELNED) ? static_cast<double>(obs->insOutputs->velNed(1)) : std::nan(""));
    addData(pinIndex, i++, obs->insOutputs && (obs->insOutputs->insField & vn::protocol::uart::InsGroup::INSGROUP_VELNED) ? static_cast<double>(obs->insOutputs->velNed(2)) : std::nan(""));
    addData(pinIndex, i++, obs->insOutputs && (obs->insOutputs->insField & vn::protocol::uart::InsGroup::INSGROUP_VELECEF) ? static_cast<double>(obs->insOutputs->velEcef(0)) : std::nan(""));
    addData(pinIndex, i++, obs->insOutputs && (obs->insOutputs->insField & vn::protocol::uart::InsGroup::INSGROUP_VELECEF) ? static_cast<double>(obs->insOutputs->velEcef(1)) : std::nan(""));
    addData(pinIndex, i++, obs->insOutputs && (obs->insOutputs->insField & vn::protocol::uart::InsGroup::INSGROUP_VELECEF) ? static_cast<double>(obs->insOutputs->velEcef(2)) : std::nan(""));
    addData(pinIndex, i++, obs->insOutputs && (obs->insOutputs->insField & vn::protocol::uart::InsGroup::INSGROUP_MAGECEF) ? static_cast<double>(obs->insOutputs->magEcef(0)) : std::nan(""));
    addData(pinIndex, i++, obs->insOutputs && (obs->insOutputs->insField & vn::protocol::uart::InsGroup::INSGROUP_MAGECEF) ? static_cast<double>(obs->insOutputs->magEcef(1)) : std::nan(""));
    addData(pinIndex, i++, obs->insOutputs && (obs->insOutputs->insField & vn::protocol::uart::InsGroup::INSGROUP_MAGECEF) ? static_cast<double>(obs->insOutputs->magEcef(2)) : std::nan(""));
    addData(pinIndex, i++, obs->insOutputs && (obs->insOutputs->insField & vn::protocol::uart::InsGroup::INSGROUP_ACCELECEF) ? static_cast<double>(obs->insOutputs->accelEcef(0)) : std::nan(""));
    addData(pinIndex, i++, obs->insOutputs && (obs->insOutputs->insField & vn::protocol::uart::InsGroup::INSGROUP_ACCELECEF) ? static_cast<double>(obs->insOutputs->accelEcef(1)) : std::nan(""));
    addData(pinIndex, i++, obs->insOutputs && (obs->insOutputs->insField & vn::protocol::uart::InsGroup::INSGROUP_ACCELECEF) ? static_cast<double>(obs->insOutputs->accelEcef(2)) : std::nan(""));
    addData(pinIndex, i++, obs->insOutputs && (obs->insOutputs->insField & vn::protocol::uart::InsGroup::INSGROUP_LINEARACCELECEF) ? static_cast<double>(obs->insOutputs->linearAccelEcef(0)) : std::nan(""));
    addData(pinIndex, i++, obs->insOutputs && (obs->insOutputs->insField & vn::protocol::uart::InsGroup::INSGROUP_LINEARACCELECEF) ? static_cast<double>(obs->insOutputs->linearAccelEcef(1)) : std::nan(""));
    addData(pinIndex, i++, obs->insOutputs && (obs->insOutputs->insField & vn::protocol::uart::InsGroup::INSGROUP_LINEARACCELECEF) ? static_cast<double>(obs->insOutputs->linearAccelEcef(2)) : std::nan(""));
    addData(pinIndex, i++, obs->insOutputs && (obs->insOutputs->insField & vn::protocol::uart::InsGroup::INSGROUP_POSU) ? static_cast<double>(obs->insOutputs->posU) : std::nan(""));
    addData(pinIndex, i++, obs->insOutputs && (obs->insOutputs->insField & vn::protocol::uart::InsGroup::INSGROUP_VELU) ? static_cast<double>(obs->insOutputs->velU) : std::nan(""));
    // Group 7 (GNSS2)
    addData(pinIndex, i++, obs->gnss2Outputs && (obs->gnss2Outputs->gnssField & vn::protocol::uart::GpsGroup::GPSGROUP_UTC) ? static_cast<double>(obs->gnss2Outputs->timeUtc.year) : std::nan(""));
    addData(pinIndex, i++, obs->gnss2Outputs && (obs->gnss2Outputs->gnssField & vn::protocol::uart::GpsGroup::GPSGROUP_UTC) ? static_cast<double>(obs->gnss2Outputs->timeUtc.month) : std::nan(""));
    addData(pinIndex, i++, obs->gnss2Outputs && (obs->gnss2Outputs->gnssField & vn::protocol::uart::GpsGroup::GPSGROUP_UTC) ? static_cast<double>(obs->gnss2Outputs->timeUtc.day) : std::nan(""));
    addData(pinIndex, i++, obs->gnss2Outputs && (obs->gnss2Outputs->gnssField & vn::protocol::uart::GpsGroup::GPSGROUP_UTC) ? static_cast<double>(obs->gnss2Outputs->timeUtc.hour) : std::nan(""));
    addData(pinIndex, i++, obs->gnss2Outputs && (obs->gnss2Outputs->gnssField & vn::protocol::uart::GpsGroup::GPSGROUP_UTC) ? static_cast<double>(obs->gnss2Outputs->timeUtc.min) : std::nan(""));
    addData(pinIndex, i++, obs->gnss2Outputs && (obs->gnss2Outputs->gnssField & vn::protocol::uart::GpsGroup::GPSGROUP_UTC) ? static_cast<double>(obs->gnss2Outputs->timeUtc.sec) : std::nan(""));
    addData(pinIndex, i++, obs->gnss2Outputs && (obs->gnss2Outputs->gnssField & vn::protocol::uart::GpsGroup::GPSGROUP_UTC) ? static_cast<double>(obs->gnss2Outputs->timeUtc.ms) : std::nan(""));
    addData(pinIndex, i++, obs->gnss2Outputs && (obs->gnss2Outputs->gnssField & vn::protocol::uart::GpsGroup::GPSGROUP_TOW) ? static_cast<double>(obs->gnss2Outputs->tow) : std::nan(""));
    addData(pinIndex, i++, obs->gnss2Outputs && (obs->gnss2Outputs->gnssField & vn::protocol::uart::GpsGroup::GPSGROUP_WEEK) ? static_cast<double>(obs->gnss2Outputs->week) : std::nan(""));
    addData(pinIndex, i++, obs->gnss2Outputs && (obs->gnss2Outputs->gnssField & vn::protocol::uart::GpsGroup::GPSGROUP_NUMSATS) ? static_cast<double>(obs->gnss2Outputs->numSats) : std::nan(""));
    addData(pinIndex, i++, obs->gnss2Outputs && (obs->gnss2Outputs->gnssField & vn::protocol::uart::GpsGroup::GPSGROUP_FIX) ? static_cast<double>(obs->gnss2Outputs->fix) : std::nan(""));
    addData(pinIndex, i++, obs->gnss2Outputs && (obs->gnss2Outputs->gnssField & vn::protocol::uart::GpsGroup::GPSGROUP_POSLLA) ? obs->gnss2Outputs->posLla(0) : std::nan(""));
    addData(pinIndex, i++, obs->gnss2Outputs && (obs->gnss2Outputs->gnssField & vn::protocol::uart::GpsGroup::GPSGROUP_POSLLA) ? obs->gnss2Outputs->posLla(1) : std::nan(""));
    addData(pinIndex, i++, obs->gnss2Outputs && (obs->gnss2Outputs->gnssField & vn::protocol::uart::GpsGroup::GPSGROUP_POSLLA) ? obs->gnss2Outputs->posLla(2) : std::nan(""));
    addData(pinIndex, i++, obs->gnss2Outputs && (obs->gnss2Outputs->gnssField & vn::protocol::uart::GpsGroup::GPSGROUP_POSECEF) ? obs->gnss2Outputs->posEcef(0) : std::nan(""));
    addData(pinIndex, i++, obs->gnss2Outputs && (obs->gnss2Outputs->gnssField & vn::protocol::uart::GpsGroup::GPSGROUP_POSECEF) ? obs->gnss2Outputs->posEcef(1) : std::nan(""));
    addData(pinIndex, i++, obs->gnss2Outputs && (obs->gnss2Outputs->gnssField & vn::protocol::uart::GpsGroup::GPSGROUP_POSECEF) ? obs->gnss2Outputs->posEcef(2) : std::nan(""));
    addData(pinIndex, i++, obs->gnss2Outputs && (obs->gnss2Outputs->gnssField & vn::protocol::uart::GpsGroup::GPSGROUP_VELNED) ? static_cast<double>(obs->gnss2Outputs->velNed(0)) : std::nan(""));
    addData(pinIndex, i++, obs->gnss2Outputs && (obs->gnss2Outputs->gnssField & vn::protocol::uart::GpsGroup::GPSGROUP_VELNED) ? static_cast<double>(obs->gnss2Outputs->velNed(1)) : std::nan(""));
    addData(pinIndex, i++, obs->gnss2Outputs && (obs->gnss2Outputs->gnssField & vn::protocol::uart::GpsGroup::GPSGROUP_VELNED) ? static_cast<double>(obs->gnss2Outputs->velNed(2)) : std::nan(""));
    addData(pinIndex, i++, obs->gnss2Outputs && (obs->gnss2Outputs->gnssField & vn::protocol::uart::GpsGroup::GPSGROUP_VELECEF) ? static_cast<double>(obs->gnss2Outputs->velEcef(0)) : std::nan(""));
    addData(pinIndex, i++, obs->gnss2Outputs && (obs->gnss2Outputs->gnssField & vn::protocol::uart::GpsGroup::GPSGROUP_VELECEF) ? static_cast<double>(obs->gnss2Outputs->velEcef(1)) : std::nan(""));
    addData(pinIndex, i++, obs->gnss2Outputs && (obs->gnss2Outputs->gnssField & vn::protocol::uart::GpsGroup::GPSGROUP_VELECEF) ? static_cast<double>(obs->gnss2Outputs->velEcef(2)) : std::nan(""));
    addData(pinIndex, i++, obs->gnss2Outputs && (obs->gnss2Outputs->gnssField & vn::protocol::uart::GpsGroup::GPSGROUP_POSU) ? static_cast<double>(obs->gnss2Outputs->posU(0)) : std::nan(""));
    addData(pinIndex, i++, obs->gnss2Outputs && (obs->gnss2Outputs->gnssField & vn::protocol::uart::GpsGroup::GPSGROUP_POSU) ? static_cast<double>(obs->gnss2Outputs->posU(1)) : std::nan(""));
    addData(pinIndex, i++, obs->gnss2Outputs && (obs->gnss2Outputs->gnssField & vn::protocol::uart::GpsGroup::GPSGROUP_POSU) ? static_cast<double>(obs->gnss2Outputs->posU(2)) : std::nan(""));
    addData(pinIndex, i++, obs->gnss2Outputs && (obs->gnss2Outputs->gnssField & vn::protocol::uart::GpsGroup::GPSGROUP_VELU) ? static_cast<double>(obs->gnss2Outputs->velU) : std::nan(""));
    addData(pinIndex, i++, obs->gnss2Outputs && (obs->gnss2Outputs->gnssField & vn::protocol::uart::GpsGroup::GPSGROUP_TIMEU) ? static_cast<double>(obs->gnss2Outputs->timeU) : std::nan(""));
    addData(pinIndex, i++, obs->gnss2Outputs && (obs->gnss2Outputs->gnssField & vn::protocol::uart::GpsGroup::GPSGROUP_TIMEINFO) ? static_cast<double>(obs->gnss2Outputs->timeInfo.status.timeOk()) : std::nan(""));
    addData(pinIndex, i++, obs->gnss2Outputs && (obs->gnss2Outputs->gnssField & vn::protocol::uart::GpsGroup::GPSGROUP_TIMEINFO) ? static_cast<double>(obs->gnss2Outputs->timeInfo.status.dateOk()) : std::nan(""));
    addData(pinIndex, i++, obs->gnss2Outputs && (obs->gnss2Outputs->gnssField & vn::protocol::uart::GpsGroup::GPSGROUP_TIMEINFO) ? static_cast<double>(obs->gnss2Outputs->timeInfo.status.utcTimeValid()) : std::nan(""));
    addData(pinIndex, i++, obs->gnss2Outputs && (obs->gnss2Outputs->gnssField & vn::protocol::uart::GpsGroup::GPSGROUP_TIMEINFO) ? static_cast<double>(obs->gnss2Outputs->timeInfo.leapSeconds) : std::nan(""));
    addData(pinIndex, i++, obs->gnss2Outputs && (obs->gnss2Outputs->gnssField & vn::protocol::uart::GpsGroup::GPSGROUP_DOP) ? static_cast<double>(obs->gnss2Outputs->dop.gDop) : std::nan(""));
    addData(pinIndex, i++, obs->gnss2Outputs && (obs->gnss2Outputs->gnssField & vn::protocol::uart::GpsGroup::GPSGROUP_DOP) ? static_cast<double>(obs->gnss2Outputs->dop.pDop) : std::nan(""));
    addData(pinIndex, i++, obs->gnss2Outputs && (obs->gnss2Outputs->gnssField & vn::protocol::uart::GpsGroup::GPSGROUP_DOP) ? static_cast<double>(obs->gnss2Outputs->dop.tDop) : std::nan(""));
    addData(pinIndex, i++, obs->gnss2Outputs && (obs->gnss2Outputs->gnssField & vn::protocol::uart::GpsGroup::GPSGROUP_DOP) ? static_cast<double>(obs->gnss2Outputs->dop.vDop) : std::nan(""));
    addData(pinIndex, i++, obs->gnss2Outputs && (obs->gnss2Outputs->gnssField & vn::protocol::uart::GpsGroup::GPSGROUP_DOP) ? static_cast<double>(obs->gnss2Outputs->dop.hDop) : std::nan(""));
    addData(pinIndex, i++, obs->gnss2Outputs && (obs->gnss2Outputs->gnssField & vn::protocol::uart::GpsGroup::GPSGROUP_DOP) ? static_cast<double>(obs->gnss2Outputs->dop.nDop) : std::nan(""));
    addData(pinIndex, i++, obs->gnss2Outputs && (obs->gnss2Outputs->gnssField & vn::protocol::uart::GpsGroup::GPSGROUP_DOP) ? static_cast<double>(obs->gnss2Outputs->dop.eDop) : std::nan(""));
    addData(pinIndex, i++, obs->gnss2Outputs && (obs->gnss2Outputs->gnssField & vn::protocol::uart::GpsGroup::GPSGROUP_SATINFO) ? static_cast<double>(obs->gnss2Outputs->satInfo.numSats) : std::nan(""));
    addData(pinIndex, i++, obs->gnss2Outputs && (obs->gnss2Outputs->gnssField & vn::protocol::uart::GpsGroup::GPSGROUP_RAWMEAS) ? obs->gnss2Outputs->raw.tow : std::nan(""));
    addData(pinIndex, i++, obs->gnss2Outputs && (obs->gnss2Outputs->gnssField & vn::protocol::uart::GpsGroup::GPSGROUP_RAWMEAS) ? static_cast<double>(obs->gnss2Outputs->raw.week) : std::nan(""));
    addData(pinIndex, i++, obs->gnss2Outputs && (obs->gnss2Outputs->gnssField & vn::protocol::uart::GpsGroup::GPSGROUP_RAWMEAS) ? static_cast<double>(obs->gnss2Outputs->raw.numSats) : std::nan(""));
}<|MERGE_RESOLUTION|>--- conflicted
+++ resolved
@@ -1014,11 +1014,7 @@
                                                 pinData.plotData.at(plot.selectedXdata.at(plotItem.pinIndex)).buffer.data(),
                                                 plotData.buffer.data(),
                                                 dataPointCount,
-<<<<<<< HEAD
                                                 ImPlotScatterFlags_None,
-=======
-                                                ImPlotLineFlags_None,
->>>>>>> 80800a35
                                                 static_cast<int>(std::ceil(static_cast<double>(plotData.buffer.offset()) / static_cast<double>(stride))),
                                                 stride * static_cast<int>(sizeof(double)));
                         }
