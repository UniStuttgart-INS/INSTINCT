#include "ImuIntegrator.hpp"

#include "util/Logger.hpp"

#include "util/InsMechanization.hpp"
#include "util/InsConstants.hpp"
#include "util/InsGravity.hpp"

#include "internal/gui/widgets/HelpMarker.hpp"
#include <imgui_internal.h>

#include "internal/NodeManager.hpp"
namespace nm = NAV::NodeManager;
#include "internal/FlowManager.hpp"

#include "NodeData/State/InertialNavSol.hpp"

NAV::ImuIntegrator::ImuIntegrator()
{
    name = typeStatic();

    LOG_TRACE("{}: called", name);

    hasConfig = true;
<<<<<<< HEAD
    guiConfigDefaultWindowSize = { 491, 235 };
=======
    guiConfigDefaultWindowSize = { 386, 177 };
>>>>>>> aa9615d0

    nm::CreateInputPin(this, "ImuObs", Pin::Type::Flow, { NAV::ImuObs::type() }, &ImuIntegrator::recvImuObs__t0);
    nm::CreateInputPin(this, "PosVelAtt", Pin::Type::Flow, { NAV::PosVelAtt::type() }, &ImuIntegrator::recvState__t1);

    nm::CreateOutputPin(this, "InertialNavSol", Pin::Type::Flow, { NAV::InertialNavSol::type() });
}

NAV::ImuIntegrator::~ImuIntegrator()
{
    LOG_TRACE("{}: called", nameId());
}

std::string NAV::ImuIntegrator::typeStatic()
{
    return "ImuIntegrator";
}

std::string NAV::ImuIntegrator::type() const
{
    return typeStatic();
}

std::string NAV::ImuIntegrator::category()
{
    return "Data Processor";
}

void NAV::ImuIntegrator::guiConfig()
{
    ImGui::SetNextItemWidth(250);
    if (ImGui::Combo(fmt::format("Integration Frame##{}", size_t(id)).c_str(), reinterpret_cast<int*>(&integrationFrame), "ECEF\0NED\0\0"))
    {
        LOG_DEBUG("{}: Integration Frame changed to {}", nameId(), integrationFrame == IntegrationFrame::NED ? "NED" : "ECEF");
        flow::ApplyChanges();
    }
<<<<<<< HEAD

    ImGui::SetNextItemWidth(250);
=======
#ifndef NDEBUG
    if (ImGui::Combo(fmt::format("Gravity Model##{}", size_t(id)).c_str(), reinterpret_cast<int*>(&gravityModel), "WGS84\0WGS84_Skydel\0Somigliana\0EGM96\0OFF\0\0"))
#else
>>>>>>> aa9615d0
    if (ImGui::Combo(fmt::format("Gravity Model##{}", size_t(id)).c_str(), reinterpret_cast<int*>(&gravityModel), "WGS84\0WGS84_Skydel\0Somigliana\0EGM96\0\0"))
#endif
    {
        if (gravityModel == GravityModel::WGS84)
        {
            LOG_DEBUG("{}: Gravity Model changed to {}", nameId(), "WGS84");
        }
        else if (gravityModel == GravityModel::WGS84_Skydel)
        {
            LOG_DEBUG("{}: Gravity Model changed to {}", nameId(), "WGS84_Skydel");
        }
        else if (gravityModel == GravityModel::Somigliana)
        {
            LOG_DEBUG("{}: Gravity Model changed to {}", nameId(), "Somigliana");
        }
        else if (gravityModel == GravityModel::EGM96)
        {
            LOG_DEBUG("{}: Gravity Model changed to {}", nameId(), "EGM96");
        }
        else if (gravityModel == OFF)
        {
            LOG_DEBUG("{}: Gravity Model changed to {}", nameId(), "OFF");
        }
        flow::ApplyChanges();
    }
    ImGui::PushItemFlag(ImGuiItemFlags_Disabled, true);
    ImGui::PushStyleVar(ImGuiStyleVar_Alpha, ImGui::GetStyle().Alpha * 0.5F);

    ImGui::SetNextItemWidth(250);
    if (ImGui::Combo(fmt::format("Integration Algorithm Attitude##{}", size_t(id)).c_str(), reinterpret_cast<int*>(&integrationAlgorithmAttitude), "RectangularRule\0Simpson\0Runge Kutta 1st Order\0Runge Kutta 3rd Order\0\0"))
    {
        LOG_DEBUG("{}: Integration Algorithm Attitude changed to {}", nameId(), integrationAlgorithmAttitude);
        flow::ApplyChanges();
    }
    ImGui::SetNextItemWidth(250);
    if (ImGui::Combo(fmt::format("Integration Algorithm Velocity##{}", size_t(id)).c_str(), reinterpret_cast<int*>(&integrationAlgorithmVelocity), "RectangularRule\0Simpson\0Runge Kutta 1st Order\0Runge Kutta 3rd Order\0\0"))
    {
        LOG_DEBUG("{}: Integration Algorithm Velocity changed to {}", nameId(), integrationAlgorithmVelocity);
        flow::ApplyChanges();
    }
    ImGui::SetNextItemWidth(250);
    if (ImGui::Combo(fmt::format("Integration Algorithm Position##{}", size_t(id)).c_str(), reinterpret_cast<int*>(&integrationAlgorithmPosition), "RectangularRule\0Simpson\0Runge Kutta 1st Order\0Runge Kutta 3rd Order\0\0"))
    {
        LOG_DEBUG("{}: Integration Algorithm Position changed to {}", nameId(), integrationAlgorithmPosition);
        flow::ApplyChanges();
    }

    ImGui::PopItemFlag();
    ImGui::PopStyleVar();

    if (ImGui::Checkbox(fmt::format("Calculate intermediate values##{}", size_t(id)).c_str(), &calculateIntermediateValues))
    {
        LOG_DEBUG("{}: calculateIntermediateValues changed to {}", nameId(), calculateIntermediateValues);
        flow::ApplyChanges();
    }
    ImGui::SameLine();
    gui::widgets::HelpMarker("Runge Kutta uses intermediate observations but propagates only every other state. Because of this 2 separate state solutions can coexist."
                             "To avoid this only every seconds state can be output resulting in halving the output frequency. The accuracy of the results is not affected by this.");

    if (ImGui::Checkbox(fmt::format("Prefere TimeSinceStartup over InsTime##{}", size_t(id)).c_str(), &prefereTimeSinceStartupOverInsTime))
    {
        LOG_DEBUG("{}: prefereTimeSinceStartupOverInsTime changed to {}", nameId(), prefereTimeSinceStartupOverInsTime);
        flow::ApplyChanges();
    }
    ImGui::SameLine();
    gui::widgets::HelpMarker("Takes the IMU internal 'TimeSinceStartup' value instead of the absolute 'insTime'");

#ifndef NDEBUG
    if (ImGui::Checkbox(fmt::format("Apply centrifugal acceleration compensation##{}", size_t(id)).c_str(), &centrifugalAccCompensation))
    {
        LOG_DEBUG("{}: centrifugalAccCompensation changed to {}", nameId(), centrifugalAccCompensation);
        flow::ApplyChanges();
    }

    if (ImGui::Checkbox(fmt::format("Apply coriolis acceleration compensation##{}", size_t(id)).c_str(), &coriolisCompensation))
    {
        LOG_DEBUG("{}: coriolisCompensation changed to {}", nameId(), coriolisCompensation);
        flow::ApplyChanges();
    }
#endif
}

[[nodiscard]] json NAV::ImuIntegrator::save() const
{
    LOG_TRACE("{}: called", nameId());

    json j;

    j["integrationFrame"] = integrationFrame;
    j["gravityModel"] = gravityModel;
    j["integrationAlgorithmAttitude"] = integrationAlgorithmAttitude;
    j["integrationAlgorithmVelocity"] = integrationAlgorithmVelocity;
    j["integrationAlgorithmPosition"] = integrationAlgorithmPosition;
    j["calculateIntermediateValues"] = calculateIntermediateValues;
    j["prefereTimeSinceStartupOverInsTime"] = prefereTimeSinceStartupOverInsTime;
#ifndef NDEBUG
    j["centrifugalAccCompensation"] = centrifugalAccCompensation;
    j["coriolisCompensation"] = coriolisCompensation;
#endif

    return j;
}

void NAV::ImuIntegrator::restore(json const& j)
{
    LOG_TRACE("{}: called", nameId());

    if (j.contains("integrationFrame"))
    {
        integrationFrame = static_cast<IntegrationFrame>(j.at("integrationFrame").get<int>());
    }
    if (j.contains("gravityModel"))
    {
        gravityModel = static_cast<GravityModel>(j.at("gravityModel").get<int>());
    }
    if (j.contains("integrationAlgorithmAttitude"))
    {
        integrationAlgorithmAttitude = static_cast<IntegrationAlgorithm>(j.at("integrationAlgorithmAttitude").get<int>());
    }
    if (j.contains("integrationAlgorithmVelocity"))
    {
        integrationAlgorithmVelocity = static_cast<IntegrationAlgorithm>(j.at("integrationAlgorithmVelocity").get<int>());
    }
    if (j.contains("integrationAlgorithmPosition"))
    {
        integrationAlgorithmPosition = static_cast<IntegrationAlgorithm>(j.at("integrationAlgorithmPosition").get<int>());
    }
    if (j.contains("calculateIntermediateValues"))
    {
        calculateIntermediateValues = j.at("calculateIntermediateValues");
    }
    if (j.contains("prefereTimeSinceStartupOverInsTime"))
    {
        prefereTimeSinceStartupOverInsTime = j.at("prefereTimeSinceStartupOverInsTime");
    }
#ifndef NDEBUG
    if (j.contains("centrifugalAccCompensation"))
    {
        centrifugalAccCompensation = j.at("centrifugalAccCompensation");
    }
    if (j.contains("coriolisCompensation"))
    {
        coriolisCompensation = j.at("coriolisCompensation");
    }
#endif
}

bool NAV::ImuIntegrator::initialize()
{
    LOG_TRACE("{}: called", nameId());

    // This should be dependant on the integration algorithm
    maxSizeImuObservations = 3;
    maxSizeStates = 2;

    imuObservations.clear();
    posVelAttStates.clear();

    posVelAtt__init = nullptr;
    skipIntermediateCalculation = false;

    time__init = InsTime();
    timeSinceStartup__init = 0;

    LOG_DEBUG("ImuIntegrator initialized");

    return true;
}

void NAV::ImuIntegrator::deinitialize()
{
    LOG_TRACE("{}: called", nameId());
}

void NAV::ImuIntegrator::recvImuObs__t0(const std::shared_ptr<NodeData>& nodeData, ax::NodeEditor::LinkId /* linkId */)
{
    auto imuObs = std::dynamic_pointer_cast<ImuObs>(nodeData);

    if (!imuObs->insTime.has_value() && !imuObs->timeSinceStartup.has_value())
    {
        LOG_ERROR("{}: Can't set new imuObs__t0 because the observation has no time tag (insTime/timeSinceStartup)", nameId());
        return;
    }

    // Add imuObs tₖ to the start of the list
    imuObservations.push_front(imuObs);

    // Remove observations at the end of the list till the max size is reached
    while (imuObservations.size() > maxSizeImuObservations)
    {
        LOG_WARN("Receive new Imu observation, but list is full --> discarding oldest observation");
        imuObservations.pop_back();
    }

    // If enough imu observations and states received, integrate the observation
    if (imuObservations.size() == maxSizeImuObservations
        && posVelAttStates.size() == maxSizeStates)
    {
        integrateObservation();
    }
}

void NAV::ImuIntegrator::recvState__t1(const std::shared_ptr<NodeData>& nodeData, ax::NodeEditor::LinkId /* linkId */)
{
    auto posVelAtt = std::dynamic_pointer_cast<PosVelAtt>(nodeData);

    // Add imuObs tₖ₋₁ to the start of the list
    if (posVelAttStates.empty())
    {
        while (posVelAttStates.size() < maxSizeStates)
        {
            posVelAttStates.push_front(posVelAtt);
        }
    }
    else
    {
        posVelAttStates.push_front(posVelAtt);
    }

    // Remove states at the end of the list till the max size is reached
    while (posVelAttStates.size() > maxSizeStates)
    {
        LOG_WARN("Receive new state, but list is full --> discarding oldest state");
        posVelAttStates.pop_back();
    }

    /// Initial State
    if (posVelAtt__init == nullptr)
    {
        posVelAtt__init = posVelAtt;
    }

    // If enough imu observations and states received, integrate the observation
    if (imuObservations.size() == maxSizeImuObservations
        && posVelAttStates.size() == maxSizeStates)
    {
        integrateObservation();
    }
}

void NAV::ImuIntegrator::integrateObservation()
{
    /// IMU Observation at the time tₖ
    std::shared_ptr<ImuObs> imuObs__t0 = imuObservations.at(0);
    /// IMU Observation at the time tₖ₋₁
    std::shared_ptr<ImuObs> imuObs__t1 = imuObservations.at(1);
    /// IMU Observation at the time tₖ₋₂
    std::shared_ptr<ImuObs> imuObs__t2 = imuObservations.at(2);

    /// Position, Velocity and Attitude at the time tₖ₋₁
    std::shared_ptr<PosVelAtt> posVelAtt__t1 = posVelAttStates.at(0);
    /// Position, Velocity and Attitude at the time tₖ₋₂
    std::shared_ptr<PosVelAtt> posVelAtt__t2 = posVelAttStates.at(1);

    // Position and rotation information for conversion of IMU data from platform to body frame
    const auto& imuPosition = imuObs__t0->imuPos;

    /// Result State Data at the time tₖ
    auto posVelAtt__t0 = std::make_shared<InertialNavSol>();

    posVelAtt__t0->imuObs = imuObs__t0;

    // Δtₖ₋₁ = (tₖ₋₁ - tₖ₋₂) Time difference in [seconds]
    long double timeDifferenceSec__t1 = 0;
    // Δtₖ = (tₖ - tₖ₋₁) Time difference in [seconds]
    long double timeDifferenceSec__t0 = 0;

    if (imuObs__t0->insTime.has_value() && !(prefereTimeSinceStartupOverInsTime && imuObs__t0->timeSinceStartup.has_value()))
    {
        /// tₖ₋₂ Time at prior to previous epoch
        const InsTime& time__t2 = imuObs__t2->insTime.value();
        /// tₖ₋₁ Time at previous epoch
        const InsTime& time__t1 = imuObs__t1->insTime.value();
        /// tₖ Current Time
        const InsTime& time__t0 = imuObs__t0->insTime.value();

        // Δtₖ₋₁ = (tₖ₋₁ - tₖ₋₂) Time difference in [seconds]
        timeDifferenceSec__t1 = (time__t1 - time__t2).count();
        // Δtₖ = (tₖ - tₖ₋₁) Time difference in [seconds]
        timeDifferenceSec__t0 = (time__t0 - time__t1).count();

        // Update time
        posVelAtt__t0->insTime = imuObs__t0->insTime;

        LOG_DATA("{}: time__t2 {}", nameId(), time__t2.toGPSweekTow());
        LOG_DATA("{}: time__t1 {}; DiffSec__t1 {}", nameId(), time__t1.toGPSweekTow(), timeDifferenceSec__t1);
        LOG_DATA("{}: time__t0 {}: DiffSec__t0 {}", nameId(), time__t0.toGPSweekTow(), timeDifferenceSec__t0);
    }
    else
    {
        /// tₖ₋₂ Time at prior to previous epoch
        const auto& time__t2 = imuObs__t2->timeSinceStartup.value();
        /// tₖ₋₁ Time at previous epoch
        const auto& time__t1 = imuObs__t1->timeSinceStartup.value();
        /// tₖ Current Time
        const auto& time__t0 = imuObs__t0->timeSinceStartup.value();

        // Δtₖ₋₁ = (tₖ₋₁ - tₖ₋₂) Time difference in [seconds]
        timeDifferenceSec__t1 = static_cast<long double>(time__t1 - time__t2) * 1e-9L;
        // Δtₖ = (tₖ - tₖ₋₁) Time difference in [seconds]
        timeDifferenceSec__t0 = static_cast<long double>(time__t0 - time__t1) * 1e-9L;

        if (timeSinceStartup__init == 0)
        {
            timeSinceStartup__init = imuObs__t0->timeSinceStartup.value();
            time__init = imuObs__t0->insTime.has_value() ? imuObs__t0->insTime.value() : InsTime(2000, 1, 1, 1, 1, 1);
        }

        // Update time
        posVelAtt__t0->insTime = time__init + std::chrono::nanoseconds(imuObs__t0->timeSinceStartup.value() - timeSinceStartup__init);

        LOG_DATA("{}: time__t2 {}", nameId(), time__t2);
        LOG_DATA("{}: time__t1 {}; DiffSec__t1 {}", nameId(), time__t1, timeDifferenceSec__t1);
        LOG_DATA("{}: time__t0 {}: DiffSec__t0 {}", nameId(), time__t0, timeDifferenceSec__t0);
    }

    /// ω_ip_p (tₖ₋₁) Angular velocity in [rad/s],
    /// of the inertial to platform system, in platform coordinates, at the time tₖ₋₁
    const Eigen::Vector3d& angularVelocity_ip_p__t1 = imuObs__t1->gyroCompXYZ.has_value()
                                                          ? imuObs__t1->gyroCompXYZ.value()
                                                          : imuObs__t1->gyroUncompXYZ.value();
    // LOG_DEBUG("angularVelocity_ip_p__t1 =\n{}", angularVelocity_ip_p__t1);
    /// ω_ip_p (tₖ) Angular velocity in [rad/s],
    /// of the inertial to platform system, in platform coordinates, at the time tₖ
    const Eigen::Vector3d& angularVelocity_ip_p__t0 = imuObs__t0->gyroCompXYZ.has_value()
                                                          ? imuObs__t0->gyroCompXYZ.value()
                                                          : imuObs__t0->gyroUncompXYZ.value();
    // LOG_DEBUG("angularVelocity_ip_p__t0 =\n{}", angularVelocity_ip_p__t0);

    /// a_p (tₖ₋₁) Acceleration in [m/s^2], in platform coordinates, at the time tₖ₋₁
    const Eigen::Vector3d& acceleration_p__t1 = imuObs__t1->accelCompXYZ.has_value()
                                                    ? imuObs__t1->accelCompXYZ.value()
                                                    : imuObs__t1->accelUncompXYZ.value();
    // LOG_DEBUG("acceleration_p__t1 =\n{}", acceleration_p__t1);
    /// a_p (tₖ) Acceleration in [m/s^2], in platform coordinates, at the time tₖ
    const Eigen::Vector3d& acceleration_p__t0 = imuObs__t0->accelCompXYZ.has_value()
                                                    ? imuObs__t0->accelCompXYZ.value()
                                                    : imuObs__t0->accelUncompXYZ.value();
    // LOG_DEBUG("acceleration_p__t0 =\n{}", acceleration_p__t0);
    /// v_n (tₖ₋₁) Velocity in [m/s], in navigation coordinates, at the time tₖ₋₁
    const Eigen::Vector3d& velocity_n__t1 = posVelAtt__t1->velocity_n();
    // LOG_DEBUG("velocity_n__t1 =\n{}", velocity_n__t1);
    /// v_n (tₖ₋₂) Velocity in [m/s], in navigation coordinates, at the time tₖ₋₂
    const Eigen::Vector3d& velocity_n__t2 = posVelAtt__t2->velocity_n();
    // LOG_DEBUG("velocity_n__t2 =\n{}", velocity_n__t2);
    /// v_e (tₖ₋₂) Velocity in [m/s], in earth coordinates, at the time tₖ₋₂
    const Eigen::Vector3d velocity_e__t2 = posVelAtt__t2->quaternion_en() * velocity_n__t2;
    // LOG_DEBUG("velocity_e__t2 =\n{}", velocity_e__t2);
    /// v_e (tₖ₋₁) Velocity in [m/s], in earth coordinates, at the time tₖ₋₁
    const Eigen::Vector3d velocity_e__t1 = posVelAtt__t1->quaternion_en() * velocity_n__t1;
    // LOG_DEBUG("velocity_e__t1 =\n{}", velocity_e__t1);
    /// x_e (tₖ₋₂) Position in [m], in ECEF coordinates, at the time tₖ₋₂
    const Eigen::Vector3d position_e__t2 = posVelAtt__t2->position_ecef();
    // LOG_DEBUG("position_e__t2 =\n{}", position_e__t2);
    /// x_e (tₖ₋₁) Position in [m], in ECEF coordinates, at the time tₖ₋₁
    const Eigen::Vector3d position_e__t1 = posVelAtt__t1->position_ecef();
    // LOG_DEBUG("position_e__t1 =\n{}", position_e__t1);

    /// g_n Gravity vector in [m/s^2], in navigation coordinates
    Eigen::Vector3d gravity_n__t1;

    /// Gravity vector determination
    if (gravityModel == GravityModel::Somigliana)
    {
        LOG_DATA("Gravity calculated with Somigliana model");
        gravity_n__t1 = gravity::gravity_SomiglianaAltitude(posVelAtt__t1->latitude(), posVelAtt__t1->altitude());
    }
    else if (gravityModel == GravityModel::WGS84_Skydel) // TODO: This function becomes obsolete, once the ImuStream is deactivated due to the 'InstinctDataStream'
    {
        LOG_DATA("Gravity calculated with WGS84 model as in the Skydel Simulator plug-in");
        double gravityMagnitude = gravity::gravityMagnitude_WGS84_Skydel(posVelAtt__t1->latitude(), posVelAtt__t1->altitude());
        // Gravity vector NED
        const Eigen::Vector3d gravityVector(0.0, 0.0, gravityMagnitude);
        gravity_n__t1 = gravityVector;
    }
    else if (gravityModel == GravityModel::EGM96)
    {
        LOG_DATA("Gravity calculated with EGM96");
        int egm96degree = 10;
        gravity_n__t1 = gravity::gravity_EGM96(posVelAtt__t1->latitude(), posVelAtt__t1->longitude(), posVelAtt__t1->altitude(), egm96degree);
    }
    else if (gravityModel == GravityModel::OFF)
    {
        LOG_DATA("Gravity set to zero");
        gravity_n__t1 = Eigen::Vector3d::Zero();
    }
    else
    {
        LOG_DATA("Gravity calculated with WGS84 model (derivation of the gravity potential after 'r')");
        gravity_n__t1 = gravity::gravity_WGS84(posVelAtt__t1->latitude(), posVelAtt__t1->altitude());
    }

<<<<<<< HEAD
    // LOG_DATA("Gravity vector in NED:\n{}", gravity_n__t1);
=======
#ifndef NDEBUG
    if (centrifugalAccCompensation)
    {
#endif
        gravity_n__t1 += gravity::centrifugalAcceleration(posVelAtt__t1->latitude(), posVelAtt__t1->altitude());
#ifndef NDEBUG
    }
#endif

    LOG_DATA("Gravity vector in NED:\n{}", gravity_n__t1);
>>>>>>> aa9615d0

    /// g_e Gravity vector in [m/s^2], in earth coordinates
    const Eigen::Vector3d gravity_e__t1 = posVelAtt__t1->quaternion_en() * gravity_n__t1;

    if (integrationFrame == IntegrationFrame::ECEF)
    {
        /// q (tₖ₋₂) Quaternion, from gyro platform to earth coordinates, at the time tₖ₋₂
        const Eigen::Quaterniond quaternion_gyro_ep__t2 = posVelAtt__t2->quaternion_eb() * imuPosition.quatGyro_bp();
        /// q (tₖ₋₁) Quaternion, from gyro platform to earth coordinates, at the time tₖ₋₁
        const Eigen::Quaterniond quaternion_gyro_ep__t1 = posVelAtt__t1->quaternion_eb() * imuPosition.quatGyro_bp();

        /// ω_ie_e (tₖ) Angular velocity in [rad/s], of the inertial to earth system, in earth coordinates, at the time tₖ
        const Eigen::Vector3d& angularVelocity_ie_e__t0 = InsConst::angularVelocity_ie_e;

        /// q (tₖ₋₂) Quaternion, from accel platform to earth coordinates, at the time tₖ₋₂
        const Eigen::Quaterniond quaternion_accel_ep__t2 = posVelAtt__t2->quaternion_eb() * imuPosition.quatAccel_bp();
        /// q (tₖ₋₁) Quaternion, from accel platform to earth coordinates, at the time tₖ₋₁
        const Eigen::Quaterniond quaternion_accel_ep__t1 = posVelAtt__t1->quaternion_eb() * imuPosition.quatAccel_bp();

        /* -------------------------------------------------------------------------------------------------------- */
        /*                                              Attitude Update                                             */
        /* -------------------------------------------------------------------------------------------------------- */

        /// q (tₖ) Quaternion, from platform to earth coordinates, at the current time tₖ
        Eigen::Quaterniond quaternion_gyro_ep__t0 = Eigen::Quaterniond::Identity();

        if (integrationAlgorithmAttitude == IntegrationAlgorithm::RungeKutta3)
        {
            quaternion_gyro_ep__t0 = updateQuaternion_ep_RungeKutta3(timeDifferenceSec__t0, timeDifferenceSec__t1,
                                                                     angularVelocity_ip_p__t0, angularVelocity_ip_p__t1,
                                                                     angularVelocity_ie_e__t0,
                                                                     quaternion_gyro_ep__t1, quaternion_gyro_ep__t2);
        }
        else
        {
            LOG_CRITICAL("{}: Selected integration algorithm not supported", nameId());
        }

        /* -------------------------------------------------------------------------------------------------------- */
        /*                                    Specific force frame transformation                                   */
        /* -------------------------------------------------------------------------------------------------------- */

        /// q (tₖ) Quaternion, from accel platform to earth coordinates, at the time tₖ
        const Eigen::Quaterniond quaternion_accel_ep__t0 = quaternion_gyro_ep__t0 * imuPosition.quatGyro_pb() * imuPosition.quatAccel_bp();

        /* -------------------------------------------------------------------------------------------------------- */
        /*                                              Velocity update                                             */
        /* -------------------------------------------------------------------------------------------------------- */

        /// v (tₖ), Velocity in [m/s], in earth coordinates, at the current time tₖ
<<<<<<< HEAD
        Eigen::Vector3d velocity_e__t0 = Eigen::Vector3d::Zero();

        if (integrationAlgorithmVelocity == IntegrationAlgorithm::Simpson)
        {
            velocity_e__t0 = updateVelocity_e_Simpson(timeDifferenceSec__t0, timeDifferenceSec__t1,
                                                      acceleration_p__t0, acceleration_p__t1,
                                                      velocity_e__t2,
                                                      position_e__t2,
                                                      gravity_e__t1,
                                                      quaternion_accel_ep__t0,
                                                      quaternion_accel_ep__t1,
                                                      quaternion_accel_ep__t2);
        }
        else
        {
            LOG_CRITICAL("{}: Selected integration algorithm not supported", nameId());
        }
=======
        const Eigen::Vector3d velocity_e__t0 = updateVelocity_e_RungeKutta3(timeDifferenceSec__t0, timeDifferenceSec__t1,
                                                                            acceleration_p__t0, acceleration_p__t1,
                                                                            velocity_e__t2,
                                                                            position_e__t2,
                                                                            gravity_e__t1,
                                                                            quaternion_accel_ep__t0,
                                                                            quaternion_accel_ep__t1,
                                                                            quaternion_accel_ep__t2
#ifndef NDEBUG
                                                                            ,
                                                                            !coriolisCompensation
#endif
        );
>>>>>>> aa9615d0

        /* -------------------------------------------------------------------------------------------------------- */
        /*                                              Position update                                             */
        /* -------------------------------------------------------------------------------------------------------- */

        /// x_e (tₖ) Position in [m], in earth coordinates, at the time tₖ
        Eigen::Vector3d position_e__t0 = Eigen::Vector3d::Zero();

        if (integrationAlgorithmPosition == IntegrationAlgorithm::RectangularRule)
        {
            position_e__t0 = updatePosition_e(timeDifferenceSec__t0, position_e__t1, velocity_e__t1);
        }
        else
        {
            LOG_CRITICAL("{}: Selected integration algorithm not supported", nameId());
        }

        /* -------------------------------------------------------------------------------------------------------- */
        /*                                               Store Results                                              */
        /* -------------------------------------------------------------------------------------------------------- */

        // Store position in the state. Important to do before using the quaternion_en.
        posVelAtt__t0->position_ecef() = position_e__t0;
        // Quaternion for rotation from earth to navigation frame. Depends on position which was updated before
        Eigen::Quaterniond quaternion_ne__t0 = posVelAtt__t0->quaternion_ne();
        // Store velocity in the state
        posVelAtt__t0->velocity_n() = quaternion_ne__t0 * velocity_e__t0;
        // Store body to navigation frame quaternion in the state
        posVelAtt__t0->quaternion_nb() = quaternion_ne__t0 * quaternion_gyro_ep__t0 * imuPosition.quatGyro_pb();
    }
    else if (integrationFrame == IntegrationFrame::NED)
    {
        /// ω_ip_b (tₖ₋₁) Angular velocity in [rad/s],
        /// of the inertial to platform system, in body coordinates, at the time tₖ₋₁
        const Eigen::Vector3d angularVelocity_ip_b__t1 = imuPosition.quatGyro_bp() * angularVelocity_ip_p__t1;
        /// ω_ip_b (tₖ) Angular velocity in [rad/s],
        /// of the inertial to platform system, in body coordinates, at the time tₖ
        const Eigen::Vector3d angularVelocity_ip_b__t0 = imuPosition.quatGyro_bp() * angularVelocity_ip_p__t0;

        /// a_b (tₖ₋₁) Acceleration in [m/s^2], in body coordinates, at the time tₖ₋₁
        const Eigen::Vector3d acceleration_b__t1 = imuPosition.quatAccel_bp() * acceleration_p__t1;

        /// a_b (tₖ) Acceleration in [m/s^2], in body coordinates, at the time tₖ
        const Eigen::Vector3d acceleration_b__t0 = imuPosition.quatAccel_bp() * acceleration_p__t0;

        // LOG_DATA("{}: Integrating Imu data with accel_p {}, {}, {}", nameId(), acceleration_p__t0.x(), acceleration_p__t0.y(), acceleration_p__t0.z());
        // LOG_DATA("{}: Integrating Imu data with accel_b {}, {}, {}", nameId(), acceleration_b__t0.x(), acceleration_b__t0.y(), acceleration_b__t0.z());

        /// q (tₖ₋₁) Quaternion, from body to navigation coordinates, at the time tₖ₋₁
        const Eigen::Quaterniond quaternion_nb__t1 = posVelAtt__t1->quaternion_nb();
        /// q (tₖ₋₂) Quaternion, from body to navigation coordinates, at the time tₖ₋₂
        const Eigen::Quaterniond quaternion_nb__t2 = posVelAtt__t2->quaternion_nb();

        /// ω_ie_n Nominal mean angular velocity of the Earth in [rad/s], in navigation coordinates
        Eigen::Vector3d angularVelocity_ie_n__t1 = posVelAtt__t1->quaternion_ne() * InsConst::angularVelocity_ie_e;

        /// North/South (meridian) earth radius [m]
        double R_N = earthRadius_N(posVelAtt__t1->latitude());
        /// East/West (prime vertical) earth radius [m]
        double R_E = earthRadius_E(posVelAtt__t1->latitude());

        /// ω_en_n (tₖ₋₁) Transport Rate, rotation rate of the Earth frame relative to the navigation frame, in navigation coordinates
        Eigen::Vector3d angularVelocity_en_n__t1 = transportRate(posVelAtt__t1->latLonAlt(), velocity_n__t1, R_N, R_E);

        /// [x_n, x_e, x_d] (tₖ₋₁) Position NED in [m] at the time tₖ₋₁
        Eigen::Vector3d position_n__t1 = trafo::ecef2ned(position_e__t1, posVelAtt__init->latLonAlt());

        /* -------------------------------------------------------------------------------------------------------- */
        /*                                              Attitude Update                                             */
        /* -------------------------------------------------------------------------------------------------------- */

        /// q (tₖ) Quaternion, from body to navigation coordinates, at the current time tₖ
        Eigen::Quaterniond quaternion_nb__t0 = Eigen::Quaterniond::Identity();

        if (integrationAlgorithmAttitude == IntegrationAlgorithm::RungeKutta3)
        {
            quaternion_nb__t0 = updateQuaternion_nb_RungeKutta3(timeDifferenceSec__t0,
                                                                timeDifferenceSec__t1,
                                                                angularVelocity_ip_b__t0,
                                                                angularVelocity_ip_b__t1,
                                                                angularVelocity_ie_n__t1,
                                                                angularVelocity_en_n__t1,
                                                                quaternion_nb__t1,
                                                                quaternion_nb__t2);
        }
        else
        {
            LOG_CRITICAL("{}: Selected integration algorithm not supported", nameId());
        }

        /* -------------------------------------------------------------------------------------------------------- */
        /*                           Specific force frame transformation & Velocity update                          */
        /* -------------------------------------------------------------------------------------------------------- */

        /// v (tₖ), Velocity in navigation coordinates, at the current time tₖ
<<<<<<< HEAD
        Eigen::Vector3d velocity_n__t0 = Eigen::Vector3d::Zero();

        if (integrationAlgorithmVelocity == IntegrationAlgorithm::Simpson)
        {
            velocity_n__t0 = updateVelocity_n_Simpson(timeDifferenceSec__t0, timeDifferenceSec__t1,
                                                      acceleration_b__t0, acceleration_b__t1,
                                                      velocity_n__t1, velocity_n__t2,
                                                      gravity_n__t1,
                                                      angularVelocity_ie_n__t1,
                                                      angularVelocity_en_n__t1,
                                                      quaternion_nb__t0, quaternion_nb__t1, quaternion_nb__t2);
        }
        else
        {
            LOG_CRITICAL("{}: Selected integration algorithm not supported", nameId());
        }
=======
        Eigen::Vector3d velocity_n__t0 = updateVelocity_n_RungeKutta3(timeDifferenceSec__t0, timeDifferenceSec__t1,
                                                                      acceleration_b__t0, acceleration_b__t1,
                                                                      velocity_n__t1, velocity_n__t2,
                                                                      gravity_n__t1,
                                                                      angularVelocity_ie_n__t1,
                                                                      angularVelocity_en_n__t1,
                                                                      quaternion_nb__t0, quaternion_nb__t1, quaternion_nb__t2
#ifndef NDEBUG
                                                                      ,
                                                                      !coriolisCompensation
#endif
        );
>>>>>>> aa9615d0

        /* -------------------------------------------------------------------------------------------------------- */
        /*                                              Position update                                             */
        /* -------------------------------------------------------------------------------------------------------- */

        /// [x_n, x_e, x_d] (tₖ) Position NED in [m] at the time tₖ
        Eigen::Vector3d position_n__t0 = Eigen::Vector3d::Zero();

        if (integrationAlgorithmPosition == IntegrationAlgorithm::RectangularRule)
        {
            position_n__t0 = updatePosition_n(timeDifferenceSec__t0, position_n__t1, velocity_n__t1);
        }
        else
        {
            LOG_CRITICAL("{}: Selected integration algorithm not supported", nameId());
        }

        /// x_e (tₖ) Position in [m], in ECEF coordinates, at the time tₖ
        Eigen::Vector3d position_e__t0 = trafo::ned2ecef(position_n__t0, posVelAtt__init->latLonAlt());

        /// Latitude, Longitude and Altitude in [rad, rad, m], at the current time tₖ (see Gleason eq. 6.18 - 6.20)
        // Vector3d<LLA> latLonAlt__t0 = updatePosition_n(timeDifferenceSec__t0, posVelAtt__t1->latLonAlt(),
        //                                                     velocity_n__t1, R_N, R_E);

        /* -------------------------------------------------------------------------------------------------------- */
        /*                                               Store Results                                              */
        /* -------------------------------------------------------------------------------------------------------- */

        // Store position in the state
        posVelAtt__t0->position_ecef() = position_e__t0;
        // Store velocity in the state
        posVelAtt__t0->velocity_n() = velocity_n__t0;
        // Store body to navigation frame quaternion in the state
        posVelAtt__t0->quaternion_nb() = quaternion_nb__t0;
    }

<<<<<<< HEAD
    if (!skipIntermediateCalculation)
    {
        // Push out new data
        invokeCallbacks(OutputPortIndex_InertialNavSol__t0, posVelAtt__t0);

        if (!calculateIntermediateValues)
        {
            skipIntermediateCalculation = true;
        }
    }
    else
    {
        posVelAttStates.push_front(posVelAtt__t0);
        // Remove states at the end of the list till the max size is reached
        while (posVelAttStates.size() > maxSizeStates)
        {
            posVelAttStates.pop_back();
        }

        skipIntermediateCalculation = false;
    }
=======
    // Cycle lists
    imuObservations.pop_back();
    posVelAttStates.pop_back();

    // Push out new data
    invokeCallbacks(OutputPortIndex_PosVelAtt__t0, posVelAtt__t0);
>>>>>>> aa9615d0
}<|MERGE_RESOLUTION|>--- conflicted
+++ resolved
@@ -22,11 +22,7 @@
     LOG_TRACE("{}: called", name);
 
     hasConfig = true;
-<<<<<<< HEAD
-    guiConfigDefaultWindowSize = { 491, 235 };
-=======
-    guiConfigDefaultWindowSize = { 386, 177 };
->>>>>>> aa9615d0
+    guiConfigDefaultWindowSize = { 481, 288 };
 
     nm::CreateInputPin(this, "ImuObs", Pin::Type::Flow, { NAV::ImuObs::type() }, &ImuIntegrator::recvImuObs__t0);
     nm::CreateInputPin(this, "PosVelAtt", Pin::Type::Flow, { NAV::PosVelAtt::type() }, &ImuIntegrator::recvState__t1);
@@ -62,14 +58,11 @@
         LOG_DEBUG("{}: Integration Frame changed to {}", nameId(), integrationFrame == IntegrationFrame::NED ? "NED" : "ECEF");
         flow::ApplyChanges();
     }
-<<<<<<< HEAD
 
     ImGui::SetNextItemWidth(250);
-=======
 #ifndef NDEBUG
     if (ImGui::Combo(fmt::format("Gravity Model##{}", size_t(id)).c_str(), reinterpret_cast<int*>(&gravityModel), "WGS84\0WGS84_Skydel\0Somigliana\0EGM96\0OFF\0\0"))
 #else
->>>>>>> aa9615d0
     if (ImGui::Combo(fmt::format("Gravity Model##{}", size_t(id)).c_str(), reinterpret_cast<int*>(&gravityModel), "WGS84\0WGS84_Skydel\0Somigliana\0EGM96\0\0"))
 #endif
     {
@@ -89,7 +82,7 @@
         {
             LOG_DEBUG("{}: Gravity Model changed to {}", nameId(), "EGM96");
         }
-        else if (gravityModel == OFF)
+        else if (gravityModel == GravityModel::OFF)
         {
             LOG_DEBUG("{}: Gravity Model changed to {}", nameId(), "OFF");
         }
@@ -260,7 +253,10 @@
     // Remove observations at the end of the list till the max size is reached
     while (imuObservations.size() > maxSizeImuObservations)
     {
-        LOG_WARN("Receive new Imu observation, but list is full --> discarding oldest observation");
+        if (!posVelAttStates.empty())
+        {
+            LOG_WARN("Receive new Imu observation, but list is full --> discarding oldest observation");
+        }
         imuObservations.pop_back();
     }
 
@@ -462,20 +458,15 @@
         gravity_n__t1 = gravity::gravity_WGS84(posVelAtt__t1->latitude(), posVelAtt__t1->altitude());
     }
 
-<<<<<<< HEAD
+#ifndef NDEBUG
+    if (centrifugalAccCompensation)
+    {
+#endif
+        gravity_n__t1 += gravity::centrifugalAcceleration(posVelAtt__t1->latitude(), posVelAtt__t1->altitude());
+#ifndef NDEBUG
+    }
+#endif
     // LOG_DATA("Gravity vector in NED:\n{}", gravity_n__t1);
-=======
-#ifndef NDEBUG
-    if (centrifugalAccCompensation)
-    {
-#endif
-        gravity_n__t1 += gravity::centrifugalAcceleration(posVelAtt__t1->latitude(), posVelAtt__t1->altitude());
-#ifndef NDEBUG
-    }
-#endif
-
-    LOG_DATA("Gravity vector in NED:\n{}", gravity_n__t1);
->>>>>>> aa9615d0
 
     /// g_e Gravity vector in [m/s^2], in earth coordinates
     const Eigen::Vector3d gravity_e__t1 = posVelAtt__t1->quaternion_en() * gravity_n__t1;
@@ -526,7 +517,6 @@
         /* -------------------------------------------------------------------------------------------------------- */
 
         /// v (tₖ), Velocity in [m/s], in earth coordinates, at the current time tₖ
-<<<<<<< HEAD
         Eigen::Vector3d velocity_e__t0 = Eigen::Vector3d::Zero();
 
         if (integrationAlgorithmVelocity == IntegrationAlgorithm::Simpson)
@@ -538,27 +528,17 @@
                                                       gravity_e__t1,
                                                       quaternion_accel_ep__t0,
                                                       quaternion_accel_ep__t1,
-                                                      quaternion_accel_ep__t2);
+                                                      quaternion_accel_ep__t2
+#ifndef NDEBUG
+                                                      ,
+                                                      !coriolisCompensation
+#endif
+            );
         }
         else
         {
             LOG_CRITICAL("{}: Selected integration algorithm not supported", nameId());
         }
-=======
-        const Eigen::Vector3d velocity_e__t0 = updateVelocity_e_RungeKutta3(timeDifferenceSec__t0, timeDifferenceSec__t1,
-                                                                            acceleration_p__t0, acceleration_p__t1,
-                                                                            velocity_e__t2,
-                                                                            position_e__t2,
-                                                                            gravity_e__t1,
-                                                                            quaternion_accel_ep__t0,
-                                                                            quaternion_accel_ep__t1,
-                                                                            quaternion_accel_ep__t2
-#ifndef NDEBUG
-                                                                            ,
-                                                                            !coriolisCompensation
-#endif
-        );
->>>>>>> aa9615d0
 
         /* -------------------------------------------------------------------------------------------------------- */
         /*                                              Position update                                             */
@@ -654,7 +634,6 @@
         /* -------------------------------------------------------------------------------------------------------- */
 
         /// v (tₖ), Velocity in navigation coordinates, at the current time tₖ
-<<<<<<< HEAD
         Eigen::Vector3d velocity_n__t0 = Eigen::Vector3d::Zero();
 
         if (integrationAlgorithmVelocity == IntegrationAlgorithm::Simpson)
@@ -665,26 +644,32 @@
                                                       gravity_n__t1,
                                                       angularVelocity_ie_n__t1,
                                                       angularVelocity_en_n__t1,
-                                                      quaternion_nb__t0, quaternion_nb__t1, quaternion_nb__t2);
+                                                      quaternion_nb__t0, quaternion_nb__t1, quaternion_nb__t2
+#ifndef NDEBUG
+                                                      ,
+                                                      !coriolisCompensation
+#endif
+            );
+        }
+        else if (integrationAlgorithmVelocity == IntegrationAlgorithm::RungeKutta3)
+        {
+            velocity_n__t0 = updateVelocity_n_RungeKutta3(timeDifferenceSec__t0, timeDifferenceSec__t1,
+                                                          acceleration_b__t0, acceleration_b__t1,
+                                                          velocity_n__t2,
+                                                          gravity_n__t1,
+                                                          angularVelocity_ie_n__t1,
+                                                          angularVelocity_en_n__t1,
+                                                          quaternion_nb__t0, quaternion_nb__t1, quaternion_nb__t2
+#ifndef NDEBUG
+                                                          ,
+                                                          !coriolisCompensation
+#endif
+            );
         }
         else
         {
             LOG_CRITICAL("{}: Selected integration algorithm not supported", nameId());
         }
-=======
-        Eigen::Vector3d velocity_n__t0 = updateVelocity_n_RungeKutta3(timeDifferenceSec__t0, timeDifferenceSec__t1,
-                                                                      acceleration_b__t0, acceleration_b__t1,
-                                                                      velocity_n__t1, velocity_n__t2,
-                                                                      gravity_n__t1,
-                                                                      angularVelocity_ie_n__t1,
-                                                                      angularVelocity_en_n__t1,
-                                                                      quaternion_nb__t0, quaternion_nb__t1, quaternion_nb__t2
-#ifndef NDEBUG
-                                                                      ,
-                                                                      !coriolisCompensation
-#endif
-        );
->>>>>>> aa9615d0
 
         /* -------------------------------------------------------------------------------------------------------- */
         /*                                              Position update                                             */
@@ -721,7 +706,10 @@
         posVelAtt__t0->quaternion_nb() = quaternion_nb__t0;
     }
 
-<<<<<<< HEAD
+    // Cycle lists
+    imuObservations.pop_back();
+    posVelAttStates.pop_back();
+
     if (!skipIntermediateCalculation)
     {
         // Push out new data
@@ -743,12 +731,4 @@
 
         skipIntermediateCalculation = false;
     }
-=======
-    // Cycle lists
-    imuObservations.pop_back();
-    posVelAttStates.pop_back();
-
-    // Push out new data
-    invokeCallbacks(OutputPortIndex_PosVelAtt__t0, posVelAtt__t0);
->>>>>>> aa9615d0
 }