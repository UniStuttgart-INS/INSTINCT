{
    "version": "0.2.0",
    "configurations": [
        {
            "name": "Linux Debug",
            "type": "cppdbg",
            "request": "launch",
            "preLaunchTask": "MAIN: Build project",
            "program": "${workspaceFolder}/bin/Debug/instinct",
            "args": [ // If there is a space in the option, VSCode automatically encloses the option in '...'
                "-fconfig.ini",
                "-l",
                "flow/Default.flow",
                // "--nogui",
<<<<<<< HEAD
=======
                // "--noinit",
>>>>>>> 68740f7c
                "--console-log-level=trace", // trace/debug/info/warning/error/critical/off
                "--file-log-level=trace", // trace/debug/info/warning/error/critical/off
            ],
            "stopAtEntry": false,
            "cwd": "${workspaceFolder}",
            "environment": [],
            "externalConsole": false,
            "MIMode": "gdb",
            "miDebuggerPath": "/usr/bin/gdb",
            "setupCommands": [
                {
                    "description": "Enable pretty-printing for gdb",
                    "text": "-enable-pretty-printing",
                    "ignoreFailures": true
                }
            ]
        },
        {
            "name": "Linux Debug Tests",
            "type": "cppdbg",
            "request": "launch",
            "preLaunchTask": "TEST: Build project",
            "program": "${workspaceFolder}/bin/Debug/tests",
            "args": [ // If there is a space in the option, VSCode automatically encloses the option in '...'
                "'[Debug]'",
            ],
            "stopAtEntry": false,
            "cwd": "${workspaceFolder}",
            "environment": [],
            "externalConsole": false,
            "MIMode": "gdb",
            "miDebuggerPath": "/usr/bin/gdb",
            "setupCommands": [
                {
                    "description": "Enable pretty-printing for gdb",
                    "text": "-enable-pretty-printing",
                    "ignoreFailures": true
                }
            ]
        },
        {
            "name": "Windows Debug",
            "type": "cppvsdbg",
            "request": "launch",
            "preLaunchTask": "MAIN: Build project",
            "program": "${workspaceFolder}/bin/Debug/instinct",
            "args": [ // If there is a space in the option, VSCode automatically encloses the option in '...'
                "-fconfig.ini",
                "-l",
                "flow/Default.flow",
                // "--nogui",
                // "--noinit",
                "--console-log-level=trace", // trace/debug/info/warning/error/critical/off
                "--file-log-level=trace", // trace/debug/info/warning/error/critical/off
            ],
            "stopAtEntry": false,
            "cwd": "${workspaceFolder}",
            "environment": [],
            "console": "integratedTerminal",
        },
        {
            "name": "Windows Debug Tests",
            "type": "cppvsdbg",
            "request": "launch",
            "preLaunchTask": "TEST: Build project",
            "program": "${workspaceFolder}/bin/Debug/tests",
            "stopAtEntry": false,
            "cwd": "${workspaceFolder}",
            "environment": [],
            "console": "integratedTerminal",
        },
    ]
}<|MERGE_RESOLUTION|>--- conflicted
+++ resolved
@@ -12,10 +12,7 @@
                 "-l",
                 "flow/Default.flow",
                 // "--nogui",
-<<<<<<< HEAD
-=======
                 // "--noinit",
->>>>>>> 68740f7c
                 "--console-log-level=trace", // trace/debug/info/warning/error/critical/off
                 "--file-log-level=trace", // trace/debug/info/warning/error/critical/off
             ],
