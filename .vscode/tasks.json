{
    "version": "2.0.0",
    "tasks": [
        // ╔══════════════════════════════════════════════════════════════════════════════════════════╗
        // ║                                       CLEAN Tasks                                        ║
        // ╚══════════════════════════════════════════════════════════════════════════════════════════╝
        { // CLEAN: Remove Build Files
            "label": "CLEAN: Remove Build Files",
            "type": "shell",
            "group": "build",
            "linux": {
                "command": "rm",
                "args": [
                    "-rf",
                    "bin",
                    "build",
                    "coverage",
                    "junit.xml",
                ],
            },
            "windows": {
                "command": "Remove-Item",
                "args": [
                    "-Recurse",
                    "bin,",
                    "build,",
                    "coverage,",
                    "junit.xml",
                ]
            },
            "presentation": {
                "reveal": "never",
                "echo": false,
                "showReuseMessage": false,
            },
            "problemMatcher": [],
        },
        // ╔══════════════════════════════════════════════════════════════════════════════════════════╗
        // ║                                       CMAKE Tasks                                        ║
        // ╚══════════════════════════════════════════════════════════════════════════════════════════╝
        { // CMAKE: Main
            "label": "CMAKE: Main",
            "type": "shell",
            "group": "build",
            "linux": {
                "command": "bash",
                "args": [
                    "-c",
                    "export CC=$([[ \"${input:compiler}\" == \"gcc\" ]] && echo gcc || echo clang) && export CXX=$([[ \"${input:compiler}\" == \"gcc\" ]] && echo g++ || echo clang++) && cmake -Bbuild/${input:buildType}-${input:compiler} -S. -DCMAKE_BUILD_TYPE=${input:buildType} -DENABLE_MAIN=ON -DENABLE_TESTING=OFF -DENABLE_DOXYGEN=OFF -DENABLE_CLANG_TIDY=$(echo \"${input:clangTidy}\" | sed \"s/.*: //\") -DENABLE_CPPCHECK=$(echo \"${input:cppcheck}\" | sed \"s/.*: //\") -DLOG_LEVEL=$(echo \"${input:logLevel}\" | sed \"s/.*: //\")",
                ],
                // "options": {
                //     "env": {
                //         "CC": "/usr/bin/clang",
                //         "CXX": "/usr/bin/clang++",
                //     },
                // },
            },
            "windows": {
                "command": "cmake",
                "args": [
                    "-Bbuild/${input:buildType}-msvc",
                    "-S.",
                    "-DCMAKE_BUILD_TYPE=${input:buildType}",
                    "-DENABLE_MAIN=ON",
                    "-DENABLE_TESTING=OFF",
                    "-DENABLE_DOXYGEN=OFF",
                    "-DLOG_LEVEL=DEBUG",
                    "-DENABLE_CLANG_TIDY=OFF",
                    "-DENABLE_CPPCHECK=OFF",
                    "-DENABLE_INCLUDE_WHAT_YOU_USE=OFF",
                    "-DWARNINGS_AS_ERRORS=OFF",
                ],
                "options": {
                    "env": {
                        "VSLANG": "1033",
                        "chcp": "1252",
                    }
                },
            },
            "presentation": {
                "clear": true,
            },
            "problemMatcher": [],
        },
        { // CMAKE: Testing
            "label": "CMAKE: Testing",
            "type": "shell",
            "group": "build",
            "linux": {
                "command": "bash",
                "args": [
                    "-c",
<<<<<<< HEAD
                    "export CC=$([[ \"${input:compiler}\" == \"gcc\" ]] && echo gcc || echo clang) && export CXX=$([[ \"${input:compiler}\" == \"gcc\" ]] && echo g++ || echo clang++) && cmake -Bbuild/${input:buildType} -S. -DCMAKE_BUILD_TYPE=${input:buildType} -DENABLE_MAIN=OFF -DENABLE_TESTING=ON -DENABLE_DOXYGEN=OFF -DENABLE_CLANG_TIDY=$(echo \"${input:clangTidy}\" | sed \"s/.*: //\") -DENABLE_CPPCHECK=$(echo \"${input:cppcheck}\" | sed \"s/.*: //\") -DLOG_LEVEL=$(echo \"${input:logLevel}\" | sed \"s/.*: //\")",
=======
                    "export CC=$([[ \"${input:compiler}\" == \"gcc\" ]] && echo gcc || echo clang) && export CXX=$([[ \"${input:compiler}\" == \"gcc\" ]] && echo g++ || echo clang++) && cmake -Bbuild/Debug-${input:compiler} -S. -DCMAKE_BUILD_TYPE=Debug -DENABLE_MAIN=OFF -DENABLE_TESTING=ON -DENABLE_DOXYGEN=OFF -DENABLE_CLANG_TIDY=$(echo \"${input:clangTidy}\" | sed \"s/.*: //\") -DENABLE_CPPCHECK=$(echo \"${input:cppcheck}\" | sed \"s/.*: //\") -DLOG_LEVEL=$(echo \"${input:logLevel}\" | sed \"s/.*: //\")",
>>>>>>> f7244f59
                ],
                // "options": {
                //     "env": {
                //         "CC": "/usr/bin/clang",
                //         "CXX": "/usr/bin/clang++",
                //     }
                // },
            },
            "windows": {
                "command": "cmake",
                "args": [
                    "-Bbuild/Debug-msvc",
                    "-S.",
                    "-DCMAKE_BUILD_TYPE=Debug",
                    "-DENABLE_MAIN=OFF",
                    "-DENABLE_TESTING=ON",
                    "-DENABLE_DOXYGEN=OFF",
                    "-DLOG_LEVEL=TRACE",
                    "-DENABLE_CLANG_TIDY=OFF",
                    "-DENABLE_CPPCHECK=OFF",
                    "-DENABLE_INCLUDE_WHAT_YOU_USE=OFF",
                    "-DWARNINGS_AS_ERRORS=OFF",
                ],
                "options": {
                    "env": {
                        "VSLANG": "1033",
                        "chcp": "1252",
                    }
                },
            },
            "presentation": {
                "clear": true
            },
            "problemMatcher": [],
        },
        { // CMAKE: Coverage
            "label": "CMAKE: Coverage",
            "type": "shell",
            "group": "build",
            "command": "cmake",
            "args": [
                "-Bbuild/Debug-cov",
                "-S.",
                "-DCMAKE_BUILD_TYPE=Debug",
                "-DENABLE_MAIN=OFF",
                "-DENABLE_TESTING=ON",
                "-DENABLE_DOXYGEN=OFF",
                "-DENABLE_COVERAGE=TRUE",
                "-DLOG_LEVEL=TRACE",
                "-DENABLE_CLANG_TIDY=OFF",
                "-DENABLE_CPPCHECK=OFF",
                "-DENABLE_INCLUDE_WHAT_YOU_USE=OFF",
            ],
            "options": {
                "env": {
                    "CC": "/usr/bin/gcc",
                    "CXX": "/usr/bin/g++",
                }
            },
            "presentation": {
                "clear": true
            },
            "problemMatcher": [],
        },
        { // CMAKE: Documentation
            "label": "CMAKE: Documentation",
            "type": "shell",
            "group": "build",
            "command": "cmake",
            "args": [
                "-Bbuild/Release-doc",
                "-S.",
                "-DCMAKE_BUILD_TYPE=Release",
                "-DENABLE_MAIN=OFF",
                "-DENABLE_TESTING=OFF",
                "-DENABLE_DOXYGEN=ON",
                "-DLOG_LEVEL=OFF",
                "-DENABLE_CLANG_TIDY=OFF",
                "-DENABLE_CPPCHECK=OFF",
                "-DENABLE_INCLUDE_WHAT_YOU_USE=OFF",
                "-DDOC_CHECK_CODE_DOCUMENTATION=NO",
            ],
            "presentation": {
                "clear": true
            },
            "problemMatcher": [],
        },
        { // CMAKE: Documentation Check
            "label": "CMAKE: Documentation Check",
            "type": "shell",
            "group": "build",
            "command": "cmake",
            "args": [
                "-Bbuild/Release-doc",
                "-S.",
                "-DCMAKE_BUILD_TYPE=Release",
                "-DENABLE_MAIN=OFF",
                "-DENABLE_TESTING=OFF",
                "-DENABLE_DOXYGEN=ON",
                "-DLOG_LEVEL=OFF",
                "-DENABLE_CLANG_TIDY=OFF",
                "-DENABLE_CPPCHECK=OFF",
                "-DENABLE_INCLUDE_WHAT_YOU_USE=OFF",
                "-DDOC_CHECK_CODE_DOCUMENTATION=YES",
            ],
            "presentation": {
                "clear": true
            },
            "problemMatcher": [],
        },
        // ╔══════════════════════════════════════════════════════════════════════════════════════════╗
        // ║                                  CMAKE Configure Tasks                                   ║
        // ╚══════════════════════════════════════════════════════════════════════════════════════════╝
        { // CMAKE: Configure
            "label": "CMAKE: Configure",
            "type": "shell",
            "group": "build",
            "command": "ccmake",
            "args": [
                "-Bbuild/${input:buildType}-${input:compiler}",
                "-S.",
                "-DCMAKE_BUILD_TYPE=${input:buildType}",
            ],
            "options": {
                "env": {
                    "CC": "/usr/bin/clang",
                    "CXX": "/usr/bin/clang++",
                }
            },
            "presentation": {
                "focus": true
            },
            "dependsOn": [
                "CMAKE: Main",
            ],
            "problemMatcher": [],
        },
        // ╔══════════════════════════════════════════════════════════════════════════════════════════╗
        // ║                                        Build Tasks                                       ║
        // ╚══════════════════════════════════════════════════════════════════════════════════════════╝
        { // MAIN: Build project
            "label": "MAIN: Build project",
            "type": "shell",
            "group": "build",
            "command": "cmake",
            "linux": {
                "args": [
                    "--build",
                    "build/${input:buildType}-${input:compiler}",
                    "--",
                    "-j8",
                ],
            },
            "windows": {
                "args": [
                    "--build",
                    "build/${input:buildType}-msvc",
                    "--",
                    "-maxCpuCount",
                ],
                "options": {
                    "env": {
                        "VSLANG": "1033",
                        "chcp": "1252",
                    }
                },
            },
            "dependsOn": [
                "CMAKE: Main",
            ],
            "problemMatcher": [],
        },
        { // TEST: Build project
            "label": "TEST: Build project",
            "type": "shell",
            "group": "build",
            "linux": {
                "command": "cmake",
                "args": [
                    "--build",
<<<<<<< HEAD
                    "build/${input:buildType}",
=======
                    "build/Debug-${input:compiler}",
>>>>>>> f7244f59
                    "--",
                    "-j8",
                ],
            },
            "windows": {
                "command": "cmake",
                "args": [
                    "--build",
<<<<<<< HEAD
                    "build/${input:buildType}",
=======
                    "build/Debug-msvc",
>>>>>>> f7244f59
                    "--",
                    "-maxCpuCount",
                ],
                "options": {
                    "env": {
                        "VSLANG": "1033",
                        "chcp": "1252",
                    }
                },
            },
            "dependsOn": [
                "CMAKE: Testing",
            ],
            "problemMatcher": [],
        },
        { // COVERAGE: Build Coverage Report
            "label": "COVERAGE: Build Coverage Report",
            "type": "shell",
            "group": "build",
            "command": "cmake",
            "args": [
                "--build",
                "build/Debug-cov",
                "--",
                "-j8",
            ],
            "dependsOn": [
                "CMAKE: Coverage",
            ],
            "problemMatcher": [],
        },
        { // DOXYGEN: Build Documentation
            "label": "DOXYGEN: Build Documentation",
            "type": "shell",
            "group": {
                "kind": "build",
                "isDefault": true
            },
            "command": "cmake",
            "args": [
                "--build",
                "build/Release-doc",
                "--target",
                "doc",
            ],
            "dependsOn": [
                "CMAKE: Documentation",
            ],
            "problemMatcher": [],
        },
        { // DOXYGEN: Check for errors
            "label": "DOXYGEN: Check for errors",
            "type": "shell",
            "group": "test",
            "command": "cmake",
            "args": [
                "--build",
                "build/Release-doc",
                "--target",
                "doc",
            ],
            "dependsOn": [
                "CMAKE: Documentation Check",
            ],
            "problemMatcher": [],
        },
        // ╔══════════════════════════════════════════════════════════════════════════════════════════╗
        // ║                                        Run Tasks                                         ║
        // ╚══════════════════════════════════════════════════════════════════════════════════════════╝
        { // MAIN: Build & run project
            "label": "MAIN: Build & run project",
            "type": "shell",
            "group": {
                "kind": "test",
                "isDefault": true
            },
            "command": "./bin/${input:buildType}/instinct",
            "args": [
                "-f",
                "config.ini",
                "-l",
                "flow/Default.flow",
                // "--nogui",
            ],
            "options": {
                "cwd": "${workspaceFolder}",
            },
            "dependsOn": [
                "MAIN: Build project",
            ],
            "problemMatcher": [],
        },
        { // TEST: Build & run
            "label": "TEST: Build & run",
            "type": "shell",
            "group": "test",
            "command": "ctest",
            "args": [
<<<<<<< HEAD
                // "-j2",
=======
                "-j4",
>>>>>>> f7244f59
                "--output-on-failure",
                // "--tests-regex",
                // "'PVAError|PosVelAtt'",
                // "--verbose",
            ],
            "options": {
<<<<<<< HEAD
                "cwd": "build/${input:buildType}",
=======
                "cwd": "build/Debug-${input:compiler}",
            },
            "dependsOn": [
                "TEST: Build project",
            ],
            "problemMatcher": [],
        },
        { // TEST: Build & run w/o flow tests
            "label": "TEST: Build & run w/o flow tests",
            "type": "shell",
            "group": "test",
            "command": "ctest",
            "args": [
                "-j4",
                "--output-on-failure",
                "--exclude-regex",
                "'\\[flow\\]'",
                // "--tests-regex",
                // "'ScrollingBuffer'"
                // "--verbose",
            ],
            "options": {
                "cwd": "build/Debug-${input:compiler}",
>>>>>>> f7244f59
            },
            "dependsOn": [
                "TEST: Build project",
            ],
            "problemMatcher": [],
        },
        { // COVERAGE: Run Coverage Tests
            "label": "COVERAGE: Run Coverage Tests",
            "type": "shell",
            "group": "test",
            "command": "ctest",
            "args": [
                "-j4",
                "--output-on-failure",
                // "--verbose",
            ],
            "options": {
                "cwd": "build/Debug-cov",
            },
            "dependsOn": [
                "COVERAGE: Build Coverage Report",
            ],
            "problemMatcher": [],
        },
        { // COVERAGE: Run Coverage Tests w/o flow tests
            "label": "COVERAGE: Run Coverage Tests w/o flow tests",
            "type": "shell",
            "group": "test",
            "command": "ctest",
            "args": [
                "-j4",
                "--output-on-failure",
                "--exclude-regex",
                "'\\[flow\\]'"
                // "--verbose",
            ],
            "options": {
                "cwd": "build/Debug-cov",
            },
            "dependsOn": [
                "COVERAGE: Build Coverage Report",
            ],
            "problemMatcher": [],
        },
        { // COVERAGE: Create
            "label": "COVERAGE: Create",
            "type": "shell",
            "group": "test",
            "command": "bash",
            "args": [
                "-c",
                "mkdir -p $COVERAGE_PATH && lcov --gcov-tool gcov --capture --no-external --directory . --output-file $COVERAGE_PATH/coverage_all.info && lcov --remove $COVERAGE_PATH/coverage_all.info \"${workspaceFolder}/lib/*\" \"${workspaceFolder}/test/*\" \"${workspaceFolder}/build/*\" --output-file $COVERAGE_PATH/coverage.info && genhtml $COVERAGE_PATH/coverage.info --output-directory $COVERAGE_PATH --config-file doc/coverage/lcovrc && lcov --list $COVERAGE_PATH/coverage.info && python3 tools/lcov_cobertura.py $COVERAGE_PATH/coverage.info --output $COVERAGE_PATH/cobertura-coverage.xml",
            ],
            "options": {
                "env": {
                    "COVERAGE_PATH": "bin/doc/html/coverage",
                },
            },
            "dependsOn": [
                "COVERAGE: Run Coverage Tests",
            ],
            "problemMatcher": [],
        },
        { // COVERAGE: Create w/o flow tests
            "label": "COVERAGE: Create w/o flow tests",
            "type": "shell",
            "group": "test",
            "command": "bash",
            "args": [
                "-c",
                "mkdir -p $COVERAGE_PATH && lcov --gcov-tool gcov --capture --no-external --directory . --output-file $COVERAGE_PATH/coverage_all.info && lcov --remove $COVERAGE_PATH/coverage_all.info \"${workspaceFolder}/lib/*\" \"${workspaceFolder}/test/*\" \"${workspaceFolder}/build/*\" --output-file $COVERAGE_PATH/coverage.info && genhtml $COVERAGE_PATH/coverage.info --output-directory $COVERAGE_PATH --config-file doc/coverage/lcovrc && lcov --list $COVERAGE_PATH/coverage.info && python3 tools/lcov_cobertura.py $COVERAGE_PATH/coverage.info --output $COVERAGE_PATH/cobertura-coverage.xml",
            ],
            "options": {
                "env": {
                    "COVERAGE_PATH": "bin/doc/html/coverage",
                },
            },
            "dependsOn": [
                "COVERAGE: Run Coverage Tests w/o flow tests",
            ],
            "problemMatcher": [],
        },
        { // COVERAGE: Create & Show
            "label": "COVERAGE: Create & Show",
            "type": "shell",
            "group": "build",
            "command": "xdg-open",
            "args": [
                "bin/doc/html/coverage/index.html",
            ],
            "dependsOn": [
                "COVERAGE: Create",
            ],
            "problemMatcher": [],
        },
        { // COVERAGE: Create & Show w/o flow tests
            "label": "COVERAGE: Create & Show w/o flow tests",
            "type": "shell",
            "group": "build",
            "command": "xdg-open",
            "args": [
                "bin/doc/html/coverage/index.html",
            ],
            "dependsOn": [
                "COVERAGE: Create w/o flow tests",
            ],
            "problemMatcher": [],
        },
        { // DOXYGEN: Create & Show
            "label": "DOXYGEN: Create & Show",
            "type": "shell",
            "group": "build",
            "command": "xdg-open",
            "args": [
                "bin/doc/html/index.html",
            ],
            "dependsOn": [
                "DOXYGEN: Build Documentation",
            ],
            "problemMatcher": [],
        },
        // ╔══════════════════════════════════════════════════════════════════════════════════════════╗
        // ║                                     Debugging Tasks                                      ║
        // ╚══════════════════════════════════════════════════════════════════════════════════════════╝
        { // VALGRIND: Run profiler
            "label": "VALGRIND: Run profiler",
            "type": "shell",
            "group": "test",
            "command": "bash",
            "args": [
                "-c",
                "valgrind --callgrind-out-file=bin/${input:buildType}/callgrind.out --tool=callgrind bin/${input:buildType}/instinct -f config.ini --nogui -l flow/Default.flow && kcachegrind bin/${input:buildType}/callgrind.out",
            ],
            "options": {
                "cwd": "${workspaceFolder}",
            },
            "dependsOn": [
                "MAIN: Build project",
            ],
            "problemMatcher": [],
        },
        { // VALGRIND: Memory Leak Check
            "label": "VALGRIND: Memory Leak Check",
            "type": "shell",
            "group": "test",
            "command": "valgrind",
            "args": [
                "--leak-check=yes",
                "bin/${input:buildType}/instinct",
                "-f",
                "config.ini",
                "--nogui",
                "-l",
                "flow/Default.flow",
            ],
            "options": {
                "cwd": "${workspaceFolder}",
            },
            "dependsOn": [
                "MAIN: Build project",
            ],
            "problemMatcher": [],
        }
    ],
    // ╔══════════════════════════════════════════════════════════════════════════════════════════╗
    // ║                                   Status Bar Parameter                                   ║
    // ╚══════════════════════════════════════════════════════════════════════════════════════════╝
    "inputs": [
        { // buildType
            "id": "buildType",
            "type": "command",
            "command": "statusBarParam.get.buildType",
            "args": [
                "Debug",
                "Release",
            ],
        },
        { // compiler
            "id": "compiler",
            "type": "command",
            "command": "statusBarParam.get.compiler",
            "args": [
                "clang",
                "gcc",
            ],
        },
        { // clang-tidy
            "id": "clangTidy",
            "type": "command",
            "command": "statusBarParam.get.clangTidy",
            "args": [
                "clang-tidy: OFF",
                "clang-tidy: ON",
            ],
        },
        { // cppcheck
            "id": "cppcheck",
            "type": "command",
            "command": "statusBarParam.get.cppcheck",
            "args": [
                "cppcheck: OFF",
                "cppcheck: ON",
            ],
        },
        { // logLevel
            "id": "logLevel",
            "type": "command",
            "command": "statusBarParam.get.logLevel",
            "args": [
                "Log Level: DATA",
                "Log Level: TRACE",
                "Log Level: DEBUG",
                "Log Level: INFO",
                "Log Level: WARN",
                "Log Level: ERROR",
                "Log Level: CRITICAL",
                "Log Level: OFF",
            ],
        },
    ],
}<|MERGE_RESOLUTION|>--- conflicted
+++ resolved
@@ -90,11 +90,7 @@
                 "command": "bash",
                 "args": [
                     "-c",
-<<<<<<< HEAD
-                    "export CC=$([[ \"${input:compiler}\" == \"gcc\" ]] && echo gcc || echo clang) && export CXX=$([[ \"${input:compiler}\" == \"gcc\" ]] && echo g++ || echo clang++) && cmake -Bbuild/${input:buildType} -S. -DCMAKE_BUILD_TYPE=${input:buildType} -DENABLE_MAIN=OFF -DENABLE_TESTING=ON -DENABLE_DOXYGEN=OFF -DENABLE_CLANG_TIDY=$(echo \"${input:clangTidy}\" | sed \"s/.*: //\") -DENABLE_CPPCHECK=$(echo \"${input:cppcheck}\" | sed \"s/.*: //\") -DLOG_LEVEL=$(echo \"${input:logLevel}\" | sed \"s/.*: //\")",
-=======
                     "export CC=$([[ \"${input:compiler}\" == \"gcc\" ]] && echo gcc || echo clang) && export CXX=$([[ \"${input:compiler}\" == \"gcc\" ]] && echo g++ || echo clang++) && cmake -Bbuild/Debug-${input:compiler} -S. -DCMAKE_BUILD_TYPE=Debug -DENABLE_MAIN=OFF -DENABLE_TESTING=ON -DENABLE_DOXYGEN=OFF -DENABLE_CLANG_TIDY=$(echo \"${input:clangTidy}\" | sed \"s/.*: //\") -DENABLE_CPPCHECK=$(echo \"${input:cppcheck}\" | sed \"s/.*: //\") -DLOG_LEVEL=$(echo \"${input:logLevel}\" | sed \"s/.*: //\")",
->>>>>>> f7244f59
                 ],
                 // "options": {
                 //     "env": {
@@ -275,11 +271,7 @@
                 "command": "cmake",
                 "args": [
                     "--build",
-<<<<<<< HEAD
-                    "build/${input:buildType}",
-=======
                     "build/Debug-${input:compiler}",
->>>>>>> f7244f59
                     "--",
                     "-j8",
                 ],
@@ -288,11 +280,7 @@
                 "command": "cmake",
                 "args": [
                     "--build",
-<<<<<<< HEAD
-                    "build/${input:buildType}",
-=======
                     "build/Debug-msvc",
->>>>>>> f7244f59
                     "--",
                     "-maxCpuCount",
                 ],
@@ -391,20 +379,13 @@
             "group": "test",
             "command": "ctest",
             "args": [
-<<<<<<< HEAD
-                // "-j2",
-=======
                 "-j4",
->>>>>>> f7244f59
                 "--output-on-failure",
                 // "--tests-regex",
                 // "'PVAError|PosVelAtt'",
                 // "--verbose",
             ],
             "options": {
-<<<<<<< HEAD
-                "cwd": "build/${input:buildType}",
-=======
                 "cwd": "build/Debug-${input:compiler}",
             },
             "dependsOn": [
@@ -428,7 +409,6 @@
             ],
             "options": {
                 "cwd": "build/Debug-${input:compiler}",
->>>>>>> f7244f59
             },
             "dependsOn": [
                 "TEST: Build project",
